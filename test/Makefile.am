--- conflicted
+++ resolved
@@ -163,11 +163,7 @@
 # List the source files for tests that have more than one
 ttsafe_SOURCES=ttsafe.c ttsafe_acreate.c ttsafe_atomic.c ttsafe_attr_vlen.c \
     ttsafe_cancel.c ttsafe_dcreate.c ttsafe_develop.c ttsafe_error.c \
-<<<<<<< HEAD
-    ttsafe_rwlock.c ttsafe_ffs_rwlock.c ttsafe_rec_rwlock.c ttsafe_semaphore.c \
-=======
     ttsafe_rwlock.c ttsafe_rec_rwlock.c ttsafe_semaphore.c \
->>>>>>> b382a8ef
     ttsafe_thread_id.c ttsafe_thread_pool.c
 cache_image_SOURCES=cache_image.c genall5.c
 mirror_vfd_SOURCES=mirror_vfd.c genall5.c
