#
# Copyright by The HDF Group.
# Copyright by the Board of Trustees of the University of Illinois.
# All rights reserved.
#
# This file is part of HDF5.  The full HDF5 copyright notice, including
# terms governing use, modification, and redistribution, is contained in
# the COPYING file, which can be found at the root of the source code
# distribution tree, or in https://support.hdfgroup.org/ftp/HDF5/releases.
# If you do not have access to either file, you may request a copy from
# help@hdfgroup.org.
##
## Makefile.am
## Run automake to generate a Makefile.in from this file.
##
#
# HDF5 Library Test Makefile(.in)
#

include $(top_srcdir)/config/commence.am

AM_CPPFLAGS+=-I$(top_srcdir)/src -I$(top_builddir)/src

# Test scripts--
#       testerror.sh: err_compat, error_test
#       testlibinfo.sh:
#       testcheck_version.sh: tcheck_version
#       testlinks_env.sh: links_env
#       testflushrefresh.sh: flushrefresh
#       testswmr.sh: swmr*
#       testvdsswmr.sh: vds_swmr*
#       test_filenotclosed.sh: filenotclosed.c
#       test_filter_plugin.sh: filter_plugin.c
#       test_usecases.sh: use_append_chunk, use_append_mchunks, use_disable_mdc_flushes
TEST_SCRIPT = testerror.sh testlibinfo.sh testcheck_version.sh testlinks_env.sh test_filenotclosed.sh\
    testswmr.sh testvdsswmr.sh testflushrefresh.sh test_usecases.sh
SCRIPT_DEPEND = error_test$(EXEEXT) err_compat$(EXEEXT) links_env$(EXEEXT) filenotclosed$(EXEEXT) \
    flushrefresh$(EXEEXT) use_append_chunk$(EXEEXT) use_append_mchunks$(EXEEXT) use_disable_mdc_flushes$(EXEEXT) \
    swmr_generator$(EXEEXT) swmr_reader$(EXEEXT) swmr_writer$(EXEEXT) \
    swmr_remove_reader$(EXEEXT) swmr_remove_writer$(EXEEXT) swmr_addrem_writer$(EXEEXT) \
    swmr_sparse_reader$(EXEEXT) swmr_sparse_writer$(EXEEXT) swmr_start_write$(EXEEXT) \
    vds_swmr_gen$(EXEEXT) vds_swmr_reader$(EXEEXT) vds_swmr_writer$(EXEEXT)
if HAVE_SHARED_CONDITIONAL
  TEST_SCRIPT += test_filter_plugin.sh
  SCRIPT_DEPEND += filter_plugin$(EXEEXT)
endif

check_SCRIPTS = $(TEST_SCRIPT)

# These are our main targets. They should be listed in the order to be
# executed, generally most specific tests to least specific tests.
# As an exception, long-running tests should occur earlier in the list.
# This gives them more time to run when tests are executing in parallel.
TEST_PROG= testhdf5 \
           cache cache_api cache_image cache_tagging lheap ohdr stab gheap \
           evict_on_close farray earray btree2 fheap \
           pool accum hyperslab istore bittests dt_arith page_buffer \
<<<<<<< HEAD
           dtypes dsets cmpd_dset filter_fail extend external efc objcopy links unlink \
           twriteorder big mtime fillval mount flush1 flush2 app_ref enum \
           set_extent ttsafe enc_dec_plist enc_dec_plist_cross_platform\
           getname vfd ntypes dangle dtransform reserved cross_read \
           freespace mf vds file_image unregister cache_logging cork swmr cache_mem_alloc

=======
           dtypes dsets cmpd_dset filter_fail extend direct_chunk external efc \
		   objcopy links unlink twriteorder big mtime fillval mount \
		   flush1 flush2 app_ref enum set_extent ttsafe enc_dec_plist \
		   enc_dec_plist_cross_platform getname vfd ntypes dangle dtransform \
		   reserved cross_read freespace mf vds file_image unregister \
		   cache_logging cork swmr
>>>>>>> e87be2e9

# List programs to be built when testing here.
# error_test and err_compat are built at the same time as the other tests, but executed by testerror.sh.
# tcheck_version is used by testcheck_version.sh.
# accum_swmr_reader is used by accum.c.
# atomic_writer and atomic_reader are standalone programs.
# links_env is used by testlinks_env.sh
# filenotclosed is used by test_filenotclosed.sh
# flushrefresh is used by testflushrefresh.sh.
# use_append_chunk, use_append_mchunks and use_disable_mdc_flushes are used by test_usecases.sh
# swmr_* files (besides swmr.c) are used by testswmr.sh.
# vds_swmr_* files are used by testvdsswmr.sh
# 'make check' doesn't run them directly, so they are not included in TEST_PROG.
# Also build testmeta, which is used for timings test.  It builds quickly,
# and this lets automake keep all its test programs in one place.
check_PROGRAMS=$(TEST_PROG) error_test err_compat tcheck_version \
    testmeta accum_swmr_reader atomic_writer atomic_reader \
    links_env filenotclosed flushrefresh use_append_chunk use_append_mchunks use_disable_mdc_flushes \
    swmr_generator swmr_start_write swmr_reader swmr_writer swmr_remove_reader \
    swmr_remove_writer swmr_addrem_writer swmr_sparse_reader swmr_sparse_writer \
    swmr_check_compat_vfd vds_swmr_gen vds_swmr_reader vds_swmr_writer
if HAVE_SHARED_CONDITIONAL
  check_PROGRAMS+= filter_plugin
endif

# These programs generate test files for the tests.  They don't need to be
# compiled every time we want to test the library.  However, putting
# them in a conditional causes automake to generate rules so that they
# can be built by hand.  They can also be built by specifying
# --enable-build-all at configure time.
# The gen_old_* files can only be compiled with older versions of the library
# so do not appear in this list.
BUILD_ALL_PROGS=gen_bad_ohdr gen_bogus gen_cross gen_deflate gen_filters gen_new_array \
    gen_new_fill gen_new_group gen_new_mtime gen_new_super gen_noencoder \
    gen_nullspace gen_udlinks space_overflow gen_filespace gen_specmetaread \
    gen_sizes_lheap gen_file_image gen_plist gen_bad_offset gen_bounds

if BUILD_ALL_CONDITIONAL
  noinst_PROGRAMS=$(BUILD_ALL_PROGS)
endif

if HAVE_SHARED_CONDITIONAL
  # The libh5test library provides common support code for the tests.
  # The filter_plugin* libraries are for use in filter_plugin.c.
  # Build them as shared libraries if that option was enabled in configure.
  noinst_LTLIBRARIES=libh5test.la libfilter_plugin1_dsets.la libfilter_plugin2_dsets.la libfilter_plugin3_dsets.la libfilter_plugin4_groups.la
  libfilter_plugin1_dsets_la_SOURCES=filter_plugin1_dsets.c
  libfilter_plugin2_dsets_la_SOURCES=filter_plugin2_dsets.c
  libfilter_plugin3_dsets_la_SOURCES=filter_plugin3_dsets.c
  libfilter_plugin4_groups_la_SOURCES=filter_plugin4_groups.c
  libfilter_plugin1_dsets_la_LDFLAGS=$(AM_LDFLAGS) -avoid-version -module -shared -export-dynamic -rpath /nowhere
  libfilter_plugin2_dsets_la_LDFLAGS=$(AM_LDFLAGS) -avoid-version -module -shared -export-dynamic -rpath /nowhere
  libfilter_plugin3_dsets_la_LDFLAGS=$(AM_LDFLAGS) -avoid-version -module -shared -export-dynamic -rpath /nowhere
  libfilter_plugin4_groups_la_LDFLAGS=$(AM_LDFLAGS) -avoid-version -module -shared -export-dynamic -rpath /nowhere
else
  # The libh5test library provides common support code for the tests.
  noinst_LTLIBRARIES=libh5test.la
endif

libh5test_la_SOURCES=h5test.c testframe.c cache_common.c swmr_common.c swmr_cache_common.c

# Use libhd5test.la to compile all of the tests
LDADD=libh5test.la $(LIBHDF5)

# List the source files for tests that have more than one
ttsafe_SOURCES=ttsafe.c ttsafe_dcreate.c ttsafe_error.c ttsafe_cancel.c       \
               ttsafe_acreate.c
cache_image_SOURCES=cache_image.c genall5.c

VFD_LIST = sec2 stdio core core_paged split multi family
if DIRECT_VFD_CONDITIONAL
  VFD_LIST += direct
endif

# Additional target for running timing test
timings _timings: testmeta
	@for timing in $(TIMINGS) dummy; do                                   \
	   if test $$timing != dummy; then                                    \
	      echo "Running $$timing $(TEST_FLAGS)";                          \
	      $(RUNEXEC) ./$$timing $(TEST_FLAGS) || exit 1;                  \
	   fi;                                                                \
	done;


# The flush1 test must run before the flush2 test
flush2.chkexe_: flush1.chkexe_

# Temporary files.  These files are the ones created by setting the
# HDF5_NOCLEANUP environment variable and running `make test' without
# specifying a file prefix or low-level driver.  Changing the file
# prefix or low-level driver with environment variables will influence
# the temporary file name in ways that the makefile is not aware of.
CHECK_CLEANFILES+=accum.h5 cmpd_dset.h5 compact_dataset.h5 dataset.h5 dset_offset.h5 \
    max_compact_dataset.h5 simple.h5 set_local.h5 random_chunks.h5 \
    huge_chunks.h5 chunk_cache.h5 big_chunk.h5 chunk_fast.h5 chunk_expand.h5 \
    chunk_fixed.h5 copy_dcpl_newfile.h5 partial_chunks.h5 layout_extend.h5 \
    zero_chunk.h5 chunk_single.h5 swmr_non_latest.h5 \
    earray_hdr_fd.h5 farray_hdr_fd.h5 bt2_hdr_fd.h5 \
    storage_size.h5 dls_01_strings.h5 \
    extend.h5 istore.h5 extlinks*.h5 frspace.h5 links*.h5 \
    sys_file1 tfile[1-9].h5 tfile1[0-5].h5 th5s[1-4].h5 \
    lheap.h5 fheap.h5 ohdr.h5 \
    stab.h5 extern_[1-5].h5 extern_[1-4][rw].raw gheap[0-4].h5 \
    dt_arith[1-2] links.h5 links[0-6]*.h5 extlinks[0-15].h5 tmp \
    big.data big[0-9][0-9][0-9][0-9][0-9].h5  \
    stdio.h5 sec2.h5 dtypes[0-9].h5 dtypes1[0].h5 dt_arith[1-2].h5 tattr.h5 \
    tselect.h5 mtime.h5 unlink.h5 unicode.h5 coord.h5 \
    fillval_[0-9].h5 fillval.raw mount_[0-9].h5 testmeta.h5 ttime.h5 \
    trefer[1-3].h5 tvltypes.h5 tvlstr.h5 tvlstr2.h5 twriteorder.dat \
    flush.h5 flush-swmr.h5 noflush.h5 noflush-swmr.h5 flush_extend.h5 \
    flush_extend-swmr.h5 noflush_extend.h5 noflush_extend-swmr.h5 \
    enum1.h5 titerate.h5 ttsafe.h5 tarray1.h5 tgenprop.h5            \
    tmisc[0-9]*.h5 set_extent[1-5].h5 ext[12].bin           \
    getname.h5 getname[1-3].h5 sec2_file.h5 direct_file.h5           \
    family_file000[0-3][0-9].h5 new_family_v16_000[0-3][0-9].h5      \
    multi_file-[rs].h5 core_file filter_plugin.h5 \
    new_move_[ab].h5 ntypes.h5 dangle.h5 error_test.h5 err_compat.h5 \
    dtransform.h5 test_filters.h5 get_file_name.h5 tstint[1-2].h5    \
    unlink_chunked.h5 btree2.h5 btree2_tmp.h5 objcopy_src.h5 objcopy_dst.h5 \
    objcopy_ext.dat trefer1.h5 trefer2.h5 app_ref.h5 farray.h5 farray_tmp.h5 \
    earray.h5 earray_tmp.h5 efc[0-5].h5 log_vfd_out.log              \
    new_multi_file_v16-r.h5 new_multi_file_v16-s.h5                  \
    split_get_file_image_test-m.h5 split_get_file_image_test-r.h5    \
    file_image_core_test.h5.copy unregister_filter_1.h5 unregister_filter_2.h5 \
    vds_virt.h5 vds_dapl.h5 vds_src_[0-1].h5 \
    swmr_data.h5 use_use_append_chunk.h5 use_append_mchunks.h5 use_disable_mdc_flushes.h5     \
    flushrefresh.h5 flushrefresh_VERIFICATION_START                  \
    flushrefresh_VERIFICATION_CHECKPOINT1 flushrefresh_VERIFICATION_CHECKPOINT2 \
    flushrefresh_VERIFICATION_DONE atomic_data accum_swmr_big.h5 ohdr_swmr.h5 \
    test_swmr*.h5 cache_logging.h5 cache_logging.out vds_swmr.h5 vds_swmr_src_*.h5 \
<<<<<<< HEAD
    swmr[0-8].h5 swmr_writer.out swmr_writer.log.* swmr_reader.out.* swmr_reader.log.* \
    tbogus.h5.copy cache_image_test.h5
=======
    swmr[0-2].h5 swmr_writer.out swmr_writer.log.* swmr_reader.out.* swmr_reader.log.* \
    tbogus.h5.copy cache_image_test.h5 direct_chunk.h5
>>>>>>> e87be2e9

# Sources for testhdf5 executable
testhdf5_SOURCES=testhdf5.c tarray.c tattr.c tchecksum.c tconfig.c tfile.c \
    tgenprop.c th5o.c th5s.c tcoords.c theap.c tid.c titerate.c tmeta.c tmisc.c \
    trefer.c trefstr.c tselect.c tskiplist.c tsohm.c ttime.c ttst.c tunicode.c \
    tvlstr.c tvltypes.c

# Sources for Use Cases
use_append_chunk_SOURCES=use_append_chunk.c use_common.c
use_append_mchunks_SOURCES=use_append_mchunks.c use_common.c
use_disable_mdc_flushes_SOURCES=use_disable_mdc_flushes.c

# Temporary files.
DISTCLEANFILES=testerror.sh testlibinfo.sh testcheck_version.sh testlinks_env.sh test_filter_plugin.sh \
    testswmr.sh testvdsswmr.sh test_usecases.sh testflushrefresh.sh test_filenotclosed.sh

include $(top_srcdir)/config/conclude.am<|MERGE_RESOLUTION|>--- conflicted
+++ resolved
@@ -55,21 +55,13 @@
            cache cache_api cache_image cache_tagging lheap ohdr stab gheap \
            evict_on_close farray earray btree2 fheap \
            pool accum hyperslab istore bittests dt_arith page_buffer \
-<<<<<<< HEAD
-           dtypes dsets cmpd_dset filter_fail extend external efc objcopy links unlink \
+           dtypes dsets cmpd_dset filter_fail extend external efc objcopy \
+           links unlink \
            twriteorder big mtime fillval mount flush1 flush2 app_ref enum \
-           set_extent ttsafe enc_dec_plist enc_dec_plist_cross_platform\
+           set_extent ttsafe enc_dec_plist enc_dec_plist_cross_platform \
            getname vfd ntypes dangle dtransform reserved cross_read \
-           freespace mf vds file_image unregister cache_logging cork swmr cache_mem_alloc
-
-=======
-           dtypes dsets cmpd_dset filter_fail extend direct_chunk external efc \
-		   objcopy links unlink twriteorder big mtime fillval mount \
-		   flush1 flush2 app_ref enum set_extent ttsafe enc_dec_plist \
-		   enc_dec_plist_cross_platform getname vfd ntypes dangle dtransform \
-		   reserved cross_read freespace mf vds file_image unregister \
-		   cache_logging cork swmr
->>>>>>> e87be2e9
+           freespace mf vds file_image unregister cache_logging cork swmr \
+           direct_chunk cache_mem_alloc
 
 # List programs to be built when testing here.
 # error_test and err_compat are built at the same time as the other tests, but executed by testerror.sh.
@@ -200,13 +192,8 @@
     flushrefresh_VERIFICATION_CHECKPOINT1 flushrefresh_VERIFICATION_CHECKPOINT2 \
     flushrefresh_VERIFICATION_DONE atomic_data accum_swmr_big.h5 ohdr_swmr.h5 \
     test_swmr*.h5 cache_logging.h5 cache_logging.out vds_swmr.h5 vds_swmr_src_*.h5 \
-<<<<<<< HEAD
     swmr[0-8].h5 swmr_writer.out swmr_writer.log.* swmr_reader.out.* swmr_reader.log.* \
-    tbogus.h5.copy cache_image_test.h5
-=======
-    swmr[0-2].h5 swmr_writer.out swmr_writer.log.* swmr_reader.out.* swmr_reader.log.* \
     tbogus.h5.copy cache_image_test.h5 direct_chunk.h5
->>>>>>> e87be2e9
 
 # Sources for testhdf5 executable
 testhdf5_SOURCES=testhdf5.c tarray.c tattr.c tchecksum.c tconfig.c tfile.c \
