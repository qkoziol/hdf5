--- conflicted
+++ resolved
@@ -129,12 +129,6 @@
     AddTest("atomics", tts_atomics, NULL, "emulation of C11 atomics", NULL);
 #endif /* H5_HAVE_STDATOMIC_H */
     AddTest("rwlock", tts_rwlock, NULL, "simple R/W locks", NULL);
-<<<<<<< HEAD
-#ifdef H5_HAVE_STDATOMIC_H
-//    AddTest("ffs_rwlock", tts_ffs_rwlock, NULL, "FFS R/W locks", NULL);
-#endif /* H5_HAVE_STDATOMIC_H */
-=======
->>>>>>> b382a8ef
 #ifndef H5_HAVE_WIN_THREADS
     /* Recursive R/W locks */
     AddTest("rec_rwlock_1", tts_rec_rwlock_smoke_check_1, NULL, "recursive R/W lock smoke check 1 -- basic",
