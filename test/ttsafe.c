--- conflicted
+++ resolved
@@ -144,21 +144,11 @@
 #endif /* !H5_HAVE_WIN_THREADS */
     AddTest("semaphore", tts_semaphore, NULL, NULL, NULL, 0, "lightweight system semaphores");
 
-<<<<<<< HEAD
 #ifdef H5_HAVE_THREADSAFE_API
-    AddTest("thread_id", tts_thread_id, NULL, "thread IDs", NULL);
-
-    AddTest("dcreate", tts_dcreate, cleanup_dcreate, "multi-dataset creation", NULL);
-    AddTest("error", tts_error, cleanup_error, "per-thread error stacks", NULL);
-=======
-#ifdef H5_HAVE_THREADSAFE
     AddTest("thread_id", tts_thread_id, NULL, NULL, NULL, 0, "thread IDs");
 
-    /* Error stack test must be done after thread_id test to not mess up expected IDs */
-    AddTest("error_stacks", tts_error_stacks, NULL, NULL, NULL, 0, "error stack tests");
     AddTest("dcreate", tts_dcreate, NULL, cleanup_dcreate, NULL, 0, "multi-dataset creation");
     AddTest("error", tts_error, NULL, cleanup_error, NULL, 0, "per-thread error stacks");
->>>>>>> 2921f276
 #ifdef H5_HAVE_PTHREAD_H
     /* Thread cancellability only supported with pthreads ... */
     AddTest("cancel", tts_cancel, NULL, cleanup_cancel, NULL, 0, "thread cancellation safety test");
@@ -167,7 +157,7 @@
     AddTest("attr_vlen", tts_attr_vlen, NULL, cleanup_attr_vlen, NULL, 0, "multi-file-attribute-vlen read");
 
     /* Error stack test must be done after thread_id test to not mess up expected IDs */
-    AddTest("error_stacks", tts_error_stacks, NULL, "error stack tests", NULL);
+    AddTest("error_stacks", tts_error_stacks, NULL, NULL, NULL, 0, "error stack tests");
 
     /* Developer API routine tests */
     AddTest("developer", tts_develop_api, NULL, NULL, NULL, 0, "developer API routines");
