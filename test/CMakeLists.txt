cmake_minimum_required (VERSION 3.18)
project (HDF5_TEST C)

#-----------------------------------------------------------------------------
# Generate the H5srcdir_str.h file containing user settings needed by compilation
#-----------------------------------------------------------------------------
set (srcdir ${HDF5_TEST_SOURCE_DIR})
configure_file (${HDF5_TEST_SOURCE_DIR}/H5srcdir_str.h.in H5srcdir_str.h  @ONLY)

#################################################################################
# Define Test Library Sources
#################################################################################
set (TEST_LIB_SOURCES
    ${HDF5_TEST_SOURCE_DIR}/h5test.c
    ${HDF5_TEST_SOURCE_DIR}/testframe.c
    ${HDF5_TEST_SOURCE_DIR}/cache_common.c
    ${HDF5_TEST_SOURCE_DIR}/external_common.c
    ${HDF5_TEST_SOURCE_DIR}/swmr_common.c
)

set (TEST_LIB_HEADERS
    ${HDF5_TEST_SOURCE_DIR}/h5test.h
    ${HDF5_TEST_SOURCE_DIR}/H5srcdir.h
    ${HDF5_TEST_SOURCE_DIR}/cache_common.h
    ${HDF5_TEST_SOURCE_DIR}/external_common.h
    ${HDF5_TEST_SOURCE_DIR}/external_fname.h
    ${HDF5_TEST_SOURCE_DIR}/swmr_common.h
)

#################################################################################
# Set private compile-time definitions added when
# compiling test source files
#################################################################################
set (HDF5_TEST_COMPILE_DEFS_PRIVATE
    "$<$<CONFIG:Developer>:${HDF5_DEVELOPER_DEFS}>"
    "$<$<BOOL:HDF5_TEST_API>:H5_HAVE_TEST_API>"
)

if (BUILD_STATIC_LIBS)
  add_library (${HDF5_TEST_LIB_TARGET} STATIC ${TEST_LIB_SOURCES} ${TEST_LIB_HEADERS})
  target_include_directories (${HDF5_TEST_LIB_TARGET}
      PRIVATE "${HDF5_SRC_INCLUDE_DIRS};${HDF5_SRC_BINARY_DIR};${HDF5_TEST_BINARY_DIR};$<$<BOOL:${HDF5_ENABLE_PARALLEL}>:${MPI_C_INCLUDE_DIRS}>"
      INTERFACE "$<INSTALL_INTERFACE:$<INSTALL_PREFIX>/include>"
  )
  target_compile_options(${HDF5_TEST_LIB_TARGET} PRIVATE "${HDF5_CMAKE_C_FLAGS}")
  target_compile_definitions(${HDF5_TEST_LIB_TARGET}
      PRIVATE
          "H5_TEST_EXPRESS_LEVEL_DEFAULT=${H5_TEST_EXPRESS_LEVEL_DEFAULT}"
          "${HDF5_TEST_COMPILE_DEFS_PRIVATE}"
  )
  TARGET_C_PROPERTIES (${HDF5_TEST_LIB_TARGET} STATIC)
  target_link_libraries (${HDF5_TEST_LIB_TARGET}
      PUBLIC ${LINK_LIBS} ${HDF5_LIB_TARGET}
      PRIVATE "$<$<OR:$<PLATFORM_ID:Windows>,$<PLATFORM_ID:MinGW>>:ws2_32.lib>"
  )
  if (MINGW)
    target_link_libraries (${HDF5_TEST_LIB_TARGET} PRIVATE "wsock32.lib")
  endif ()
  H5_SET_LIB_OPTIONS (${HDF5_TEST_LIB_TARGET} ${HDF5_TEST_LIB_NAME} STATIC 0)
  set_target_properties (${HDF5_TEST_LIB_TARGET} PROPERTIES FOLDER libraries/test)

  if (HDF5_EXPORTED_TARGETS AND HDF5_TEST_API_INSTALL)
    INSTALL_TARGET_PDB (${HDF5_TEST_LIB_TARGET} ${HDF5_INSTALL_LIB_DIR} libraries)

    install (
      TARGETS ${HDF5_TEST_LIB_TARGET}
      EXPORT ${HDF5_EXPORTED_TARGETS}
      LIBRARY DESTINATION ${HDF5_INSTALL_LIB_DIR} COMPONENT libraries
      ARCHIVE DESTINATION ${HDF5_INSTALL_LIB_DIR} COMPONENT libraries
      RUNTIME DESTINATION ${HDF5_INSTALL_BIN_DIR} COMPONENT libraries
      FRAMEWORK DESTINATION ${HDF5_INSTALL_FWRK_DIR} COMPONENT libraries
      INCLUDES DESTINATION include
    )
  endif ()
endif ()

if (BUILD_SHARED_LIBS)
  add_library (${HDF5_TEST_LIBSH_TARGET} SHARED ${TEST_LIB_SOURCES} ${TEST_LIB_HEADERS})
  target_include_directories (${HDF5_TEST_LIBSH_TARGET}
      PRIVATE "${HDF5_SRC_INCLUDE_DIRS};${HDF5_SRC_BINARY_DIR};${HDF5_TEST_BINARY_DIR};$<$<BOOL:${HDF5_ENABLE_PARALLEL}>:${MPI_C_INCLUDE_DIRS}>"
      INTERFACE "$<INSTALL_INTERFACE:$<INSTALL_PREFIX>/include>"
  )
  target_compile_options(${HDF5_TEST_LIBSH_TARGET} PRIVATE "${HDF5_CMAKE_C_FLAGS}")
  target_compile_definitions(${HDF5_TEST_LIBSH_TARGET}
      PUBLIC "H5_BUILT_AS_DYNAMIC_LIB"
      PRIVATE
          "H5_TEST_EXPRESS_LEVEL_DEFAULT=${H5_TEST_EXPRESS_LEVEL_DEFAULT}"
          "${HDF5_TEST_COMPILE_DEFS_PRIVATE}"
  )
  TARGET_C_PROPERTIES (${HDF5_TEST_LIBSH_TARGET} SHARED)
  target_link_libraries (${HDF5_TEST_LIBSH_TARGET}
      PUBLIC ${LINK_LIBS} ${HDF5_LIBSH_TARGET}
      PRIVATE "$<$<OR:$<PLATFORM_ID:Windows>,$<PLATFORM_ID:MinGW>>:ws2_32.lib>"
  )
  if (MINGW)
    target_link_libraries (${HDF5_TEST_LIBSH_TARGET} PRIVATE "wsock32.lib")
  endif ()
  H5_SET_LIB_OPTIONS (${HDF5_TEST_LIBSH_TARGET} ${HDF5_TEST_LIB_NAME} SHARED "LIB")
  set_target_properties (${HDF5_TEST_LIBSH_TARGET} PROPERTIES FOLDER libraries/test)

  if (HDF5_EXPORTED_TARGETS AND HDF5_TEST_API_INSTALL)
    INSTALL_TARGET_PDB (${HDF5_TEST_LIBSH_TARGET} ${HDF5_INSTALL_BIN_DIR} libraries)

    install (
      TARGETS ${HDF5_TEST_LIBSH_TARGET}
      EXPORT ${HDF5_EXPORTED_TARGETS}
      LIBRARY DESTINATION ${HDF5_INSTALL_LIB_DIR} COMPONENT libraries
      ARCHIVE DESTINATION ${HDF5_INSTALL_LIB_DIR} COMPONENT libraries
      RUNTIME DESTINATION ${HDF5_INSTALL_BIN_DIR} COMPONENT libraries
      FRAMEWORK DESTINATION ${HDF5_INSTALL_FWRK_DIR} COMPONENT libraries
      INCLUDES DESTINATION include
    )
  endif ()
endif ()

#-----------------------------------------------------------------------------
# Add Target to clang-format
#-----------------------------------------------------------------------------
if (HDF5_ENABLE_FORMATTERS)
  if (BUILD_STATIC_LIBS)
    clang_format (HDF5_TEST_SRC_FORMAT ${HDF5_TEST_LIB_TARGET})
  else ()
    clang_format (HDF5_TEST_SRC_FORMAT ${HDF5_TEST_LIBSH_TARGET})
  endif ()
endif ()

#################################################################################
# If filter, vfd and vol plugin tests can be tested
#################################################################################
if (BUILD_SHARED_LIBS)
  # make plugins dir
  file (MAKE_DIRECTORY "${CMAKE_BINARY_DIR}/filter_plugin_dir1")
  file (MAKE_DIRECTORY "${CMAKE_BINARY_DIR}/filter_plugin_dir2")

  #-----------------------------------------------------------------------------
  # Define Filter Plugin Test Sources
  #-----------------------------------------------------------------------------
  set (FILTER_PLUGINS_FOR_DIR1
      filter_plugin1_dsets
      filter_plugin3_dsets
  )
  set (FILTER_PLUGINS_FOR_DIR2
      filter_plugin2_dsets
      filter_plugin4_groups
  )

  foreach (plugin_name ${FILTER_PLUGINS_FOR_DIR1})
    set (HDF5_TEST_PLUGIN_CORENAME  "${plugin_name}")
    set (HDF5_TEST_PLUGIN_NAME      "${HDF5_EXTERNAL_LIB_PREFIX}${HDF5_TEST_PLUGIN_CORENAME}")
    set (HDF5_TEST_PLUGIN_TARGET    ${HDF5_TEST_PLUGIN_CORENAME})

    add_library (${HDF5_TEST_PLUGIN_TARGET} SHARED ${HDF5_TEST_SOURCE_DIR}/${plugin_name}.c)
    target_include_directories (${HDF5_TEST_PLUGIN_TARGET} PRIVATE "${HDF5_SRC_INCLUDE_DIRS};${HDF5_SRC_BINARY_DIR};$<$<BOOL:${HDF5_ENABLE_PARALLEL}>:${MPI_C_INCLUDE_DIRS}>")
    TARGET_C_PROPERTIES (${HDF5_TEST_PLUGIN_TARGET} SHARED)
    target_link_libraries (${HDF5_TEST_PLUGIN_TARGET} PUBLIC ${HDF5_TEST_LIBSH_TARGET})
    H5_SET_LIB_OPTIONS (${HDF5_TEST_PLUGIN_TARGET} ${HDF5_TEST_PLUGIN_NAME} SHARED "LIB")
    set_target_properties (${HDF5_TEST_PLUGIN_TARGET} PROPERTIES FOLDER libraries/TEST_PLUGIN)

    #-----------------------------------------------------------------------------
    # Add Target to clang-format
    #-----------------------------------------------------------------------------
    if (HDF5_ENABLE_FORMATTERS)
      clang_format (HDF5_TEST_${HDF5_TEST_PLUGIN_TARGET}_FORMAT ${HDF5_TEST_PLUGIN_TARGET})
    endif ()

    #-----------------------------------------------------------------------------
    # Copy the filter plugin to a plugins folder
    #-----------------------------------------------------------------------------
    add_custom_command (
        TARGET     ${HDF5_TEST_PLUGIN_TARGET}
        POST_BUILD
        COMMAND    ${CMAKE_COMMAND}
        ARGS       -E copy_if_different
          "$<TARGET_FILE:${HDF5_TEST_PLUGIN_TARGET}>"
          "${CMAKE_BINARY_DIR}/filter_plugin_dir1/$<TARGET_FILE_NAME:${HDF5_TEST_PLUGIN_TARGET}>"
    )
  endforeach ()

  foreach (plugin_name ${FILTER_PLUGINS_FOR_DIR2})
    set (HDF5_TEST_PLUGIN_CORENAME  "${plugin_name}")
    set (HDF5_TEST_PLUGIN_NAME      "${HDF5_EXTERNAL_LIB_PREFIX}${HDF5_TEST_PLUGIN_CORENAME}")
    set (HDF5_TEST_PLUGIN_TARGET    ${HDF5_TEST_PLUGIN_CORENAME})

    add_library (${HDF5_TEST_PLUGIN_TARGET} SHARED ${HDF5_TEST_SOURCE_DIR}/${plugin_name}.c)
    target_include_directories (${HDF5_TEST_PLUGIN_TARGET} PRIVATE "${HDF5_SRC_INCLUDE_DIRS};${HDF5_SRC_BINARY_DIR};$<$<BOOL:${HDF5_ENABLE_PARALLEL}>:${MPI_C_INCLUDE_DIRS}>")
    TARGET_C_PROPERTIES (${HDF5_TEST_PLUGIN_TARGET} SHARED)
    target_link_libraries (${HDF5_TEST_PLUGIN_TARGET} PUBLIC ${HDF5_TEST_LIBSH_TARGET})
    H5_SET_LIB_OPTIONS (${HDF5_TEST_PLUGIN_TARGET} ${HDF5_TEST_PLUGIN_NAME} SHARED "LIB")
    set_target_properties (${HDF5_TEST_PLUGIN_TARGET} PROPERTIES FOLDER libraries/TEST_PLUGIN)

    #-----------------------------------------------------------------------------
    # Add Target to clang-format
    #-----------------------------------------------------------------------------
    if (HDF5_ENABLE_FORMATTERS)
      clang_format (HDF5_TEST_${HDF5_TEST_PLUGIN_TARGET}_FORMAT ${HDF5_TEST_PLUGIN_TARGET})
    endif ()

    #-----------------------------------------------------------------------------
    # Copy the filter plugin to a plugins folder
    #-----------------------------------------------------------------------------
    add_custom_command (
        TARGET     ${HDF5_TEST_PLUGIN_TARGET}
        POST_BUILD
        COMMAND    ${CMAKE_COMMAND}
        ARGS       -E copy_if_different
          "$<TARGET_FILE:${HDF5_TEST_PLUGIN_TARGET}>"
          "${CMAKE_BINARY_DIR}/filter_plugin_dir2/$<TARGET_FILE_NAME:${HDF5_TEST_PLUGIN_TARGET}>"
    )
  endforeach ()

  #################################################################################
  # make vfd plugins dir
  #################################################################################
  file (MAKE_DIRECTORY "${CMAKE_BINARY_DIR}/null_vfd_plugin_dir")

  #-----------------------------------------------------------------------------
  # Define VFD Plugin Test Sources
  #-----------------------------------------------------------------------------
  set (VFD_PLUGIN_LIBS
      null_vfd_plugin
  )

  foreach (vfd_lib ${VFD_PLUGIN_LIBS})
    set (HDF5_VFD_PLUGIN_LIB_CORENAME  "${vfd_lib}")
    set (HDF5_VFD_PLUGIN_LIB_NAME      "${HDF5_EXTERNAL_LIB_PREFIX}${HDF5_VFD_PLUGIN_LIB_CORENAME}")
    set (HDF5_VFD_PLUGIN_LIB_TARGET    ${HDF5_VFD_PLUGIN_LIB_CORENAME})

    add_library (${HDF5_VFD_PLUGIN_LIB_TARGET} SHARED ${HDF5_TEST_SOURCE_DIR}/${vfd_lib}.c)
    target_include_directories (${HDF5_VFD_PLUGIN_LIB_TARGET} PRIVATE "${HDF5_SRC_INCLUDE_DIRS};${HDF5_SRC_BINARY_DIR};$<$<BOOL:${HDF5_ENABLE_PARALLEL}>:${MPI_C_INCLUDE_DIRS}>")
    TARGET_C_PROPERTIES (${HDF5_VFD_PLUGIN_LIB_TARGET} SHARED)
    target_link_libraries (${HDF5_VFD_PLUGIN_LIB_TARGET} PUBLIC ${HDF5_TEST_LIBSH_TARGET})
    H5_SET_LIB_OPTIONS (${HDF5_VFD_PLUGIN_LIB_TARGET} ${HDF5_VFD_PLUGIN_LIB_NAME} SHARED "LIB")
    set_target_properties (${HDF5_VFD_PLUGIN_LIB_TARGET} PROPERTIES FOLDER libraries/TEST_PLUGIN)

    #-----------------------------------------------------------------------------
    # Add Target to clang-format
    #-----------------------------------------------------------------------------
    if (HDF5_ENABLE_FORMATTERS)
      clang_format (HDF5_TEST_${HDF5_VFD_PLUGIN_LIB_TARGET}_FORMAT ${HDF5_VFD_PLUGIN_LIB_TARGET})
    endif ()

    #-----------------------------------------------------------------------------
    # Copy VFD plugin to a plugins folder
    #-----------------------------------------------------------------------------
    add_custom_command (
        TARGET     ${HDF5_VFD_PLUGIN_LIB_TARGET}
        POST_BUILD
        COMMAND    ${CMAKE_COMMAND}
        ARGS       -E copy_if_different
          "$<TARGET_FILE:${HDF5_VFD_PLUGIN_LIB_TARGET}>"
          "${CMAKE_BINARY_DIR}/null_vfd_plugin_dir/$<TARGET_FILE_NAME:${HDF5_VFD_PLUGIN_LIB_TARGET}>"
    )
  endforeach ()

  #################################################################################
  # make vol plugins dir
  #################################################################################
  file (MAKE_DIRECTORY "${CMAKE_BINARY_DIR}/null_vol_plugin_dir")

  #-----------------------------------------------------------------------------
  # Define VOL Plugin Test Sources
  #-----------------------------------------------------------------------------
  set (VOL_PLUGIN_LIBS
      null_vol_connector
  )

  foreach (vol_lib ${VOL_PLUGIN_LIBS})
    set (HDF5_VOL_PLUGIN_LIB_CORENAME  "${vol_lib}")
    set (HDF5_VOL_PLUGIN_LIB_NAME      "${HDF5_EXTERNAL_LIB_PREFIX}${HDF5_VOL_PLUGIN_LIB_CORENAME}")
    set (HDF5_VOL_PLUGIN_LIB_TARGET    ${HDF5_VOL_PLUGIN_LIB_CORENAME})

    add_library (${HDF5_VOL_PLUGIN_LIB_TARGET} SHARED ${HDF5_TEST_SOURCE_DIR}/${vol_lib}.c)
    target_include_directories (${HDF5_VOL_PLUGIN_LIB_TARGET} PRIVATE "${HDF5_SRC_INCLUDE_DIRS};${HDF5_SRC_BINARY_DIR};$<$<BOOL:${HDF5_ENABLE_PARALLEL}>:${MPI_C_INCLUDE_DIRS}>")
    TARGET_C_PROPERTIES (${HDF5_VOL_PLUGIN_LIB_TARGET} SHARED)
    target_link_libraries (${HDF5_VOL_PLUGIN_LIB_TARGET} PUBLIC ${HDF5_TEST_LIBSH_TARGET})
    H5_SET_LIB_OPTIONS (${HDF5_VOL_PLUGIN_LIB_TARGET} ${HDF5_VOL_PLUGIN_LIB_NAME} SHARED "LIB")
    set_target_properties (${HDF5_VOL_PLUGIN_LIB_TARGET} PROPERTIES FOLDER libraries/TEST_PLUGIN)

    #-----------------------------------------------------------------------------
    # Add Target to clang-format
    #-----------------------------------------------------------------------------
    if (HDF5_ENABLE_FORMATTERS)
      clang_format (HDF5_TEST_${HDF5_VOL_PLUGIN_LIB_TARGET}_FORMAT ${HDF5_VOL_PLUGIN_LIB_TARGET})
    endif ()

    #-----------------------------------------------------------------------------
    # Copy VOL plugin to a plugins folder
    #-----------------------------------------------------------------------------
    add_custom_command (
        TARGET     ${HDF5_VOL_PLUGIN_LIB_TARGET}
        POST_BUILD
        COMMAND    ${CMAKE_COMMAND}
        ARGS       -E copy_if_different
          "$<TARGET_FILE:${HDF5_VOL_PLUGIN_LIB_TARGET}>"
          "${CMAKE_BINARY_DIR}/null_vol_plugin_dir/$<TARGET_FILE_NAME:${HDF5_VOL_PLUGIN_LIB_TARGET}>"
    )
  endforeach ()
endif ()

#################################################################################
#  Test program sources
#################################################################################

set (testhdf5_SOURCES
    ${HDF5_TEST_SOURCE_DIR}/testhdf5.h
    ${HDF5_TEST_SOURCE_DIR}/testhdf5.c
    ${HDF5_TEST_SOURCE_DIR}/tarray.c
    ${HDF5_TEST_SOURCE_DIR}/tattr.c
    ${HDF5_TEST_SOURCE_DIR}/tchecksum.c
    ${HDF5_TEST_SOURCE_DIR}/tconfig.c
    ${HDF5_TEST_SOURCE_DIR}/th5_system.c
    ${HDF5_TEST_SOURCE_DIR}/tcoords.c
    ${HDF5_TEST_SOURCE_DIR}/tfile.c
    ${HDF5_TEST_SOURCE_DIR}/tgenprop.c
    ${HDF5_TEST_SOURCE_DIR}/th5o.c
    ${HDF5_TEST_SOURCE_DIR}/th5s.c
    ${HDF5_TEST_SOURCE_DIR}/tid.c
    ${HDF5_TEST_SOURCE_DIR}/titerate.c
    ${HDF5_TEST_SOURCE_DIR}/tmeta.c
    ${HDF5_TEST_SOURCE_DIR}/tmisc.c
    ${HDF5_TEST_SOURCE_DIR}/trefer.c
    ${HDF5_TEST_SOURCE_DIR}/trefer_deprec.c
    ${HDF5_TEST_SOURCE_DIR}/trefstr.c
    ${HDF5_TEST_SOURCE_DIR}/tselect.c
    ${HDF5_TEST_SOURCE_DIR}/tskiplist.c
    ${HDF5_TEST_SOURCE_DIR}/tsohm.c
    ${HDF5_TEST_SOURCE_DIR}/ttime.c
    ${HDF5_TEST_SOURCE_DIR}/tunicode.c
    ${HDF5_TEST_SOURCE_DIR}/tvltypes.c
    ${HDF5_TEST_SOURCE_DIR}/tvlstr.c
)

set (cache_image_SOURCES
    ${HDF5_TEST_SOURCE_DIR}/cache_image.c
    ${HDF5_TEST_SOURCE_DIR}/genall5.c
)

set(mirror_vfd_SOURCES
    ${HDF5_TEST_SOURCE_DIR}/mirror_vfd.c
    ${HDF5_TEST_SOURCE_DIR}/genall5.c
)

set (ttsafe_SOURCES
    ${HDF5_TEST_SOURCE_DIR}/ttsafe.h
    ${HDF5_TEST_SOURCE_DIR}/ttsafe.c
    ${HDF5_TEST_SOURCE_DIR}/ttsafe_acreate.c
    ${HDF5_TEST_SOURCE_DIR}/ttsafe_atomic.c
    ${HDF5_TEST_SOURCE_DIR}/ttsafe_attr_vlen.c
    ${HDF5_TEST_SOURCE_DIR}/ttsafe_cancel.c
    ${HDF5_TEST_SOURCE_DIR}/ttsafe_dcreate.c
    ${HDF5_TEST_SOURCE_DIR}/ttsafe_develop.c
    ${HDF5_TEST_SOURCE_DIR}/ttsafe_error.c
    ${HDF5_TEST_SOURCE_DIR}/ttsafe_rwlock.c
<<<<<<< HEAD
    ${HDF5_TEST_SOURCE_DIR}/ttsafe_ffs_rwlock.c
=======
>>>>>>> b382a8ef
    ${HDF5_TEST_SOURCE_DIR}/ttsafe_rec_rwlock.c
    ${HDF5_TEST_SOURCE_DIR}/ttsafe_semaphore.c
    ${HDF5_TEST_SOURCE_DIR}/ttsafe_thread_id.c
    ${HDF5_TEST_SOURCE_DIR}/ttsafe_thread_pool.c
)

set (H5_EXPRESS_TESTS
    cache
    cache_api
    cache_image # multiple source
    btree2
    farray
    earray
    fheap
    objcopy_ref
    objcopy
)

set (H5_TESTS
    testhdf5 # multiple source
    cache_tagging
    lheap
    ohdr
    stab
    gheap
    evict_on_close
    accum
    hyperslab
    istore
    bittests
    dt_arith
    page_buffer
    dtypes
    dsets
    select_io_dset
    chunk_info # compression lib link
    cmpd_dset
    mdset
    filter_fail
    extend
    direct_chunk # compression lib link
    external
    external_env
    efc
    links
    unlink
    twriteorder
    big
    mtime
    fillval
    mount
    flush1
    flush2
    app_ref
    enum
    set_extent
    ttsafe # multiple source
    enc_dec_plist
    enc_dec_plist_cross_platform
    getname
    vfd
    ros3
    s3comms
    hdfs
    #mirror_vfd # multiple source
    ntypes
    dangle
    dtransform
    # reserved disabled
    cross_read
    freespace
    mf
    vds
    vds_env
    file_image
    unregister
    cache_logging
    cork
    swmr
    vol
    timer
    cmpd_dtransform
    event_set
    onion
)
if (HDF5_BUILD_UTILS)
  set (H5_TESTS ${H5_TESTS} mirror_vfd)
endif ()

macro (ADD_H5_EXE file)
  add_executable (${file} ${HDF5_TEST_SOURCE_DIR}/${file}.c)
  target_include_directories (${file} PRIVATE "${HDF5_SRC_INCLUDE_DIRS};${HDF5_SRC_BINARY_DIR};${HDF5_TEST_BINARY_DIR};$<$<BOOL:${HDF5_ENABLE_PARALLEL}>:${MPI_C_INCLUDE_DIRS}>")
  target_compile_options(${file} PRIVATE "${HDF5_CMAKE_C_FLAGS}")
  target_compile_definitions(${file} PRIVATE "${HDF5_TEST_COMPILE_DEFS_PRIVATE}")
  if (NOT BUILD_SHARED_LIBS)
    TARGET_C_PROPERTIES (${file} STATIC)
    target_link_libraries (${file} PRIVATE ${HDF5_TEST_LIB_TARGET})
  else ()
    TARGET_C_PROPERTIES (${file} SHARED)
    target_link_libraries (${file} PRIVATE ${HDF5_TEST_LIBSH_TARGET})
  endif ()
  set_target_properties (${file} PROPERTIES FOLDER test)

  #-----------------------------------------------------------------------------
  # Add Target to clang-format
  #-----------------------------------------------------------------------------
  if (HDF5_ENABLE_FORMATTERS)
    clang_format (HDF5_TEST_${file}_FORMAT ${file})
  endif ()
endmacro ()

set (H5_TESTS_MULTIPLE
    chunk_info
    direct_chunk
    testhdf5
    cache_image
    ttsafe
    mirror_vfd
)
# Only build single source tests here
foreach (h5_test ${H5_TESTS} ${H5_EXPRESS_TESTS})
  if (NOT h5_test IN_LIST H5_TESTS_MULTIPLE)
    ADD_H5_EXE(${h5_test})
  endif ()
endforeach ()

##############################################################################
###           M U L T I P L E  S O U R C E   T E S T S                     ###
##############################################################################
######### Also special handling of link libs #############
#-- Adding test for chunk_info
add_executable (chunk_info ${HDF5_TEST_SOURCE_DIR}/chunk_info.c)
target_compile_options(chunk_info PRIVATE "${HDF5_CMAKE_C_FLAGS}")
target_compile_definitions(chunk_info PRIVATE "${HDF5_TEST_COMPILE_DEFS_PRIVATE}")
target_include_directories (chunk_info PRIVATE "${HDF5_SRC_INCLUDE_DIRS};${HDF5_COMP_INCLUDE_DIRECTORIES};${HDF5_SRC_BINARY_DIR};${HDF5_TEST_BINARY_DIR};$<$<BOOL:${HDF5_ENABLE_PARALLEL}>:${MPI_C_INCLUDE_DIRS}>")
if (NOT BUILD_SHARED_LIBS)
  TARGET_C_PROPERTIES (chunk_info STATIC)
  target_link_libraries (chunk_info PRIVATE ${HDF5_TEST_LIB_TARGET} ${LINK_COMP_LIBS})
else ()
  TARGET_C_PROPERTIES (chunk_info SHARED)
  target_link_libraries (chunk_info PRIVATE ${HDF5_TEST_LIBSH_TARGET} ${LINK_COMP_LIBS})
endif ()
set_target_properties (chunk_info PROPERTIES FOLDER test)

#-----------------------------------------------------------------------------
# Add Target to clang-format
#-----------------------------------------------------------------------------
if (HDF5_ENABLE_FORMATTERS)
  clang_format (HDF5_TEST_SRC_chunk_info_FORMAT chunk_info)
endif ()

#-- Adding test for direct_chunk
add_executable (direct_chunk ${HDF5_TEST_SOURCE_DIR}/direct_chunk.c)
target_compile_options(direct_chunk PRIVATE "${HDF5_CMAKE_C_FLAGS}")
target_compile_definitions(direct_chunk PRIVATE "${HDF5_TEST_COMPILE_DEFS_PRIVATE}")
target_include_directories (direct_chunk PRIVATE "${HDF5_SRC_INCLUDE_DIRS};${HDF5_COMP_INCLUDE_DIRECTORIES};${HDF5_SRC_BINARY_DIR};${HDF5_TEST_BINARY_DIR};$<$<BOOL:${HDF5_ENABLE_PARALLEL}>:${MPI_C_INCLUDE_DIRS}>")
if (NOT BUILD_SHARED_LIBS)
  TARGET_C_PROPERTIES (direct_chunk STATIC)
  target_link_libraries (direct_chunk PRIVATE ${HDF5_TEST_LIB_TARGET} ${LINK_COMP_LIBS})
else ()
  TARGET_C_PROPERTIES (direct_chunk SHARED)
  target_link_libraries (direct_chunk PRIVATE ${HDF5_TEST_LIBSH_TARGET} ${LINK_COMP_LIBS})
endif ()
set_target_properties (direct_chunk PROPERTIES FOLDER test)

#-----------------------------------------------------------------------------
# Add Target to clang-format
#-----------------------------------------------------------------------------
if (HDF5_ENABLE_FORMATTERS)
  clang_format (HDF5_TEST_direct_chunk_FORMAT direct_chunk)
endif ()

######### Special handling for multiple sources #############
#-- Adding test for testhdf5
add_executable (testhdf5 ${testhdf5_SOURCES})
target_compile_options(testhdf5 PRIVATE "${HDF5_CMAKE_C_FLAGS}")
target_compile_definitions(testhdf5 PRIVATE "${HDF5_TEST_COMPILE_DEFS_PRIVATE}")
target_include_directories (testhdf5 PRIVATE "${HDF5_SRC_INCLUDE_DIRS};${HDF5_SRC_BINARY_DIR};$<$<BOOL:${HDF5_ENABLE_PARALLEL}>:${MPI_C_INCLUDE_DIRS}>")
if (NOT BUILD_SHARED_LIBS)
  TARGET_C_PROPERTIES (testhdf5 STATIC)
  target_link_libraries (testhdf5 PRIVATE ${HDF5_TEST_LIB_TARGET})
else ()
  TARGET_C_PROPERTIES (testhdf5 SHARED)
  target_link_libraries (testhdf5 PRIVATE ${HDF5_TEST_LIBSH_TARGET})
endif ()
set_target_properties (testhdf5 PROPERTIES FOLDER test)

#-----------------------------------------------------------------------------
# Add Target to clang-format
#-----------------------------------------------------------------------------
if (HDF5_ENABLE_FORMATTERS)
  clang_format (HDF5_TEST_testhdf5_FORMAT testhdf5)
endif ()

#-- Adding test for cache_image
add_executable (cache_image ${cache_image_SOURCES})
target_compile_options(cache_image PRIVATE "${HDF5_CMAKE_C_FLAGS}")
target_compile_definitions(cache_image PRIVATE "${HDF5_TEST_COMPILE_DEFS_PRIVATE}")
target_include_directories (cache_image PRIVATE "${HDF5_SRC_INCLUDE_DIRS};${HDF5_SRC_BINARY_DIR};$<$<BOOL:${HDF5_ENABLE_PARALLEL}>:${MPI_C_INCLUDE_DIRS}>")
if (NOT BUILD_SHARED_LIBS)
  TARGET_C_PROPERTIES (cache_image STATIC)
  target_link_libraries (cache_image PRIVATE ${HDF5_TEST_LIB_TARGET})
else ()
  TARGET_C_PROPERTIES (cache_image SHARED)
  target_link_libraries (cache_image PRIVATE ${HDF5_TEST_LIBSH_TARGET})
endif ()
set_target_properties (cache_image PROPERTIES FOLDER test)

#-----------------------------------------------------------------------------
# Add Target to clang-format
#-----------------------------------------------------------------------------
if (HDF5_ENABLE_FORMATTERS)
  clang_format (HDF5_TEST_cache_image_FORMAT cache_image)
endif ()

#-- Adding test for ttsafe
add_executable (ttsafe ${ttsafe_SOURCES})
target_compile_options(ttsafe PRIVATE "${HDF5_CMAKE_C_FLAGS}")
target_compile_definitions(ttsafe PRIVATE "${HDF5_TEST_COMPILE_DEFS_PRIVATE}")
target_include_directories (ttsafe PRIVATE "${HDF5_SRC_INCLUDE_DIRS};${HDF5_SRC_BINARY_DIR};$<$<BOOL:${HDF5_ENABLE_PARALLEL}>:${MPI_C_INCLUDE_DIRS}>")
if (NOT BUILD_SHARED_LIBS)
  TARGET_C_PROPERTIES (ttsafe STATIC)
  target_link_libraries (ttsafe PRIVATE ${HDF5_TEST_LIB_TARGET})
else ()
  TARGET_C_PROPERTIES (ttsafe SHARED)
  target_link_libraries (ttsafe PRIVATE ${HDF5_TEST_LIBSH_TARGET})
endif ()
set_target_properties (ttsafe PROPERTIES FOLDER test)

#-----------------------------------------------------------------------------
# Add Target to clang-format
#-----------------------------------------------------------------------------
if (HDF5_ENABLE_FORMATTERS)
  clang_format (HDF5_TEST_ttsafe_FORMAT ttsafe)
endif ()

if (HDF5_BUILD_UTILS) # requires mirror server
  #-- Adding test for mirror_vfd
  add_executable (mirror_vfd ${mirror_vfd_SOURCES})
  target_include_directories (mirror_vfd PRIVATE "${HDF5_SRC_INCLUDE_DIRS};${HDF5_SRC_BINARY_DIR};$<$<BOOL:${HDF5_ENABLE_PARALLEL}>:${MPI_C_INCLUDE_DIRS}>")
  if (NOT BUILD_SHARED_LIBS)
    TARGET_C_PROPERTIES (mirror_vfd STATIC)
    target_link_libraries (mirror_vfd PRIVATE ${HDF5_TEST_LIB_TARGET})
  else ()
    TARGET_C_PROPERTIES (mirror_vfd SHARED)
    target_link_libraries (mirror_vfd PRIVATE ${HDF5_TEST_LIBSH_TARGET})
  endif ()
  set_target_properties (mirror_vfd PROPERTIES FOLDER test)

  #-----------------------------------------------------------------------------
  # Add Target to clang-format
  #-----------------------------------------------------------------------------
  if (HDF5_ENABLE_FORMATTERS)
    clang_format (HDF5_TEST_mirror_vfd_FORMAT mirror_vfd)
  endif ()
endif ()

##############################################################################
###           A D D I T I O N A L   T E S T S                              ###
##############################################################################

set (H5_CHECK_TESTS
    error_test
    err_compat
    tcheck_version
    testmeta
    atomic_writer
    atomic_reader
    links_env
    filenotclosed
    del_many_dense_attrs
    flushrefresh
)

foreach (h5_test ${H5_CHECK_TESTS})
  ADD_H5_EXE(${h5_test})
endforeach ()

#-- Adding test for libinfo
set (GREP_RUNNER ${PROJECT_BINARY_DIR}/GrepRunner.cmake)
file (WRITE ${GREP_RUNNER} "file (STRINGS \${TEST_PROGRAM} TEST_RESULT REGEX \"SUMMARY OF THE HDF5 CONFIGURATION\")
if (NOT TEST_RESULT)
  message (FATAL_ERROR \"Failed: The output: \${TEST_RESULT} of \${TEST_PROGRAM} did not contain SUMMARY OF THE HDF5 CONFIGURATION\")
else ()
  message (STATUS \"COMMAND Result: \${TEST_RESULT}\")
endif ()
"
)

##############################################################################
###                S W I M M E R   T E S T S                              ###
##############################################################################

set (H5_SWMR_TESTS
    swmr_addrem_writer
    swmr_generator
    swmr_reader
    swmr_remove_reader
    swmr_remove_writer
    swmr_sparse_reader
    swmr_sparse_writer
    swmr_start_write
    swmr_writer
)

foreach (h5_test ${H5_SWMR_TESTS})
  ADD_H5_EXE(${h5_test})
endforeach ()

set (H5_VDS_SWMR_TESTS
    vds_swmr_gen
    vds_swmr_reader
    vds_swmr_writer
)

macro (ADD_H5_VDS_EXE file)
  add_executable (${file} ${HDF5_TEST_SOURCE_DIR}/${file}.c ${HDF5_TEST_SOURCE_DIR}/vds_swmr.h)
  target_include_directories (${file} PRIVATE "${HDF5_SRC_INCLUDE_DIRS};${HDF5_BINARY_DIR};${HDF5_TEST_BINARY_DIR};$<$<BOOL:${HDF5_ENABLE_PARALLEL}>:${MPI_C_INCLUDE_DIRS}>")
  target_compile_options(${file} PRIVATE "${HDF5_CMAKE_C_FLAGS}")
  target_compile_definitions(${file} PRIVATE "${HDF5_TEST_COMPILE_DEFS_PRIVATE}")
  if (NOT BUILD_SHARED_LIBS)
    TARGET_C_PROPERTIES (${file} STATIC)
    target_link_libraries (${file} PRIVATE ${HDF5_TEST_LIB_TARGET})
  else ()
    TARGET_C_PROPERTIES (${file} SHARED)
    target_link_libraries (${file} PRIVATE ${HDF5_TEST_LIBSH_TARGET})
  endif ()
  set_target_properties (${file} PROPERTIES FOLDER test)

  #-----------------------------------------------------------------------------
  # Add Target to clang-format
  #-----------------------------------------------------------------------------
  if (HDF5_ENABLE_FORMATTERS)
    clang_format (HDF5_TEST_${file}_FORMAT ${file})
  endif ()
endmacro ()

foreach (h5_test ${H5_VDS_SWMR_TESTS})
  ADD_H5_VDS_EXE(${h5_test})
endforeach ()

#-- Adding test for accum_swmr_reader
#   This has to be copied to the test directory for execve() to find it
#   and it can't be renamed (i.e., no <foo>-shared).
add_executable (accum_swmr_reader ${HDF5_TEST_SOURCE_DIR}/accum_swmr_reader.c)
target_compile_options(accum_swmr_reader PRIVATE "${HDF5_CMAKE_C_FLAGS}")
target_compile_definitions(accum_swmr_reader PRIVATE "${HDF5_TEST_COMPILE_DEFS_PRIVATE}")
target_include_directories (accum_swmr_reader PRIVATE "${HDF5_SRC_INCLUDE_DIRS};${HDF5_SRC_BINARY_DIR};$<$<BOOL:${HDF5_ENABLE_PARALLEL}>:${MPI_C_INCLUDE_DIRS}>")
if (NOT BUILD_SHARED_LIBS)
  TARGET_C_PROPERTIES (accum_swmr_reader STATIC)
  target_link_libraries (accum_swmr_reader PRIVATE ${HDF5_TEST_LIB_TARGET} ${HDF5_LIB_TARGET})
else ()
  TARGET_C_PROPERTIES (accum_swmr_reader SHARED)
  target_link_libraries (accum_swmr_reader PRIVATE ${HDF5_TEST_LIBSH_TARGET} ${HDF5_LIBSH_TARGET})
endif ()
set_target_properties (accum_swmr_reader PROPERTIES FOLDER test)

#-----------------------------------------------------------------------------
# Add Target to clang-format
#-----------------------------------------------------------------------------
if (HDF5_ENABLE_FORMATTERS)
  clang_format (HDF5_TEST_accum_swmr_reader_FORMAT accum_swmr_reader)
endif ()

#-- Set accum dependencies
set_target_properties (accum PROPERTIES DEPENDS accum_swmr_reader)

##############################################################################
###    P L U G I N  T E S T S
##############################################################################
if (BUILD_SHARED_LIBS)
  add_executable (filter_plugin ${HDF5_TEST_SOURCE_DIR}/filter_plugin.c)
  target_include_directories (filter_plugin PRIVATE "${HDF5_SRC_INCLUDE_DIRS};${HDF5_SRC_BINARY_DIR};$<$<BOOL:${HDF5_ENABLE_PARALLEL}>:${MPI_C_INCLUDE_DIRS}>")
  TARGET_C_PROPERTIES (filter_plugin SHARED)
  target_link_libraries (filter_plugin PRIVATE ${HDF5_TEST_LIBSH_TARGET})
  set_target_properties (filter_plugin PROPERTIES FOLDER test)

  #-----------------------------------------------------------------------------
  # Add Target to clang-format
  #-----------------------------------------------------------------------------
  if (HDF5_ENABLE_FORMATTERS)
    clang_format (HDF5_TEST_filter_plugin_FORMAT filter_plugin)
  endif ()

  add_executable (vfd_plugin ${HDF5_TEST_SOURCE_DIR}/vfd_plugin.c)
  target_include_directories (vfd_plugin PRIVATE "${HDF5_SRC_INCLUDE_DIRS};${HDF5_SRC_BINARY_DIR};$<$<BOOL:${HDF5_ENABLE_PARALLEL}>:${MPI_C_INCLUDE_DIRS}>")
  TARGET_C_PROPERTIES (vfd_plugin SHARED)
  target_link_libraries (vfd_plugin PRIVATE ${HDF5_TEST_LIBSH_TARGET})
  set_target_properties (vfd_plugin PROPERTIES FOLDER test)

  #-----------------------------------------------------------------------------
  # Add Target to clang-format
  #-----------------------------------------------------------------------------
  if (HDF5_ENABLE_FORMATTERS)
    clang_format (HDF5_TEST_vfd_plugin_FORMAT vfd_plugin)
  endif ()

  add_executable (vol_plugin ${HDF5_TEST_SOURCE_DIR}/vol_plugin.c)
  target_include_directories (vol_plugin PRIVATE "${HDF5_SRC_INCLUDE_DIRS};${HDF5_SRC_BINARY_DIR};$<$<BOOL:${HDF5_ENABLE_PARALLEL}>:${MPI_C_INCLUDE_DIRS}>")
  TARGET_C_PROPERTIES (vol_plugin SHARED)
  target_link_libraries (vol_plugin PRIVATE ${HDF5_TEST_LIBSH_TARGET})
  set_target_properties (vol_plugin PROPERTIES FOLDER test)

  #-----------------------------------------------------------------------------
  # Add Target to clang-format
  #-----------------------------------------------------------------------------
  if (HDF5_ENABLE_FORMATTERS)
    clang_format (HDF5_TEST_vol_plugin_FORMAT vol_plugin)
  endif ()
endif ()

##############################################################################
###    U S E  C A S E S  T E S T S
##############################################################################
set (use_append_chunk_SOURCES ${HDF5_TEST_SOURCE_DIR}/use_append_chunk.c ${HDF5_TEST_SOURCE_DIR}/use_common.c ${HDF5_TEST_SOURCE_DIR}/use.h)
add_executable (use_append_chunk ${use_append_chunk_SOURCES})
target_compile_options(use_append_chunk PRIVATE "${HDF5_CMAKE_C_FLAGS}")
target_compile_definitions(use_append_chunk PRIVATE "${HDF5_TEST_COMPILE_DEFS_PRIVATE}")
target_include_directories (use_append_chunk PRIVATE "${HDF5_SRC_INCLUDE_DIRS};${HDF5_SRC_BINARY_DIR};$<$<BOOL:${HDF5_ENABLE_PARALLEL}>:${MPI_C_INCLUDE_DIRS}>")
if (NOT BUILD_SHARED_LIBS)
  TARGET_C_PROPERTIES (use_append_chunk STATIC)
  target_link_libraries (use_append_chunk PRIVATE ${HDF5_TEST_LIB_TARGET})
else ()
  TARGET_C_PROPERTIES (use_append_chunk SHARED)
  target_link_libraries (use_append_chunk PRIVATE ${HDF5_TEST_LIBSH_TARGET})
endif ()
set_target_properties (use_append_chunk PROPERTIES FOLDER test)

#-----------------------------------------------------------------------------
# Add Target to clang-format
#-----------------------------------------------------------------------------
if (HDF5_ENABLE_FORMATTERS)
  clang_format (HDF5_TEST_use_append_chunk_FORMAT use_append_chunk)
endif ()

if (HDF5_BUILD_UTILS) # requires mirror server
  set (use_append_chunk_mirror_SOURCES ${HDF5_TEST_SOURCE_DIR}/use_append_chunk_mirror.c ${HDF5_TEST_SOURCE_DIR}/use_common.c ${HDF5_TEST_SOURCE_DIR}/use.h)
  add_executable (use_append_chunk_mirror ${use_append_chunk_mirror_SOURCES})
  target_compile_options(use_append_chunk_mirror PRIVATE "${HDF5_CMAKE_C_FLAGS}")
  target_compile_definitions(use_append_chunk_mirror PRIVATE "${HDF5_TEST_COMPILE_DEFS_PRIVATE}")
  target_include_directories (use_append_chunk_mirror PRIVATE "${HDF5_SRC_INCLUDE_DIRS};${HDF5_BINARY_DIR};$<$<BOOL:${HDF5_ENABLE_PARALLEL}>:${MPI_C_INCLUDE_DIRS}>")
  if (NOT BUILD_SHARED_LIBS)
    TARGET_C_PROPERTIES (use_append_chunk_mirror STATIC)
    target_link_libraries (use_append_chunk_mirror PRIVATE ${HDF5_TEST_LIB_TARGET})
  else ()
    TARGET_C_PROPERTIES (use_append_chunk_mirror SHARED)
    target_link_libraries (use_append_chunk_mirror PRIVATE ${HDF5_TEST_LIBSH_TARGET})
  endif ()
  set_target_properties (use_append_chunk_mirror PROPERTIES FOLDER test)

  #-----------------------------------------------------------------------------
  # Add Target to clang-format
  #-----------------------------------------------------------------------------
  if (HDF5_ENABLE_FORMATTERS)
    clang_format (HDF5_TEST_use_append_chunk_mirror_FORMAT use_append_chunk_mirror)
  endif ()
endif ()

set (use_append_mchunks_SOURCES ${HDF5_TEST_SOURCE_DIR}/use_append_mchunks.c ${HDF5_TEST_SOURCE_DIR}/use_common.c ${HDF5_TEST_SOURCE_DIR}/use.h)
add_executable (use_append_mchunks ${use_append_mchunks_SOURCES})
target_compile_options(use_append_mchunks PRIVATE "${HDF5_CMAKE_C_FLAGS}")
target_compile_definitions(use_append_mchunks PRIVATE "${HDF5_TEST_COMPILE_DEFS_PRIVATE}")
target_include_directories (use_append_mchunks PRIVATE "${HDF5_SRC_INCLUDE_DIRS};${HDF5_SRC_BINARY_DIR};$<$<BOOL:${HDF5_ENABLE_PARALLEL}>:${MPI_C_INCLUDE_DIRS}>")
if (NOT BUILD_SHARED_LIBS)
  TARGET_C_PROPERTIES (use_append_mchunks STATIC)
  target_link_libraries (use_append_mchunks PRIVATE ${HDF5_TEST_LIB_TARGET})
else ()
  TARGET_C_PROPERTIES (use_append_mchunks SHARED)
  target_link_libraries (use_append_mchunks PRIVATE ${HDF5_TEST_LIBSH_TARGET})
endif ()
set_target_properties (use_append_mchunks PROPERTIES FOLDER test)

#-----------------------------------------------------------------------------
# Add Target to clang-format
#-----------------------------------------------------------------------------
if (HDF5_ENABLE_FORMATTERS)
  clang_format (HDF5_TEST_use_append_mchunks_FORMAT use_append_mchunks)
endif ()

set (use_disable_mdc_flushes_SOURCES ${HDF5_TEST_SOURCE_DIR}/use_disable_mdc_flushes.c)
add_executable (use_disable_mdc_flushes ${use_disable_mdc_flushes_SOURCES})
target_compile_options(use_disable_mdc_flushes PRIVATE "${HDF5_CMAKE_C_FLAGS}")
target_compile_definitions(use_disable_mdc_flushes PRIVATE "${HDF5_TEST_COMPILE_DEFS_PRIVATE}")
target_include_directories (use_disable_mdc_flushes PRIVATE "${HDF5_SRC_INCLUDE_DIRS};${HDF5_SRC_BINARY_DIR};$<$<BOOL:${HDF5_ENABLE_PARALLEL}>:${MPI_C_INCLUDE_DIRS}>")
if (NOT BUILD_SHARED_LIBS)
  TARGET_C_PROPERTIES (use_disable_mdc_flushes STATIC)
  target_link_libraries (use_disable_mdc_flushes PRIVATE ${HDF5_TEST_LIB_TARGET})
else ()
  TARGET_C_PROPERTIES (use_disable_mdc_flushes SHARED)
  target_link_libraries (use_disable_mdc_flushes PRIVATE ${HDF5_TEST_LIBSH_TARGET})
endif ()
set_target_properties (use_disable_mdc_flushes PROPERTIES FOLDER test)

#-----------------------------------------------------------------------------
# Add Target to clang-format
#-----------------------------------------------------------------------------
if (HDF5_ENABLE_FORMATTERS)
  clang_format (HDF5_TEST_use_disable_mdc_flushes_FORMAT use_disable_mdc_flushes)
endif ()

if (HDF5_TEST_SERIAL)
  include (CMakeTests.cmake)
endif ()

if (HDF5_TEST_API)
  add_subdirectory (API)
endif ()<|MERGE_RESOLUTION|>--- conflicted
+++ resolved
@@ -351,10 +351,6 @@
     ${HDF5_TEST_SOURCE_DIR}/ttsafe_develop.c
     ${HDF5_TEST_SOURCE_DIR}/ttsafe_error.c
     ${HDF5_TEST_SOURCE_DIR}/ttsafe_rwlock.c
-<<<<<<< HEAD
-    ${HDF5_TEST_SOURCE_DIR}/ttsafe_ffs_rwlock.c
-=======
->>>>>>> b382a8ef
     ${HDF5_TEST_SOURCE_DIR}/ttsafe_rec_rwlock.c
     ${HDF5_TEST_SOURCE_DIR}/ttsafe_semaphore.c
     ${HDF5_TEST_SOURCE_DIR}/ttsafe_thread_id.c
