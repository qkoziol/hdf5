cmake_minimum_required (VERSION 3.12)
project (HDF5_TEST C)

#-----------------------------------------------------------------------------
# Generate the H5srcdir_str.h file containing user settings needed by compilation
#-----------------------------------------------------------------------------
set (srcdir ${HDF5_TEST_SOURCE_DIR})
configure_file (${HDF5_TEST_SOURCE_DIR}/H5srcdir_str.h.in H5srcdir_str.h  @ONLY)

#################################################################################
# Define Test Library Sources
#################################################################################
set (TEST_LIB_SOURCES
    ${HDF5_TEST_SOURCE_DIR}/h5test.c
    ${HDF5_TEST_SOURCE_DIR}/testframe.c
    ${HDF5_TEST_SOURCE_DIR}/cache_common.c
    ${HDF5_TEST_SOURCE_DIR}/external_common.c
    ${HDF5_TEST_SOURCE_DIR}/swmr_common.c
)

set (TEST_LIB_HEADERS
    ${HDF5_TEST_SOURCE_DIR}/h5test.h
    ${HDF5_TEST_SOURCE_DIR}/H5srcdir.h
    ${HDF5_TEST_SOURCE_DIR}/cache_common.h
    ${HDF5_TEST_SOURCE_DIR}/external_common.h
    ${HDF5_TEST_SOURCE_DIR}/external_fname.h
    ${HDF5_TEST_SOURCE_DIR}/swmr_common.h
)

if (NOT ONLY_SHARED_LIBS)
  add_library (${HDF5_TEST_LIB_TARGET} STATIC ${TEST_LIB_SOURCES} ${TEST_LIB_HEADERS})
  target_include_directories (${HDF5_TEST_LIB_TARGET}
      PRIVATE "${HDF5_SRC_DIR};${HDF5_BINARY_DIR};${HDF5_TEST_BINARY_DIR};$<$<BOOL:${HDF5_ENABLE_PARALLEL}>:${MPI_C_INCLUDE_DIRS}>"
      INTERFACE "$<INSTALL_INTERFACE:$<INSTALL_PREFIX>/include>"
  )
  target_compile_options(${HDF5_TEST_LIB_TARGET} PRIVATE "${HDF5_CMAKE_C_FLAGS}")
  TARGET_C_PROPERTIES (${HDF5_TEST_LIB_TARGET} STATIC)
  target_link_libraries (${HDF5_TEST_LIB_TARGET}
      PUBLIC ${LINK_LIBS} ${HDF5_LIB_TARGET}
      PRIVATE $<$<OR:$<PLATFORM_ID:Windows>,$<PLATFORM_ID:MinGW>>:ws2_32.lib>
  )
  if (MINGW)
    target_link_libraries (${HDF5_TEST_LIB_TARGET} PRIVATE "wsock32.lib")
  endif ()
  H5_SET_LIB_OPTIONS (${HDF5_TEST_LIB_TARGET} ${HDF5_TEST_LIB_NAME} STATIC 0)
  set_target_properties (${HDF5_TEST_LIB_TARGET} PROPERTIES FOLDER libraries/test)
endif ()

if (BUILD_SHARED_LIBS)
  add_library (${HDF5_TEST_LIBSH_TARGET} SHARED ${TEST_LIB_SOURCES} ${TEST_LIB_HEADERS})
  target_include_directories (${HDF5_TEST_LIBSH_TARGET}
      PRIVATE "${HDF5_SRC_DIR};${HDF5_BINARY_DIR};${HDF5_TEST_BINARY_DIR};$<$<BOOL:${HDF5_ENABLE_PARALLEL}>:${MPI_C_INCLUDE_DIRS}>"
      INTERFACE "$<INSTALL_INTERFACE:$<INSTALL_PREFIX>/include>"
  )
  target_compile_options(${HDF5_TEST_LIBSH_TARGET} PRIVATE "${HDF5_CMAKE_C_FLAGS}")
  target_compile_definitions(${HDF5_TEST_LIBSH_TARGET} PUBLIC "H5_BUILT_AS_DYNAMIC_LIB")
  TARGET_C_PROPERTIES (${HDF5_TEST_LIBSH_TARGET} SHARED)
  target_link_libraries (${HDF5_TEST_LIBSH_TARGET}
      PUBLIC ${LINK_LIBS} ${HDF5_LIBSH_TARGET}
      PRIVATE $<$<OR:$<PLATFORM_ID:Windows>,$<PLATFORM_ID:MinGW>>:ws2_32.lib>
  )
  if (MINGW)
    target_link_libraries (${HDF5_TEST_LIBSH_TARGET} PRIVATE "wsock32.lib")
  endif ()
  H5_SET_LIB_OPTIONS (${HDF5_TEST_LIBSH_TARGET} ${HDF5_TEST_LIB_NAME} SHARED "LIB")
  set_target_properties (${HDF5_TEST_LIBSH_TARGET} PROPERTIES FOLDER libraries/test)
endif ()

#-----------------------------------------------------------------------------
# Add Target to clang-format
#-----------------------------------------------------------------------------
if (HDF5_ENABLE_FORMATTERS)
  if (NOT ONLY_SHARED_LIBS)
    clang_format (HDF5_TEST_SRC_FORMAT ${HDF5_TEST_LIB_TARGET})
  else ()
    clang_format (HDF5_TEST_SRC_FORMAT ${HDF5_TEST_LIBSH_TARGET})
  endif ()
endif ()

#################################################################################
# If filter and vol plugin tests can be tested
#################################################################################
if (BUILD_SHARED_LIBS)
  # make plugins dir
  file (MAKE_DIRECTORY "${CMAKE_BINARY_DIR}/filter_plugin_dir1")
  file (MAKE_DIRECTORY "${CMAKE_BINARY_DIR}/filter_plugin_dir2")

  #-----------------------------------------------------------------------------
  # Define Filter Plugin Test Sources
  #-----------------------------------------------------------------------------
  set (FILTER_PLUGINS_FOR_DIR1
      filter_plugin1_dsets
      filter_plugin3_dsets
  )
  set (FILTER_PLUGINS_FOR_DIR2
      filter_plugin2_dsets
      filter_plugin4_groups
  )

  foreach (plugin_name ${FILTER_PLUGINS_FOR_DIR1})
    set (HDF5_TEST_PLUGIN_CORENAME          "${plugin_name}")
    set (HDF5_TEST_PLUGIN_NAME              "${HDF5_EXTERNAL_LIB_PREFIX}${HDF5_TEST_PLUGIN_CORENAME}")
    set (HDF5_TEST_PLUGIN_TARGET            ${HDF5_TEST_PLUGIN_CORENAME})

    add_library (${HDF5_TEST_PLUGIN_TARGET} SHARED ${HDF5_TEST_SOURCE_DIR}/${plugin_name}.c)
    target_include_directories (${HDF5_TEST_PLUGIN_TARGET} PRIVATE "${HDF5_SRC_DIR};${HDF5_BINARY_DIR};$<$<BOOL:${HDF5_ENABLE_PARALLEL}>:${MPI_C_INCLUDE_DIRS}>")
    TARGET_C_PROPERTIES (${HDF5_TEST_PLUGIN_TARGET} SHARED)
    target_link_libraries (${HDF5_TEST_PLUGIN_TARGET} PUBLIC ${HDF5_TEST_LIBSH_TARGET})
    H5_SET_LIB_OPTIONS (${HDF5_TEST_PLUGIN_TARGET} ${HDF5_TEST_PLUGIN_NAME} SHARED "LIB")
    set_target_properties (${HDF5_TEST_PLUGIN_TARGET} PROPERTIES FOLDER libraries/TEST_PLUGIN)

    #-----------------------------------------------------------------------------
    # Add Target to clang-format
    #-----------------------------------------------------------------------------
    if (HDF5_ENABLE_FORMATTERS)
      clang_format (HDF5_TEST_${HDF5_TEST_PLUGIN_TARGET}_FORMAT ${HDF5_TEST_PLUGIN_TARGET})
    endif ()

    #-----------------------------------------------------------------------------
    # Copy the filter plugin to a plugins folder
    #-----------------------------------------------------------------------------
    add_custom_command (
        TARGET     ${HDF5_TEST_PLUGIN_TARGET}
        POST_BUILD
        COMMAND    ${CMAKE_COMMAND}
        ARGS       -E copy_if_different
          "$<TARGET_FILE:${HDF5_TEST_PLUGIN_TARGET}>"
          "${CMAKE_BINARY_DIR}/filter_plugin_dir1/$<TARGET_FILE_NAME:${HDF5_TEST_PLUGIN_TARGET}>"
    )
  endforeach ()

  foreach (plugin_name ${FILTER_PLUGINS_FOR_DIR2})
    set (HDF5_TEST_PLUGIN_CORENAME          "${plugin_name}")
    set (HDF5_TEST_PLUGIN_NAME              "${HDF5_EXTERNAL_LIB_PREFIX}${HDF5_TEST_PLUGIN_CORENAME}")
    set (HDF5_TEST_PLUGIN_TARGET            ${HDF5_TEST_PLUGIN_CORENAME})

    add_library (${HDF5_TEST_PLUGIN_TARGET} SHARED ${HDF5_TEST_SOURCE_DIR}/${plugin_name}.c)
    target_include_directories (${HDF5_TEST_PLUGIN_TARGET} PRIVATE "${HDF5_SRC_DIR};${HDF5_BINARY_DIR};$<$<BOOL:${HDF5_ENABLE_PARALLEL}>:${MPI_C_INCLUDE_DIRS}>")
    TARGET_C_PROPERTIES (${HDF5_TEST_PLUGIN_TARGET} SHARED)
    target_link_libraries (${HDF5_TEST_PLUGIN_TARGET} PUBLIC ${HDF5_TEST_LIBSH_TARGET})
    H5_SET_LIB_OPTIONS (${HDF5_TEST_PLUGIN_TARGET} ${HDF5_TEST_PLUGIN_NAME} SHARED "LIB")
    set_target_properties (${HDF5_TEST_PLUGIN_TARGET} PROPERTIES FOLDER libraries/TEST_PLUGIN)

    #-----------------------------------------------------------------------------
    # Add Target to clang-format
    #-----------------------------------------------------------------------------
    if (HDF5_ENABLE_FORMATTERS)
      clang_format (HDF5_TEST_${HDF5_TEST_PLUGIN_TARGET}_FORMAT ${HDF5_TEST_PLUGIN_TARGET})
    endif ()

    #-----------------------------------------------------------------------------
    # Copy the filter plugin to a plugins folder
    #-----------------------------------------------------------------------------
    add_custom_command (
        TARGET     ${HDF5_TEST_PLUGIN_TARGET}
        POST_BUILD
        COMMAND    ${CMAKE_COMMAND}
        ARGS       -E copy_if_different
          "$<TARGET_FILE:${HDF5_TEST_PLUGIN_TARGET}>"
          "${CMAKE_BINARY_DIR}/filter_plugin_dir2/$<TARGET_FILE_NAME:${HDF5_TEST_PLUGIN_TARGET}>"
    )
  endforeach ()

  #################################################################################
  # make vol plugins dir
  #################################################################################
  file (MAKE_DIRECTORY "${CMAKE_BINARY_DIR}/null_vol_plugin_dir")

  #-----------------------------------------------------------------------------
  # Define VOL Plugin Test Sources
  #-----------------------------------------------------------------------------
  set (VOL_PLUGIN_LIBS
      null_vol_connector
  )

  foreach (vol_lib ${VOL_PLUGIN_LIBS})
    set (HDF5_VOL_PLUGIN_LIB_CORENAME           "${vol_lib}")
    set (HDF5_VOL_PLUGIN_LIB_NAME               "${HDF5_EXTERNAL_LIB_PREFIX}${HDF5_VOL_PLUGIN_LIB_CORENAME}")
    set (HDF5_VOL_PLUGIN_LIB_TARGET             ${HDF5_VOL_PLUGIN_LIB_CORENAME})

    add_library (${HDF5_VOL_PLUGIN_LIB_TARGET} SHARED ${HDF5_TEST_SOURCE_DIR}/${vol_lib}.c)
    target_include_directories (${HDF5_VOL_PLUGIN_LIB_TARGET} PRIVATE "${HDF5_SRC_DIR};${HDF5_BINARY_DIR};$<$<BOOL:${HDF5_ENABLE_PARALLEL}>:${MPI_C_INCLUDE_DIRS}>")
    TARGET_C_PROPERTIES (${HDF5_VOL_PLUGIN_LIB_TARGET} SHARED)
    target_link_libraries (${HDF5_VOL_PLUGIN_LIB_TARGET} PUBLIC ${HDF5_TEST_LIBSH_TARGET})
    H5_SET_LIB_OPTIONS (${HDF5_VOL_PLUGIN_LIB_TARGET} ${HDF5_VOL_PLUGIN_LIB_NAME} SHARED "LIB")
    set_target_properties (${HDF5_VOL_PLUGIN_LIB_TARGET} PROPERTIES FOLDER libraries/TEST_PLUGIN)

    #-----------------------------------------------------------------------------
    # Add Target to clang-format
    #-----------------------------------------------------------------------------
    if (HDF5_ENABLE_FORMATTERS)
      clang_format (HDF5_TEST_${HDF5_VOL_PLUGIN_LIB_TARGET}_FORMAT ${HDF5_VOL_PLUGIN_LIB_TARGET})
    endif ()

    #-----------------------------------------------------------------------------
    # Copy VOL plugin to a plugins folder
    #-----------------------------------------------------------------------------
    add_custom_command (
        TARGET     ${HDF5_VOL_PLUGIN_LIB_TARGET}
        POST_BUILD
        COMMAND    ${CMAKE_COMMAND}
        ARGS       -E copy_if_different
          "$<TARGET_FILE:${HDF5_VOL_PLUGIN_LIB_TARGET}>"
          "${CMAKE_BINARY_DIR}/null_vol_plugin_dir/$<TARGET_FILE_NAME:${HDF5_VOL_PLUGIN_LIB_TARGET}>"
    )
  endforeach ()
endif ()

#################################################################################
#  Test program sources
#################################################################################

set (testhdf5_SOURCES
    ${HDF5_TEST_SOURCE_DIR}/testhdf5.h
    ${HDF5_TEST_SOURCE_DIR}/testhdf5.c
    ${HDF5_TEST_SOURCE_DIR}/tarray.c
    ${HDF5_TEST_SOURCE_DIR}/tattr.c
    ${HDF5_TEST_SOURCE_DIR}/tchecksum.c
    ${HDF5_TEST_SOURCE_DIR}/tconfig.c
    ${HDF5_TEST_SOURCE_DIR}/tcoords.c
    ${HDF5_TEST_SOURCE_DIR}/tfile.c
    ${HDF5_TEST_SOURCE_DIR}/tgenprop.c
    ${HDF5_TEST_SOURCE_DIR}/th5o.c
    ${HDF5_TEST_SOURCE_DIR}/th5s.c
    ${HDF5_TEST_SOURCE_DIR}/theap.c
    ${HDF5_TEST_SOURCE_DIR}/tid.c
    ${HDF5_TEST_SOURCE_DIR}/titerate.c
    ${HDF5_TEST_SOURCE_DIR}/tmeta.c
    ${HDF5_TEST_SOURCE_DIR}/tmisc.c
    ${HDF5_TEST_SOURCE_DIR}/trefer.c
    ${HDF5_TEST_SOURCE_DIR}/trefer_deprec.c
    ${HDF5_TEST_SOURCE_DIR}/trefstr.c
    ${HDF5_TEST_SOURCE_DIR}/tselect.c
    ${HDF5_TEST_SOURCE_DIR}/tskiplist.c
    ${HDF5_TEST_SOURCE_DIR}/tsohm.c
    ${HDF5_TEST_SOURCE_DIR}/ttime.c
    ${HDF5_TEST_SOURCE_DIR}/ttst.c
    ${HDF5_TEST_SOURCE_DIR}/tunicode.c
    ${HDF5_TEST_SOURCE_DIR}/tvltypes.c
    ${HDF5_TEST_SOURCE_DIR}/tvlstr.c
)

set (cache_image_SOURCES
    ${HDF5_TEST_SOURCE_DIR}/cache_image.c
    ${HDF5_TEST_SOURCE_DIR}/genall5.c
)

set(mirror_vfd_SOURCES
    ${HDF5_TEST_SOURCE_DIR}/mirror_vfd.c
    ${HDF5_TEST_SOURCE_DIR}/genall5.c
)

set (ttsafe_SOURCES
    ${HDF5_TEST_SOURCE_DIR}/ttsafe.h
    ${HDF5_TEST_SOURCE_DIR}/ttsafe.c
    ${HDF5_TEST_SOURCE_DIR}/ttsafe_dcreate.c
    ${HDF5_TEST_SOURCE_DIR}/ttsafe_error.c
    ${HDF5_TEST_SOURCE_DIR}/ttsafe_cancel.c
    ${HDF5_TEST_SOURCE_DIR}/ttsafe_acreate.c
    ${HDF5_TEST_SOURCE_DIR}/ttsafe_attr_vlen.c
)

set (event_set_SOURCES
    ${HDF5_TEST_SOURCE_DIR}/event_set.c
    ${HDF5_TEST_SOURCE_DIR}/nb_vol_conn.c
)

set (H5_TESTS
    testhdf5 # multiple source
    cache
    cache_api
    cache_image # multiple source
    cache_tagging
    lheap
    ohdr
    stab
    gheap
    evict_on_close
    farray
    earray
    btree2
    fheap
    pool
    accum
    hyperslab
    istore
    bittests
    dt_arith
    page_buffer
    dtypes
    dsets
    chunk_info # compression lib link
    cmpd_dset
    filter_fail
    extend
    direct_chunk # compression lib link
    external
    external_env
    efc
    objcopy_ref
    objcopy
    links
    unlink
    twriteorder
    big
    mtime
    fillval
    mount
    flush1
    flush2
    app_ref
    enum
    set_extent
    ttsafe # multiple source
    enc_dec_plist
    enc_dec_plist_cross_platform
    getname
    vfd
    ros3
    s3comms
    hdfs
    mirror_vfd
    ntypes
    dangle
    dtransform
    # reserved disabled
    cross_read
    freespace
    mf
    vds
    vds_env
    file_image
    unregister
    cache_logging
    cork
    swmr
    thread_id # special link
    vol
    timer
    event_set # multiple source
)

macro (ADD_H5_EXE file)
  add_executable (${file} ${HDF5_TEST_SOURCE_DIR}/${file}.c)
  target_include_directories (${file} PRIVATE "${HDF5_SRC_DIR};${HDF5_BINARY_DIR};${HDF5_TEST_BINARY_DIR};$<$<BOOL:${HDF5_ENABLE_PARALLEL}>:${MPI_C_INCLUDE_DIRS}>")
  target_compile_options(${file} PRIVATE "${HDF5_CMAKE_C_FLAGS}")
  if (NOT BUILD_SHARED_LIBS)
    TARGET_C_PROPERTIES (${file} STATIC)
    target_link_libraries (${file} PRIVATE ${HDF5_TEST_LIB_TARGET})
  else ()
    TARGET_C_PROPERTIES (${file} SHARED)
    target_link_libraries (${file} PRIVATE ${HDF5_TEST_LIBSH_TARGET})
  endif ()
  set_target_properties (${file} PROPERTIES FOLDER test)

  #-----------------------------------------------------------------------------
  # Add Target to clang-format
  #-----------------------------------------------------------------------------
  if (HDF5_ENABLE_FORMATTERS)
    clang_format (HDF5_TEST_${file}_FORMAT ${file})
  endif ()
endmacro ()

set (H5_TESTS_MULTIPLE
    chunk_info
    direct_chunk
    testhdf5
    cache_image
    ttsafe
    thread_id # special link
    mirror_vfd
    event_set
)
# Only build single source tests here
foreach (h5_test ${H5_TESTS})
  if (NOT h5_test IN_LIST H5_TESTS_MULTIPLE)
    ADD_H5_EXE(${h5_test})
  endif ()
endforeach ()

##############################################################################
###           M U L T I P L E  S O U R C E   T E S T S                     ###
##############################################################################
######### Also special handling of link libs #############
#-- Adding test for chunk_info
add_executable (chunk_info ${HDF5_TEST_SOURCE_DIR}/chunk_info.c)
target_compile_options(chunk_info PRIVATE "${HDF5_CMAKE_C_FLAGS}")
target_include_directories (chunk_info PRIVATE "${HDF5_SRC_DIR};${HDF5_BINARY_DIR};${HDF5_TEST_BINARY_DIR};$<$<BOOL:${HDF5_ENABLE_PARALLEL}>:${MPI_C_INCLUDE_DIRS}>")
if (NOT BUILD_SHARED_LIBS)
  TARGET_C_PROPERTIES (chunk_info STATIC)
  target_link_libraries (chunk_info PRIVATE ${HDF5_TEST_LIB_TARGET} ${LINK_COMP_LIBS})
else ()
  TARGET_C_PROPERTIES (chunk_info SHARED)
  target_link_libraries (chunk_info PRIVATE ${HDF5_TEST_LIBSH_TARGET} ${LINK_COMP_LIBS})
endif ()
set_target_properties (chunk_info PROPERTIES FOLDER test)

#-----------------------------------------------------------------------------
# Add Target to clang-format
#-----------------------------------------------------------------------------
if (HDF5_ENABLE_FORMATTERS)
  clang_format (HDF5_TEST_SRC_chunk_info_FORMAT chunk_info)
endif ()

#-- Adding test for direct_chunk
add_executable (direct_chunk ${HDF5_TEST_SOURCE_DIR}/direct_chunk.c)
target_compile_options(direct_chunk PRIVATE "${HDF5_CMAKE_C_FLAGS}")
target_include_directories (direct_chunk PRIVATE "${HDF5_SRC_DIR};${HDF5_BINARY_DIR};${HDF5_TEST_BINARY_DIR};$<$<BOOL:${HDF5_ENABLE_PARALLEL}>:${MPI_C_INCLUDE_DIRS}>")
if (NOT BUILD_SHARED_LIBS)
  TARGET_C_PROPERTIES (direct_chunk STATIC)
  target_link_libraries (direct_chunk PRIVATE ${HDF5_TEST_LIB_TARGET} ${LINK_COMP_LIBS})
else ()
  TARGET_C_PROPERTIES (direct_chunk SHARED)
  target_link_libraries (direct_chunk PRIVATE ${HDF5_TEST_LIBSH_TARGET} ${LINK_COMP_LIBS})
endif ()
set_target_properties (direct_chunk PROPERTIES FOLDER test)

#-----------------------------------------------------------------------------
# Add Target to clang-format
#-----------------------------------------------------------------------------
if (HDF5_ENABLE_FORMATTERS)
  clang_format (HDF5_TEST_direct_chunk_FORMAT direct_chunk)
endif ()

######### Special handling for multiple sources #############
#-- Adding test for testhdf5
add_executable (testhdf5 ${testhdf5_SOURCES})
target_compile_options(testhdf5 PRIVATE "${HDF5_CMAKE_C_FLAGS}")
target_include_directories (testhdf5 PRIVATE "${HDF5_SRC_DIR};${HDF5_BINARY_DIR};$<$<BOOL:${HDF5_ENABLE_PARALLEL}>:${MPI_C_INCLUDE_DIRS}>")
if (NOT BUILD_SHARED_LIBS)
  TARGET_C_PROPERTIES (testhdf5 STATIC)
  target_link_libraries (testhdf5 PRIVATE ${HDF5_TEST_LIB_TARGET})
else ()
  TARGET_C_PROPERTIES (testhdf5 SHARED)
  target_link_libraries (testhdf5 PRIVATE ${HDF5_TEST_LIBSH_TARGET})
endif ()
set_target_properties (testhdf5 PROPERTIES FOLDER test)

#-----------------------------------------------------------------------------
# Add Target to clang-format
#-----------------------------------------------------------------------------
if (HDF5_ENABLE_FORMATTERS)
  clang_format (HDF5_TEST_testhdf5_FORMAT testhdf5)
endif ()

#-- Adding test for cache_image
add_executable (cache_image ${cache_image_SOURCES})
target_compile_options(cache_image PRIVATE "${HDF5_CMAKE_C_FLAGS}")
target_include_directories (cache_image PRIVATE "${HDF5_SRC_DIR};${HDF5_BINARY_DIR};$<$<BOOL:${HDF5_ENABLE_PARALLEL}>:${MPI_C_INCLUDE_DIRS}>")
if (NOT BUILD_SHARED_LIBS)
  TARGET_C_PROPERTIES (cache_image STATIC)
  target_link_libraries (cache_image PRIVATE ${HDF5_TEST_LIB_TARGET})
else ()
  TARGET_C_PROPERTIES (cache_image SHARED)
  target_link_libraries (cache_image PRIVATE ${HDF5_TEST_LIBSH_TARGET})
endif ()
set_target_properties (cache_image PROPERTIES FOLDER test)

#-----------------------------------------------------------------------------
# Add Target to clang-format
#-----------------------------------------------------------------------------
if (HDF5_ENABLE_FORMATTERS)
  clang_format (HDF5_TEST_cache_image_FORMAT cache_image)
endif ()

#-- Adding test for ttsafe
add_executable (ttsafe ${ttsafe_SOURCES})
target_compile_options(ttsafe PRIVATE "${HDF5_CMAKE_C_FLAGS}")
target_include_directories (ttsafe PRIVATE "${HDF5_SRC_DIR};${HDF5_BINARY_DIR};$<$<BOOL:${HDF5_ENABLE_PARALLEL}>:${MPI_C_INCLUDE_DIRS}>")
if (NOT BUILD_SHARED_LIBS)
  TARGET_C_PROPERTIES (ttsafe STATIC)
  target_link_libraries (ttsafe PRIVATE ${HDF5_TEST_LIB_TARGET})
  if (NOT WIN32)
    target_link_libraries (ttsafe
      PRIVATE $<$<BOOL:${HDF5_ENABLE_THREADSAFE}>:Threads::Threads>
    )
  endif ()
else ()
  TARGET_C_PROPERTIES (ttsafe SHARED)
  target_link_libraries (ttsafe PRIVATE ${HDF5_TEST_LIBSH_TARGET} $<$<BOOL:${HDF5_ENABLE_THREADSAFE}>:Threads::Threads>)
endif ()
set_target_properties (ttsafe PROPERTIES FOLDER test)

#-----------------------------------------------------------------------------
# Add Target to clang-format
#-----------------------------------------------------------------------------
if (HDF5_ENABLE_FORMATTERS)
  clang_format (HDF5_TEST_ttsafe_FORMAT ttsafe)
endif ()

######### Special handling for extra link lib of threads #############
#-- Adding test for thread_id
add_executable (thread_id ${HDF5_TEST_SOURCE_DIR}/thread_id.c)
target_compile_options(thread_id PRIVATE "${HDF5_CMAKE_C_FLAGS}")
target_include_directories (thread_id PRIVATE "${HDF5_SRC_DIR};${HDF5_BINARY_DIR};$<$<BOOL:${HDF5_ENABLE_PARALLEL}>:${MPI_C_INCLUDE_DIRS}>")
if (NOT BUILD_SHARED_LIBS)
  TARGET_C_PROPERTIES (thread_id STATIC)
  target_link_libraries (thread_id PRIVATE ${HDF5_TEST_LIB_TARGET})
  if (NOT WIN32)
    target_link_libraries (thread_id
      PRIVATE $<$<BOOL:${HDF5_ENABLE_THREADSAFE}>:Threads::Threads>
    )
  endif ()
else ()
  TARGET_C_PROPERTIES (thread_id SHARED)
  target_link_libraries (thread_id PRIVATE ${HDF5_TEST_LIBSH_TARGET} $<$<BOOL:${HDF5_ENABLE_THREADSAFE}>:Threads::Threads>)
endif ()
set_target_properties (thread_id PROPERTIES FOLDER test)

#-----------------------------------------------------------------------------
# Add Target to clang-format
#-----------------------------------------------------------------------------
if (HDF5_ENABLE_FORMATTERS)
  clang_format (HDF5_TEST_thread_id_FORMAT thread_id)
endif ()

#-- Adding test for mirror_vfd
add_executable (mirror_vfd ${mirror_vfd_SOURCES})
target_include_directories (mirror_vfd PRIVATE "${HDF5_SRC_DIR};${HDF5_BINARY_DIR};$<$<BOOL:${HDF5_ENABLE_PARALLEL}>:${MPI_C_INCLUDE_DIRS}>")
if (NOT BUILD_SHARED_LIBS)
  TARGET_C_PROPERTIES (mirror_vfd STATIC)
  target_link_libraries (mirror_vfd PRIVATE ${HDF5_TEST_LIB_TARGET})
else ()
  TARGET_C_PROPERTIES (mirror_vfd SHARED)
  target_link_libraries (mirror_vfd PRIVATE ${HDF5_TEST_LIBSH_TARGET})
endif ()
set_target_properties (mirror_vfd PROPERTIES FOLDER test)

<<<<<<< HEAD
#-- Adding test for event_set
add_executable (event_set ${event_set_SOURCES})
target_compile_options(event_set PRIVATE "${HDF5_CMAKE_C_FLAGS}")
target_include_directories (event_set PRIVATE "${HDF5_SRC_DIR};${HDF5_BINARY_DIR};$<$<BOOL:${HDF5_ENABLE_PARALLEL}>:${MPI_C_INCLUDE_DIRS}>")
if (NOT BUILD_SHARED_LIBS)
  TARGET_C_PROPERTIES (event_set STATIC)
  target_link_libraries (event_set PRIVATE ${HDF5_TEST_LIB_TARGET})
else ()
  TARGET_C_PROPERTIES (event_set SHARED)
  target_link_libraries (event_set PRIVATE ${HDF5_TEST_LIBSH_TARGET})
endif ()
set_target_properties (event_set PROPERTIES FOLDER test)
=======
#-----------------------------------------------------------------------------
# Add Target to clang-format
#-----------------------------------------------------------------------------
if (HDF5_ENABLE_FORMATTERS)
  clang_format (HDF5_TEST_mirror_vfd_FORMAT mirror_vfd)
endif ()
>>>>>>> aa08db83

##############################################################################
###           A D D I T I O N A L   T E S T S                              ###
##############################################################################

set (H5_CHECK_TESTS
    error_test
    err_compat
    tcheck_version
    testmeta
    atomic_writer
    atomic_reader
    links_env
    filenotclosed
    del_many_dense_attrs
    flushrefresh
)

foreach (h5_test ${H5_CHECK_TESTS})
  ADD_H5_EXE(${h5_test})
endforeach ()

#-- Adding test for libinfo
set (GREP_RUNNER ${PROJECT_BINARY_DIR}/GrepRunner.cmake)
file (WRITE ${GREP_RUNNER}
  "file (STRINGS \${TEST_PROGRAM} TEST_RESULT REGEX \"SUMMARY OF THE HDF5 CONFIGURATION\")
if (NOT TEST_RESULT)
  message (FATAL_ERROR \"Failed: The output: \${TEST_RESULT} of \${TEST_PROGRAM} did not contain SUMMARY OF THE HDF5 CONFIGURATION\")
else ()
  message (STATUS \"COMMAND Result: \${TEST_RESULT}\")
endif ()
"
)

##############################################################################
###                S W I M M E R   T E S T S                              ###
##############################################################################

set (H5_SWMR_TESTS
    swmr_addrem_writer
    swmr_check_compat_vfd
    swmr_generator
    swmr_reader
    swmr_remove_reader
    swmr_remove_writer
    swmr_sparse_reader
    swmr_sparse_writer
    swmr_start_write
    swmr_writer
)

foreach (h5_test ${H5_SWMR_TESTS})
  ADD_H5_EXE(${h5_test})
endforeach ()

set (H5_VDS_SWMR_TESTS
    vds_swmr_gen
    vds_swmr_reader
    vds_swmr_writer
)

macro (ADD_H5_VDS_EXE file)
  add_executable (${file} ${HDF5_TEST_SOURCE_DIR}/${file}.c ${HDF5_TEST_SOURCE_DIR}/vds_swmr.h)
  target_include_directories (${file} PRIVATE "${HDF5_SRC_DIR};${HDF5_BINARY_DIR};${HDF5_TEST_BINARY_DIR};$<$<BOOL:${HDF5_ENABLE_PARALLEL}>:${MPI_C_INCLUDE_DIRS}>")
  target_compile_options(${file} PRIVATE "${HDF5_CMAKE_C_FLAGS}")
  if (NOT BUILD_SHARED_LIBS)
    TARGET_C_PROPERTIES (${file} STATIC)
    target_link_libraries (${file} PRIVATE ${HDF5_TEST_LIB_TARGET})
  else ()
    TARGET_C_PROPERTIES (${file} SHARED)
    target_link_libraries (${file} PRIVATE ${HDF5_TEST_LIBSH_TARGET})
  endif ()
  set_target_properties (${file} PROPERTIES FOLDER test)

  #-----------------------------------------------------------------------------
  # Add Target to clang-format
  #-----------------------------------------------------------------------------
  if (HDF5_ENABLE_FORMATTERS)
    clang_format (HDF5_TEST_${file}_FORMAT ${file})
  endif ()
endmacro ()

foreach (h5_test ${H5_VDS_SWMR_TESTS})
  ADD_H5_VDS_EXE(${h5_test})
endforeach ()

#-- Adding test for accum_swmr_reader
#   This has to be copied to the test directory for execve() to find it
#   and it can't be renamed (i.e., no <foo>-shared).
add_executable (accum_swmr_reader ${HDF5_TEST_SOURCE_DIR}/accum_swmr_reader.c)
target_compile_options(accum_swmr_reader PRIVATE "${HDF5_CMAKE_C_FLAGS}")
target_include_directories (accum_swmr_reader PRIVATE "${HDF5_SRC_DIR};${HDF5_BINARY_DIR};$<$<BOOL:${HDF5_ENABLE_PARALLEL}>:${MPI_C_INCLUDE_DIRS}>")
if (NOT BUILD_SHARED_LIBS)
  TARGET_C_PROPERTIES (accum_swmr_reader STATIC)
  target_link_libraries (accum_swmr_reader PRIVATE ${HDF5_TEST_LIB_TARGET} ${HDF5_LIB_TARGET})
else ()
  TARGET_C_PROPERTIES (accum_swmr_reader SHARED)
  target_link_libraries (accum_swmr_reader PRIVATE ${HDF5_TEST_LIBSH_TARGET} ${HDF5_LIBSH_TARGET})
endif ()
set_target_properties (accum_swmr_reader PROPERTIES FOLDER test)

#-----------------------------------------------------------------------------
# Add Target to clang-format
#-----------------------------------------------------------------------------
if (HDF5_ENABLE_FORMATTERS)
  clang_format (HDF5_TEST_accum_swmr_reader_FORMAT accum_swmr_reader)
endif ()

#-- Set accum dependencies
set_target_properties (accum PROPERTIES DEPENDS accum_swmr_reader)

##############################################################################
###    P L U G I N  T E S T S
##############################################################################
if (BUILD_SHARED_LIBS)
  add_executable (filter_plugin ${HDF5_TEST_SOURCE_DIR}/filter_plugin.c)
  target_include_directories (filter_plugin PRIVATE "${HDF5_SRC_DIR};${HDF5_BINARY_DIR};$<$<BOOL:${HDF5_ENABLE_PARALLEL}>:${MPI_C_INCLUDE_DIRS}>")
  TARGET_C_PROPERTIES (filter_plugin SHARED)
  target_link_libraries (filter_plugin PRIVATE ${HDF5_TEST_LIBSH_TARGET})
  set_target_properties (filter_plugin PROPERTIES FOLDER test)

  #-----------------------------------------------------------------------------
  # Add Target to clang-format
  #-----------------------------------------------------------------------------
  if (HDF5_ENABLE_FORMATTERS)
    clang_format (HDF5_TEST_filter_plugin_FORMAT filter_plugin)
  endif ()

  add_executable (vol_plugin ${HDF5_TEST_SOURCE_DIR}/vol_plugin.c)
  target_include_directories (vol_plugin PRIVATE "${HDF5_SRC_DIR};${HDF5_BINARY_DIR};$<$<BOOL:${HDF5_ENABLE_PARALLEL}>:${MPI_C_INCLUDE_DIRS}>")
  TARGET_C_PROPERTIES (vol_plugin SHARED)
  target_link_libraries (vol_plugin PRIVATE ${HDF5_TEST_LIBSH_TARGET})
  set_target_properties (vol_plugin PROPERTIES FOLDER test)

  #-----------------------------------------------------------------------------
  # Add Target to clang-format
  #-----------------------------------------------------------------------------
  if (HDF5_ENABLE_FORMATTERS)
    clang_format (HDF5_TEST_vol_plugin_FORMAT vol_plugin)
  endif ()
endif ()

##############################################################################
###    U S E  C A S E S  T E S T S
##############################################################################
set (use_append_chunk_SOURCES ${HDF5_TEST_SOURCE_DIR}/use_append_chunk.c ${HDF5_TEST_SOURCE_DIR}/use_common.c ${HDF5_TEST_SOURCE_DIR}/use.h)
add_executable (use_append_chunk ${use_append_chunk_SOURCES})
target_compile_options(use_append_chunk PRIVATE "${HDF5_CMAKE_C_FLAGS}")
target_include_directories (use_append_chunk PRIVATE "${HDF5_SRC_DIR};${HDF5_BINARY_DIR};$<$<BOOL:${HDF5_ENABLE_PARALLEL}>:${MPI_C_INCLUDE_DIRS}>")
if (NOT BUILD_SHARED_LIBS)
  TARGET_C_PROPERTIES (use_append_chunk STATIC)
  target_link_libraries (use_append_chunk PRIVATE ${HDF5_TEST_LIB_TARGET})
else ()
  TARGET_C_PROPERTIES (use_append_chunk SHARED)
  target_link_libraries (use_append_chunk PRIVATE ${HDF5_TEST_LIBSH_TARGET})
endif ()
set_target_properties (use_append_chunk PROPERTIES FOLDER test)

#-----------------------------------------------------------------------------
# Add Target to clang-format
#-----------------------------------------------------------------------------
if (HDF5_ENABLE_FORMATTERS)
  clang_format (HDF5_TEST_use_append_chunk_FORMAT use_append_chunk)
endif ()

set (use_append_chunk_mirror_SOURCES ${HDF5_TEST_SOURCE_DIR}/use_append_chunk_mirror.c ${HDF5_TEST_SOURCE_DIR}/use_common.c ${HDF5_TEST_SOURCE_DIR}/use.h)
add_executable (use_append_chunk_mirror ${use_append_chunk_mirror_SOURCES})
target_compile_options(use_append_chunk_mirror PRIVATE "${HDF5_CMAKE_C_FLAGS}")
target_include_directories (use_append_chunk_mirror PRIVATE "${HDF5_SRC_DIR};${HDF5_BINARY_DIR};$<$<BOOL:${HDF5_ENABLE_PARALLEL}>:${MPI_C_INCLUDE_DIRS}>")
if (NOT BUILD_SHARED_LIBS)
  TARGET_C_PROPERTIES (use_append_chunk_mirror STATIC)
  target_link_libraries (use_append_chunk_mirror PRIVATE ${HDF5_TEST_LIB_TARGET})
else ()
  TARGET_C_PROPERTIES (use_append_chunk_mirror SHARED)
  target_link_libraries (use_append_chunk_mirror PRIVATE ${HDF5_TEST_LIBSH_TARGET})
endif ()
set_target_properties (use_append_chunk_mirror PROPERTIES FOLDER test)

#-----------------------------------------------------------------------------
# Add Target to clang-format
#-----------------------------------------------------------------------------
if (HDF5_ENABLE_FORMATTERS)
  clang_format (HDF5_TEST_use_append_chunk_mirror_FORMAT use_append_chunk_mirror)
endif ()

set (use_append_mchunks_SOURCES ${HDF5_TEST_SOURCE_DIR}/use_append_mchunks.c ${HDF5_TEST_SOURCE_DIR}/use_common.c ${HDF5_TEST_SOURCE_DIR}/use.h)
add_executable (use_append_mchunks ${use_append_mchunks_SOURCES})
target_compile_options(use_append_mchunks PRIVATE "${HDF5_CMAKE_C_FLAGS}")
target_include_directories (use_append_mchunks PRIVATE "${HDF5_SRC_DIR};${HDF5_BINARY_DIR};$<$<BOOL:${HDF5_ENABLE_PARALLEL}>:${MPI_C_INCLUDE_DIRS}>")
if (NOT BUILD_SHARED_LIBS)
  TARGET_C_PROPERTIES (use_append_mchunks STATIC)
  target_link_libraries (use_append_mchunks PRIVATE ${HDF5_TEST_LIB_TARGET})
else ()
  TARGET_C_PROPERTIES (use_append_mchunks SHARED)
  target_link_libraries (use_append_mchunks PRIVATE ${HDF5_TEST_LIBSH_TARGET})
endif ()
set_target_properties (use_append_mchunks PROPERTIES FOLDER test)

#-----------------------------------------------------------------------------
# Add Target to clang-format
#-----------------------------------------------------------------------------
if (HDF5_ENABLE_FORMATTERS)
  clang_format (HDF5_TEST_use_append_mchunks_FORMAT use_append_mchunks)
endif ()

set (use_disable_mdc_flushes_SOURCES ${HDF5_TEST_SOURCE_DIR}/use_disable_mdc_flushes.c)
add_executable (use_disable_mdc_flushes ${use_disable_mdc_flushes_SOURCES})
target_compile_options(use_disable_mdc_flushes PRIVATE "${HDF5_CMAKE_C_FLAGS}")
target_include_directories (use_disable_mdc_flushes PRIVATE "${HDF5_SRC_DIR};${HDF5_BINARY_DIR};$<$<BOOL:${HDF5_ENABLE_PARALLEL}>:${MPI_C_INCLUDE_DIRS}>")
if (NOT BUILD_SHARED_LIBS)
  TARGET_C_PROPERTIES (use_disable_mdc_flushes STATIC)
  target_link_libraries (use_disable_mdc_flushes PRIVATE ${HDF5_TEST_LIB_TARGET})
else ()
  TARGET_C_PROPERTIES (use_disable_mdc_flushes SHARED)
  target_link_libraries (use_disable_mdc_flushes PRIVATE ${HDF5_TEST_LIBSH_TARGET})
endif ()
set_target_properties (use_disable_mdc_flushes PROPERTIES FOLDER test)

#-----------------------------------------------------------------------------
# Add Target to clang-format
#-----------------------------------------------------------------------------
if (HDF5_ENABLE_FORMATTERS)
  clang_format (HDF5_TEST_use_disable_mdc_flushes_FORMAT use_disable_mdc_flushes)
endif ()

if (HDF5_TEST_SERIAL)
  include (CMakeTests.cmake)
endif ()<|MERGE_RESOLUTION|>--- conflicted
+++ resolved
@@ -526,7 +526,13 @@
 endif ()
 set_target_properties (mirror_vfd PROPERTIES FOLDER test)
 
-<<<<<<< HEAD
+#-----------------------------------------------------------------------------
+# Add Target to clang-format
+#-----------------------------------------------------------------------------
+if (HDF5_ENABLE_FORMATTERS)
+  clang_format (HDF5_TEST_mirror_vfd_FORMAT mirror_vfd)
+endif ()
+
 #-- Adding test for event_set
 add_executable (event_set ${event_set_SOURCES})
 target_compile_options(event_set PRIVATE "${HDF5_CMAKE_C_FLAGS}")
@@ -539,14 +545,13 @@
   target_link_libraries (event_set PRIVATE ${HDF5_TEST_LIBSH_TARGET})
 endif ()
 set_target_properties (event_set PROPERTIES FOLDER test)
-=======
-#-----------------------------------------------------------------------------
-# Add Target to clang-format
-#-----------------------------------------------------------------------------
-if (HDF5_ENABLE_FORMATTERS)
-  clang_format (HDF5_TEST_mirror_vfd_FORMAT mirror_vfd)
-endif ()
->>>>>>> aa08db83
+
+#-----------------------------------------------------------------------------
+# Add Target to clang-format
+#-----------------------------------------------------------------------------
+if (HDF5_ENABLE_FORMATTERS)
+  clang_format (HDF5_TEST_event_set_FORMAT event_set)
+endif ()
 
 ##############################################################################
 ###           A D D I T I O N A L   T E S T S                              ###
