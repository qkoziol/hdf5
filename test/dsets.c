/* * * * * * * * * * * * * * * * * * * * * * * * * * * * * * * * * * * * * * *
 * Copyright by The HDF Group.                                               *
 * Copyright by the Board of Trustees of the University of Illinois.         *
 * All rights reserved.                                                      *
 *                                                                           *
 * This file is part of HDF5.  The full HDF5 copyright notice, including     *
 * terms governing use, modification, and redistribution, is contained in    *
 * the files COPYING and Copyright.html.  COPYING can be found at the root   *
 * of the source code distribution tree; Copyright.html can be found at the  *
 * root level of an installed copy of the electronic HDF5 document set and   *
 * is linked from the top-level documents page.  It can also be found at     *
 * http://hdfgroup.org/HDF5/doc/Copyright.html.  If you do not have          *
 * access to either file, you may request a copy from help@hdfgroup.org.     *
 * * * * * * * * * * * * * * * * * * * * * * * * * * * * * * * * * * * * * * */

/*
 * Programmer:	Robb Matzke <matzke@llnl.gov>
 *		Tuesday, December  9, 1997
 *
 * Purpose:	Tests the dataset interface (H5D)
 */

#include <stdlib.h>
#include <time.h>

/*
 * This file needs to access private information from the H5Z package.
 */
#define H5Z_FRIEND


#include "h5test.h"
#include "H5srcdir.h"
#include "H5Zpkg.h"
#ifdef H5_HAVE_SZLIB_H
#   include "szlib.h"
#endif

const char *FILENAME[] = {
    "dataset",
    "compact_dataset",
    "dset_offset",
    "max_compact_dataset",
    "simple",
    "set_local",
    "random_chunks",
    "huge_chunks",
    "chunk_cache",
    "big_chunk",
    "chunk_expand",
    "copy_dcpl_newfile",
    "layout_extend",
    "zero_chunk",
    NULL
};
#define FILENAME_BUF_SIZE       1024
#define KB                      1024

#define FILE_DEFLATE_NAME       "deflate.h5"

/* Dataset names for testing filters */
#define DSET_DEFAULT_NAME	"default"
#define DSET_CHUNKED_NAME	"chunked"
#define DSET_COMPACT_NAME       "compact"
#define DSET_SIMPLE_IO_NAME	"simple_io"
#define DSET_USERBLOCK_IO_NAME	"userblock_io"
#define DSET_COMPACT_IO_NAME    "compact_io"
#define DSET_COMPACT_MAX_NAME   "max_compact"
#define DSET_COMPACT_MAX2_NAME   "max_compact_2"
#define DSET_CONV_BUF_NAME	"conv_buf"
#define DSET_TCONV_NAME		"tconv"
#define DSET_DEFLATE_NAME	"deflate"
#define DSET_SHUFFLE_NAME	"shuffle"
#define DSET_FLETCHER32_NAME	"fletcher32"
#define DSET_FLETCHER32_NAME_2	"fletcher32_2"
#define DSET_FLETCHER32_NAME_3	"fletcher32_3"
#define DSET_SHUF_DEF_FLET_NAME	"shuffle+deflate+fletcher32"
#define DSET_SHUF_DEF_FLET_NAME_2	"shuffle+deflate+fletcher32_2"
#ifdef H5_HAVE_FILTER_SZIP
#define DSET_SZIP_NAME          "szip"
#define DSET_SHUF_SZIP_FLET_NAME	"shuffle+szip+fletcher32"
#define DSET_SHUF_SZIP_FLET_NAME_2	"shuffle+szip+fletcher32_2"
#endif /* H5_HAVE_FILTER_SZIP */

#define DSET_BOGUS_NAME		"bogus"
#define DSET_MISSING_NAME	"missing"
#define DSET_CAN_APPLY_NAME	"can_apply"
#define DSET_CAN_APPLY_NAME2	"can_apply2"
#ifdef H5_HAVE_FILTER_SZIP
#define DSET_CAN_APPLY_SZIP_NAME	"can_apply_szip"
#endif /* H5_HAVE_FILTER_SZIP */
#define DSET_SET_LOCAL_NAME	"set_local"
#define DSET_SET_LOCAL_NAME_2	"set_local_2"
#define DSET_ONEBYTE_SHUF_NAME	"onebyte_shuffle"
#define DSET_NBIT_INT_NAME             "nbit_int"
#define DSET_NBIT_FLOAT_NAME           "nbit_float"
#define DSET_NBIT_DOUBLE_NAME          "nbit_double"
#define DSET_NBIT_ARRAY_NAME           "nbit_array"
#define DSET_NBIT_COMPOUND_NAME        "nbit_compound"
#define DSET_NBIT_COMPOUND_NAME_2      "nbit_compound_2"
#define DSET_NBIT_COMPOUND_NAME_3      "nbit_compound_3"
#define DSET_NBIT_INT_SIZE_NAME        "nbit_int_size"
#define DSET_NBIT_FLT_SIZE_NAME        "nbit_flt_size"
#define DSET_SCALEOFFSET_INT_NAME      "scaleoffset_int"
#define DSET_SCALEOFFSET_INT_NAME_2    "scaleoffset_int_2"
#define DSET_SCALEOFFSET_FLOAT_NAME    "scaleoffset_float"
#define DSET_SCALEOFFSET_FLOAT_NAME_2  "scaleoffset_float_2"
#define DSET_SCALEOFFSET_DOUBLE_NAME   "scaleoffset_double"
#define DSET_SCALEOFFSET_DOUBLE_NAME_2 "scaleoffset_double_2"
#define DSET_COMPARE_DCPL_NAME		"compare_dcpl"
#define DSET_COMPARE_DCPL_NAME_2	"compare_dcpl_2"
#define DSET_COPY_DCPL_NAME_1		"copy_dcpl_1"
#define DSET_COPY_DCPL_NAME_2		"copy_dcpl_2"
#define COPY_DCPL_EXTFILE_NAME          "ext_file"
#define DSET_DEPREC_NAME		"deprecated"
#define DSET_DEPREC_NAME_CHUNKED	"deprecated_chunked"
#define DSET_DEPREC_NAME_COMPACT	"deprecated_compact"
#define DSET_DEPREC_NAME_FILTER         "deprecated_filter"

#define USER_BLOCK              1024
#define SIXTY_FOUR_KB           65536

/* Temporary filter IDs used for testing */
#define H5Z_FILTER_BOGUS	305
#define H5Z_FILTER_CORRUPT	306
#define H5Z_FILTER_CAN_APPLY_TEST	307
#define H5Z_FILTER_SET_LOCAL_TEST	308
#define H5Z_FILTER_DEPREC       309
#define H5Z_FILTER_EXPAND	310
#define H5Z_FILTER_CAN_APPLY_TEST2	311

/* Flags for testing filters */
#define DISABLE_FLETCHER32      0
#define ENABLE_FLETCHER32       1
#define DATA_CORRUPTED          1
#define DATA_NOT_CORRUPTED      0

/* Parameters for the "set local" test */
#define BOGUS2_PERM_NPARMS      2       /* Number of "permanent" parameters */
#define BOGUS2_PARAM_1          13      /* (No particular meaning, just for checking value) */
#define BOGUS2_PARAM_2          35      /* (No particular meaning, just for checking value) */
#define BOGUS2_ALL_NPARMS       4       /* Total number of parameter = permanent + "local" parameters */

/* Dimensionality for conversion buffer test */
#define DIM1          100  /* Dim. Size of data member # 1 */
#define DIM2         5000  /* Dim. Size of data member # 2 */
#define DIM3           10  /* Dim. Size of data member # 3 */

/* Parameters for internal filter test */
#define FILTER_CHUNK_DIM1       2
#define FILTER_CHUNK_DIM2       25
#define FILTER_HS_OFFSET1       7
#define FILTER_HS_OFFSET2       30
#define FILTER_HS_SIZE1         4
#define FILTER_HS_SIZE2         50

/* Names for noencoder test */
#ifdef H5_HAVE_FILTER_SZIP
#define NOENCODER_FILENAME "noencoder.h5"
#define NOENCODER_COPY_FILENAME "noencoder.h5.copy"
#define NOENCODER_TEST_DATASET "noencoder_tdset.h5"
#define NOENCODER_SZIP_DATASET "noencoder_szip_dset.h5"
#define NOENCODER_SZIP_SHUFF_FLETCH_DATASET "noencoder_szip_shuffle_fletcher_dset.h5"
#endif /* H5_HAVE_FILTER_SZIP */

/* Names for zero-dim test */
#define ZERODIM_DATASET "zerodim"

/* Parameters for zero-dim test */
#define MISSING_CHUNK_DATASET   "missing_chunk"
#define MISSING_CHUNK_DIM       100

/* Names for random chunks test */
#define NPOINTS         50

/* Parameters for huge chunks test */
#define HUGE_DATASET            "Dataset"
#define HUGE_DIM                ((hsize_t)16 * 1024 * 1024 * 1024)
#define HUGE_CHUNK_DIM          ((hsize_t)2 * 1024 * 1024 * 1024)
#define TOO_HUGE_CHUNK_DIM      ((hsize_t)4 * 1024 * 1024 * 1024)
#define HUGE_DATASET2           "Dataset2"
#define HUGE_DIM2_0             ((hsize_t)16 * 1024)
#define HUGE_DIM2_1             ((hsize_t)16 * 1024)
#define HUGE_DIM2_2             ((hsize_t)16 * 1024)
#define HUGE_CHUNK_DIM2_0       ((hsize_t)2 * 1024)
#define HUGE_CHUNK_DIM2_1       ((hsize_t)1024)
#define HUGE_CHUNK_DIM2_2       ((hsize_t)1024)
#define TOO_HUGE_CHUNK_DIM2_0   ((hsize_t)4 * 1024)
#define TOO_HUGE_CHUNK_DIM2_1   ((hsize_t)1024)
#define TOO_HUGE_CHUNK_DIM2_2   ((hsize_t)1024)

/* Parameters for testing bypassing chunk cache */
#define BYPASS_DATASET1          "Dset1"
#define BYPASS_DATASET2          "Dset2"
#define BYPASS_DIM               1000
#define BYPASS_CHUNK_DIM         500
#define BYPASS_FILL_VALUE        7

/* Shared global arrays */
#define DSET_DIM1       100
#define DSET_DIM2       200
int	points[DSET_DIM1][DSET_DIM2], check[DSET_DIM1][DSET_DIM2];
double	points_dbl[DSET_DIM1][DSET_DIM2], check_dbl[DSET_DIM1][DSET_DIM2];

/* Local prototypes for filter functions */
static size_t filter_bogus(unsigned int flags, size_t cd_nelmts,
    const unsigned int *cd_values, size_t nbytes, size_t *buf_size, void **buf);
static htri_t can_apply_bogus(hid_t dcpl_id, hid_t type_id, hid_t space_id);
static herr_t set_local_bogus2(hid_t dcpl_id, hid_t type_id, hid_t space_id);
static size_t filter_bogus2(unsigned int flags, size_t cd_nelmts,
    const unsigned int *cd_values, size_t nbytes, size_t *buf_size, void **buf);
static size_t filter_bogus3(unsigned int flags, size_t cd_nelmts,
    const unsigned int *cd_values, size_t nbytes, size_t *buf_size, void **buf);
static size_t filter_corrupt(unsigned int flags, size_t cd_nelmts,
    const unsigned int *cd_values, size_t nbytes, size_t *buf_size, void **buf);
static size_t filter_expand(unsigned int flags, size_t cd_nelmts,
    const unsigned int *cd_values, size_t nbytes, size_t *buf_size, void **buf);


/*-------------------------------------------------------------------------
 * Function:	test_create
 *
 * Purpose:	Attempts to create a dataset.
 *
 * Return:	Success:	0
 *
 *		Failure:	-1
 *
 * Programmer:	Robb Matzke
 *		Tuesday, December  9, 1997
 *
 *-------------------------------------------------------------------------
 */
static herr_t
test_create(hid_t file)
{
    hid_t	dataset, space, small_space, create_parms;
    hsize_t	dims[2], small_dims[2];
    herr_t	status;
    hsize_t	csize[2];

    TESTING("create, open, close");

    /* Create the data space */
    dims[0] = 256;
    dims[1] = 512;
    space = H5Screate_simple(2, dims, NULL);
    assert(space>=0);

    /* Create a small data space for compact dataset */
    small_dims[0] = 16;
    small_dims[1] = 8;
    small_space = H5Screate_simple(2, small_dims, NULL);
    assert(space>=0);

    /*
     * Create a dataset using the default dataset creation properties.	We're
     * not sure what they are, so we won't check.
     */
    dataset = H5Dcreate2(file, DSET_DEFAULT_NAME, H5T_NATIVE_DOUBLE, space,
			H5P_DEFAULT, H5P_DEFAULT, H5P_DEFAULT);
    if(dataset < 0) goto error;

    /* Close the dataset */
    if(H5Dclose(dataset) < 0) goto error;

    /* Add a comment to the dataset */
    status = H5Oset_comment_by_name(file, DSET_DEFAULT_NAME, "This is a dataset", H5P_DEFAULT);
    if(status < 0) goto error;

    /*
     * Try creating a dataset that already exists.  This should fail since a
     * dataset can only be created once.  Temporarily turn off error
     * reporting.
     */
    H5E_BEGIN_TRY {
	dataset = H5Dcreate2(file, DSET_DEFAULT_NAME, H5T_NATIVE_DOUBLE, space,
			    H5P_DEFAULT, H5P_DEFAULT, H5P_DEFAULT);
    } H5E_END_TRY;
    if(dataset >= 0) {
	H5_FAILED();
	puts("    Library allowed overwrite of existing dataset.");
	goto error;
    }

    /*
     * Open the dataset we created above and then close it.  This is how
     * existing datasets are accessed.
     */
    if(H5Fflush(file, H5F_SCOPE_GLOBAL) < 0) goto error;
    if((dataset = H5Dopen2(file, DSET_DEFAULT_NAME, H5P_DEFAULT)) < 0) goto error;
    if(H5Dclose(dataset) < 0) goto error;

    /*
     * Try opening a non-existent dataset. This should fail since new datasets
     * cannot be created with this function.  Temporarily turn off error
     * reporting.
     */
    H5E_BEGIN_TRY {
	dataset = H5Dopen2(file, "does_not_exist", H5P_DEFAULT);
    } H5E_END_TRY;
    if(dataset >= 0) {
	H5_FAILED();
	puts("    Opened a non-existent dataset.");
	goto error;
    }

    /*
     * Create a new dataset that uses chunked storage instead of the default
     * layout.
     */
    create_parms = H5Pcreate(H5P_DATASET_CREATE);
    assert(create_parms >= 0);

    /* Attempt to create a dataset with invalid chunk sizes */
    csize[0] = dims[0]*2;
    csize[1] = dims[1]*2;
    status = H5Pset_chunk(create_parms, 2, csize);
    assert(status >= 0);
    H5E_BEGIN_TRY {
        dataset = H5Dcreate2(file, DSET_CHUNKED_NAME, H5T_NATIVE_DOUBLE, space,
			H5P_DEFAULT, create_parms, H5P_DEFAULT);
    } H5E_END_TRY;
    if(dataset >= 0) {
	H5_FAILED();
	puts("    Opened a dataset with incorrect chunking parameters.");
	goto error;
    }

    csize[0] = 5;
    csize[1] = 100;
    status = H5Pset_chunk(create_parms, 2, csize);
    assert(status >= 0);

    dataset = H5Dcreate2(file, DSET_CHUNKED_NAME, H5T_NATIVE_DOUBLE, space,
			H5P_DEFAULT, create_parms, H5P_DEFAULT);
    if(dataset < 0) goto error;
    H5Pclose(create_parms);

    /* Test dataset address.  Should be undefined. */
    if(H5Dget_offset(dataset)!=HADDR_UNDEF) goto error;

    /*
     * Close the chunked dataset.
     */
    if(H5Dclose(dataset) < 0) goto error;

    /*
     * Create a compact dataset, then close it.
     */
    create_parms = H5Pcreate(H5P_DATASET_CREATE);
    assert(create_parms >= 0);
    status = H5Pset_layout(create_parms, H5D_COMPACT);
    assert(status >= 0);
    status = H5Pset_alloc_time(create_parms, H5D_ALLOC_TIME_EARLY);
    assert(status >= 0);

    dataset = H5Dcreate2(file, DSET_COMPACT_NAME, H5T_NATIVE_DOUBLE,
                        small_space, H5P_DEFAULT, create_parms, H5P_DEFAULT);
    if(dataset < 0) goto error;
    H5Pclose(create_parms);
    if(H5Dclose(dataset) < 0) goto error;

    PASSED();
    return 0;

 error:
    return -1;
}


/*-------------------------------------------------------------------------
 * Function:	test_simple_io
 *
 * Purpose:	Tests simple I/O.  That is, reading and writing a complete
 *		multi-dimensional array without data type or data space
 *		conversions, without compression, and stored contiguously.
 *
 * Return:	Success:	0
 *
 *		Failure:	-1
 *
 * Programmer:	Robb Matzke
 *		Wednesday, December 10, 1997
 *
 *-------------------------------------------------------------------------
 */
static herr_t
test_simple_io(const char *env_h5_drvr, hid_t fapl)
{
    char        filename[FILENAME_BUF_SIZE];
    hid_t       file = -1, dataset = -1, space = -1, xfer = -1;
    int         i, j, n;
    hsize_t     dims[2];
    void        *tconv_buf = NULL;
    int         f = -1;
    haddr_t     offset;
    int         rdata[DSET_DIM1][DSET_DIM2];

    TESTING("simple I/O");

    /* Can't run this test with multi-file VFDs */
    if(HDstrcmp(env_h5_drvr, "split") && HDstrcmp(env_h5_drvr, "multi") && HDstrcmp(env_h5_drvr, "family")) {
        h5_fixname(FILENAME[4], fapl, filename, sizeof filename);

        /* Initialize the dataset */
        for(i = n = 0; i < DSET_DIM1; i++)
            for(j = 0; j < DSET_DIM2; j++)
                points[i][j] = n++;

        if((file = H5Fcreate(filename, H5F_ACC_TRUNC, H5P_DEFAULT, fapl)) < 0)
            goto error;

        /* Create the data space */
        dims[0] = DSET_DIM1;
        dims[1] = DSET_DIM2;
        if((space = H5Screate_simple(2, dims, NULL)) < 0) goto error;

        /* Create a small conversion buffer to test strip mining */
        tconv_buf = HDmalloc((size_t)1000);
        xfer = H5Pcreate(H5P_DATASET_XFER);
        assert(xfer>=0);
        if(H5Pset_buffer (xfer, (size_t)1000, tconv_buf, NULL) < 0) goto error;

        /* Create the dataset */
        if((dataset = H5Dcreate2(file, DSET_SIMPLE_IO_NAME, H5T_NATIVE_INT, space,
                                 H5P_DEFAULT, H5P_DEFAULT, H5P_DEFAULT)) < 0) goto error;
        if(H5Sclose(space) < 0) TEST_ERROR
        space = -1;

        /* Test dataset address.  Should be undefined. */
        if(H5Dget_offset(dataset) != HADDR_UNDEF) goto error;

        /* Write the data to the dataset */
        if(H5Dwrite(dataset, H5T_NATIVE_INT, H5S_ALL, H5S_ALL, xfer, points) < 0)
            goto error;

        /* Test dataset address in file. Open the same file as a C file, seek
         * the data position as H5Dget_offset points to, read the dataset, and
         * compare it with the data written in.*/
        if((offset=H5Dget_offset(dataset))==HADDR_UNDEF) goto error;

        /* Read the dataset back */
        if(H5Dread(dataset, H5T_NATIVE_INT, H5S_ALL, H5S_ALL, xfer, check) < 0)
            goto error;

        /* Check that the values read are the same as the values written */
        for(i = 0; i < DSET_DIM1; i++) {
            for(j = 0; j < DSET_DIM2; j++) {
                if(points[i][j] != check[i][j]) {
                    H5_FAILED();
                    printf("    Read different values than written.\n");
                    printf("    At index %d,%d\n", i, j);
                    goto error;
                }
            }
        }

        if(H5Pclose (xfer) < 0) goto error;
            xfer = -1;
        if(H5Dclose(dataset) < 0) goto error;
            dataset = -1;
        if(H5Fclose(file) < 0) goto error;
            file = -1;

        f = HDopen(filename, O_RDONLY, 0);
        HDlseek(f, (off_t)offset, SEEK_SET);
        if(HDread(f, rdata, sizeof(int)*DSET_DIM1*DSET_DIM2) < 0)
            goto error;

        /* Check that the values read are the same as the values written */
        for(i = 0; i < DSET_DIM1; i++) {
            for(j = 0; j < DSET_DIM2; j++) {
                if(points[i][j] != rdata[i][j]) {
                    H5_FAILED();
                    printf("    Read different values than written.\n");
                    printf("    At index %d,%d\n", i, j);
                    goto error;
                }
            }
        }

        HDclose(f);
        f = -1;

        HDfree(tconv_buf);
        PASSED();
    } /* end if */
    else {
	SKIPPED();
	puts("    Current VFD doesn't support continuous address space");
    } /* end else */

    return 0;

error:
    if(space > 0)
        if(H5Sclose(space) < 0) TEST_ERROR
    if(xfer > 0)
        if(H5Pclose(xfer) < 0) TEST_ERROR
    if(dataset > 0)
        if(H5Dclose(dataset) < 0) TEST_ERROR
    if(file > 0)
        if(H5Fclose(file) < 0) TEST_ERROR
    if(f > 0)
        HDclose(f);
    if(tconv_buf)
        HDfree(tconv_buf);
    return -1;
}


/*-------------------------------------------------------------------------
 * Function:	test_userblock_offset
 *
 * Purpose:	Tests H5Dget_offset when user block exists.
 *
 * Return:	Success:	0
 *
 *		Failure:	-1
 *
 * Programmer:	Raymond Lu
 *		Wednesday, November 27, 2002
 *
 *-------------------------------------------------------------------------
 */
static herr_t
test_userblock_offset(const char *env_h5_drvr, hid_t fapl)
{
    char                filename[FILENAME_BUF_SIZE];
    hid_t		file = -1, fcpl = -1, dataset = -1, space = -1;
    int			i, j;
    hsize_t		dims[2];
    int                 f = -1;
    haddr_t             offset;
    int                 rdata[DSET_DIM1][DSET_DIM2];

    TESTING("dataset offset with user block");

    /* Can't run this test with multi-file VFDs */
    if(HDstrcmp(env_h5_drvr, "split") && HDstrcmp(env_h5_drvr, "multi") && HDstrcmp(env_h5_drvr, "family")) {
        h5_fixname(FILENAME[2], fapl, filename, sizeof filename);

        if((fcpl=H5Pcreate(H5P_FILE_CREATE)) < 0) goto error;
        if(H5Pset_userblock(fcpl, (hsize_t)USER_BLOCK) < 0) goto error;

        if((file=H5Fcreate(filename, H5F_ACC_TRUNC, fcpl, fapl)) < 0)
            goto error;
        if(H5Pclose(fcpl) < 0) TEST_ERROR
        fcpl = -1;

        /* Create the data space */
        dims[0] = DSET_DIM1;
        dims[1] = DSET_DIM2;
        if((space = H5Screate_simple(2, dims, NULL)) < 0) goto error;

        /* Create the dataset */
        if((dataset = H5Dcreate2(file, DSET_USERBLOCK_IO_NAME, H5T_NATIVE_INT, space,
                                 H5P_DEFAULT, H5P_DEFAULT, H5P_DEFAULT)) < 0) goto error;
        if(H5Sclose(space) < 0) TEST_ERROR
        space = -1;

        /* Write the data to the dataset */
        if(H5Dwrite(dataset, H5T_NATIVE_INT, H5S_ALL, H5S_ALL, H5P_DEFAULT, points) < 0)
            goto error;

        /* Test dataset address in file. Open the same file as a C file, seek
         * the data position as H5Dget_offset points to, read the dataset, and
         * compare it with the data written in.*/
        if((offset = H5Dget_offset(dataset)) == HADDR_UNDEF) goto error;

        if(H5Dclose(dataset) < 0) goto error;
        dataset = -1;
        if(H5Fclose(file) < 0) goto error;
        file = -1;

        f = HDopen(filename, O_RDONLY, 0);
        HDlseek(f, (off_t)offset, SEEK_SET);
        HDread(f, rdata, sizeof(int)*DSET_DIM1*DSET_DIM2);

        /* Check that the values read are the same as the values written */
        for(i = 0; i < DSET_DIM1; i++) {
            for(j = 0; j < DSET_DIM2; j++) {
                if(points[i][j] != rdata[i][j]) {
                    H5_FAILED();
                    printf("    Read different values than written.\n");
                    printf("    At index %d,%d\n", i, j);
                    goto error;
                }
            }
        }

        HDclose(f);
        f = -1;

        PASSED();
    } /* end if */
    else {
	SKIPPED();
	puts("    Current VFD doesn't support continuous address space");
    } /* end else */

    return 0;

error:
    if(space > 0)
        if(H5Sclose(space) < 0) TEST_ERROR
    if(fcpl > 0)
        if(H5Pclose(fcpl) < 0) TEST_ERROR
    if(dataset > 0)
        if(H5Dclose(dataset) < 0) TEST_ERROR
    if(file > 0)
        if(H5Fclose(file) < 0) TEST_ERROR
    if(f > 0)
        HDclose(f);
    return -1;
}


/*-------------------------------------------------------------------------
 * Function:    test_compact_io
 *
 * Purpose:     Tests compact dataset I/O.  That is, reading and writing a
 *              complete multi-dimensional array without data type or data
 *              space conversions, without compression, and store in
 *              compact dataset.
 *
 * Return:      Success:        0
 *
 *              Failure:        -1
 *
 * Programmer:  Raymond Lu
 *              August 8, 2002
 *
 *-------------------------------------------------------------------------
 */
static herr_t
test_compact_io(hid_t fapl)
{
    hid_t       file, dataset, space, plist;
    hsize_t     dims[2];
    int         wbuf[16][8], rbuf[16][8];
    char	filename[FILENAME_BUF_SIZE];
    int         i, j, n;

    TESTING("compact dataset I/O");

    /* Initialize data */
    n = 0;
    for(i = 0; i < 16; i++)
        for(j = 0; j < 8; j++)
            wbuf[i][j] = n++;

    /* Create a small data space for compact dataset */
    dims[0] = 16;
    dims[1] = 8;
    if((space = H5Screate_simple(2, dims, NULL)) < 0) TEST_ERROR

    /* Create a file */
    h5_fixname(FILENAME[1], fapl, filename, sizeof filename);
    if((file=H5Fcreate(filename, H5F_ACC_TRUNC, H5P_DEFAULT, fapl)) < 0)
        TEST_ERROR

    /* Create property list for compact dataset creation */
    if((plist = H5Pcreate(H5P_DATASET_CREATE)) < 0) TEST_ERROR
    if(H5Pset_layout(plist, H5D_COMPACT) < 0) TEST_ERROR
    if(H5Pset_alloc_time(plist, H5D_ALLOC_TIME_EARLY) < 0) TEST_ERROR

    /* Create and write to a compact dataset */
    if((dataset = H5Dcreate2(file, DSET_COMPACT_IO_NAME, H5T_NATIVE_INT, space, H5P_DEFAULT, plist, H5P_DEFAULT)) < 0)
        TEST_ERROR

    /* Test dataset address.  Should be undefined. */
    if(H5Dget_offset(dataset) != HADDR_UNDEF) TEST_ERROR

    if(H5Dwrite(dataset, H5T_NATIVE_INT, H5S_ALL, H5S_ALL, H5P_DEFAULT, wbuf) < 0)
        TEST_ERROR

    /* Test dataset address.  Should be undefined. */
    if(H5Dget_offset(dataset)!=HADDR_UNDEF) TEST_ERROR

    /* Close file */
    if(H5Sclose(space) < 0) TEST_ERROR
    if(H5Pclose(plist) < 0) TEST_ERROR
    if(H5Dclose(dataset) < 0) TEST_ERROR
    if(H5Fclose(file) < 0) TEST_ERROR

    /*
     * Open the file and check data
     */
    if((file = H5Fopen(filename, H5F_ACC_RDONLY, fapl)) < 0)
        TEST_ERROR
    if((dataset = H5Dopen2(file, DSET_COMPACT_IO_NAME, H5P_DEFAULT)) < 0)
        TEST_ERROR
    if(H5Dread(dataset, H5T_NATIVE_INT, H5S_ALL, H5S_ALL, H5P_DEFAULT, rbuf) < 0)
        TEST_ERROR

     /* Check that the values read are the same as the values written */
     for(i = 0; i < 16; i++)
         for(j = 0; j < 8; j++)
             if(rbuf[i][j] != wbuf[i][j]) {
                 H5_FAILED();
                 printf("    Read different values than written.\n");
                 printf("    At index %d,%d\n", i, j);
                 printf("    wbuf[%d][%d]=%d\n", i, j, wbuf[i][j]);
                 printf("    rbuf[%d][%d]=%d\n", i, j, rbuf[i][j]);
                 goto error;
             } /* end if */

     if(H5Dclose(dataset) < 0) TEST_ERROR
     if(H5Fclose(file) < 0) TEST_ERROR

     PASSED();
     return 0;

 error:
     return -1;
}


/*-------------------------------------------------------------------------
 * Function:    test_max_compact
 *
 * Purpose:     Tests compact dataset of maximal size.
 *
 * Return:      Success:        0
 *              Failure:        -1
 *
 * Programmer:  Raymond Lu
 *              August 8, 2002
 *
 *-------------------------------------------------------------------------
 */
static herr_t
test_max_compact(hid_t fapl)
{
    hid_t       file = -1;
    hid_t       dataset = -1;
    hid_t       space = -1;
    hid_t       plist = -1;
    hsize_t     dims[1];
    size_t      compact_size;
    int        *wbuf = NULL;
    int        *rbuf = NULL;
    char	filename[FILENAME_BUF_SIZE];
    int         n;
    size_t      u;

    TESTING("compact dataset of maximal size");

    /* Test compact dataset of size 64KB-64 */

    /* Initialize data */
    compact_size = (SIXTY_FOUR_KB - 64) / sizeof(int);

    if(NULL == (wbuf = (int *)HDmalloc(sizeof(int) * compact_size)))
        TEST_ERROR
    if(NULL == (rbuf = (int *)HDmalloc(sizeof(int) * compact_size)))
        TEST_ERROR

    n = 0;
    for(u = 0; u < compact_size; u++)
        wbuf[u] = n++;

    /* Create a small data space for compact dataset */
    dims[0] = (hsize_t)compact_size;
    if((space = H5Screate_simple(1, dims, NULL)) < 0)
        FAIL_STACK_ERROR

    /* Create a file */
    h5_fixname(FILENAME[3], fapl, filename, sizeof filename);
    if((file = H5Fcreate(filename, H5F_ACC_TRUNC, H5P_DEFAULT, fapl)) < 0)
        FAIL_STACK_ERROR

    /* Create property list for compact dataset creation */
    if((plist = H5Pcreate(H5P_DATASET_CREATE)) < 0)
        FAIL_STACK_ERROR
    if(H5Pset_layout(plist, H5D_COMPACT) < 0)
        FAIL_STACK_ERROR

    /* Create and write to a compact dataset */
    if((dataset = H5Dcreate2(file, DSET_COMPACT_MAX_NAME, H5T_NATIVE_INT, space, H5P_DEFAULT, plist, H5P_DEFAULT)) < 0)
        FAIL_STACK_ERROR

    if(H5Dwrite(dataset, H5T_NATIVE_INT, H5S_ALL, H5S_ALL, H5P_DEFAULT, wbuf) < 0)
        FAIL_STACK_ERROR

    /* Close file */
    if(H5Sclose(space) < 0)
        FAIL_STACK_ERROR
    if(H5Pclose(plist) < 0)
        FAIL_STACK_ERROR
    if(H5Dclose(dataset) < 0)
        FAIL_STACK_ERROR
    if(H5Fclose(file) < 0)
        FAIL_STACK_ERROR

    /*
     * Open the file and check data
     */
    if((file = H5Fopen(filename, H5F_ACC_RDONLY, fapl)) < 0)
        FAIL_STACK_ERROR
    if((dataset = H5Dopen2(file, DSET_COMPACT_MAX_NAME, H5P_DEFAULT)) < 0)
        FAIL_STACK_ERROR
    if(H5Dread(dataset, H5T_NATIVE_INT, H5S_ALL, H5S_ALL, H5P_DEFAULT, rbuf) < 0)
        FAIL_STACK_ERROR

    /* Check that the values read are the same as the values written */
    for(u = 0; u < compact_size; u++)
        if(rbuf[u] != wbuf[u]) {
            H5_FAILED();
            printf("    Read different values than written.\n");
            printf("    At index %u\n", (unsigned)u);
            goto error;
        } /* end if */

     if(H5Dclose(dataset) < 0)
         FAIL_STACK_ERROR
     if(H5Fclose(file) < 0)
         FAIL_STACK_ERROR
     HDfree(wbuf);
     wbuf = NULL;
     HDfree(rbuf);
     rbuf = NULL;

     /* Test compact dataset of size 64KB */

     /* Create a data space for compact dataset */
     compact_size = SIXTY_FOUR_KB / sizeof(int);
     dims[0] = (hsize_t)compact_size;
     if((space = H5Screate_simple(1, dims, NULL)) < 0)
         FAIL_STACK_ERROR

     /* Open file */
     if((file = H5Fopen(filename, H5F_ACC_RDWR, fapl)) < 0)
         goto error;

     /* Create property list for compact dataset creation */
     if((plist = H5Pcreate(H5P_DATASET_CREATE)) < 0)
         FAIL_STACK_ERROR
     if(H5Pset_layout(plist, H5D_COMPACT) < 0)
         FAIL_STACK_ERROR

     /* Create and write to a compact dataset */
     H5E_BEGIN_TRY {
         H5Dcreate2(file, DSET_COMPACT_MAX2_NAME, H5T_NATIVE_INT, space, H5P_DEFAULT, plist, H5P_DEFAULT);
     } H5E_END_TRY;

     /* Close file */
     if(H5Sclose(space) < 0)
         FAIL_STACK_ERROR
     if(H5Pclose(plist) < 0)
         FAIL_STACK_ERROR
     if(H5Fclose(file) < 0)
         FAIL_STACK_ERROR

     PASSED();
     return 0;

error:
    if(wbuf)
        HDfree(wbuf);
    if(rbuf)
        HDfree(rbuf);

    H5E_BEGIN_TRY {
        /* Close file */
        H5Sclose(space);
        H5Pclose(plist);
        H5Dclose(dataset);
        H5Fclose(file);
    } H5E_END_TRY;

     return -1;
} /* end test_max_compact() */


/*-------------------------------------------------------------------------
 * Function:    test_layout_extend
 *
 * Purpose:     Verify that the creation of extendible dataset with dataspace:
 *		cur_dims < max_dims (max_dims can be fixed size or H5S_UNLIMITED)
 *		will behave as follows:
 *			H5D_COMPACT layout: fail
 *			H5D_CONTIGUOUS layout: fail
 *			H5D_CHUNKED layout: succeed
 *
 * Return:      Success:        0
 *              Failure:        -1
 *
 * Programmer:  Vailin Choi; August 2010
 *
 *-------------------------------------------------------------------------
 */
static herr_t
test_layout_extend(hid_t fapl)
{
    char filename[FILENAME_BUF_SIZE];	/* File name */
    hid_t fid = -1; 				/* File id */
    hid_t sid_fix = -1, sid_unlim = -1; 	/* Dataspace id */
    hid_t dcpl_compact = -1, dcpl_contig = -1, dcpl_chunked = -1; /* Dataset creation property list id */
    hid_t did_fixed = -1, did_unlim = -1;	/* Dataset id */
    hsize_t cur_size[1] = {10};		/* Current size of dataspace */
    hsize_t max_unlim[1] = {H5S_UNLIMITED};		/* Maximum size of dataspace (unlimited) */
    hsize_t max_fix[1] = {100};				/* Maximum size of dataspace (fixed) */
    hsize_t chunk_dim[1] = {10};			/* Chunk size */

    TESTING("extendible dataset with various layout");

    /* Create a file */
    h5_fixname(FILENAME[12], fapl, filename, sizeof filename);
    if((fid = H5Fcreate(filename, H5F_ACC_TRUNC, H5P_DEFAULT, fapl)) < 0)
        FAIL_STACK_ERROR

    /* Create dataspace */
    if((sid_fix = H5Screate_simple(1, cur_size, max_fix)) < 0)
        FAIL_STACK_ERROR
    if((sid_unlim = H5Screate_simple(1, cur_size, max_unlim)) < 0)
        FAIL_STACK_ERROR

    /* Create property list for compact dataset creation */
    if((dcpl_compact = H5Pcreate(H5P_DATASET_CREATE)) < 0)
        FAIL_STACK_ERROR
    if(H5Pset_layout(dcpl_compact, H5D_COMPACT) < 0)
        FAIL_STACK_ERROR

    /* Create dataset with extendible dataspace (fixed max_dims) should fail */
    H5E_BEGIN_TRY {
	if(H5Dcreate2(fid, "compact", H5T_NATIVE_INT, sid_fix, H5P_DEFAULT, dcpl_compact, H5P_DEFAULT) != FAIL)
	    TEST_ERROR
    } H5E_END_TRY;

    /* Create dataset with extendible dataspace (unlimited max_dims) should fail */
    H5E_BEGIN_TRY {
	if(H5Dcreate2(fid, "compact", H5T_NATIVE_INT, sid_unlim, H5P_DEFAULT, dcpl_compact, H5P_DEFAULT) != FAIL)
	    TEST_ERROR
    } H5E_END_TRY;

    /* Create property list for contiguous dataset creation */
    if((dcpl_contig = H5Pcreate(H5P_DATASET_CREATE)) < 0)
        FAIL_STACK_ERROR
    if((H5Pset_layout(dcpl_contig, H5D_CONTIGUOUS)) < 0)
        FAIL_STACK_ERROR

    /* Create dataset with extendible dataspace (fixed max_dims) should fail */
    H5E_BEGIN_TRY {
	if(H5Dcreate2(fid, "contig", H5T_NATIVE_INT, sid_fix, H5P_DEFAULT, dcpl_contig, H5P_DEFAULT) != FAIL)
	    TEST_ERROR
    } H5E_END_TRY;

    /* Create dataset with extendible dataspace (unlimited max_dims) should fail*/
    H5E_BEGIN_TRY {
	if(H5Dcreate2(fid, "contig", H5T_NATIVE_INT, sid_unlim, H5P_DEFAULT, dcpl_contig, H5P_DEFAULT) != FAIL)
	    TEST_ERROR
    } H5E_END_TRY;

    /* Create property list for chunked dataset creation */
    if((dcpl_chunked = H5Pcreate(H5P_DATASET_CREATE)) < 0)
        FAIL_STACK_ERROR
    if(H5Pset_layout(dcpl_chunked, H5D_CHUNKED) < 0)
        FAIL_STACK_ERROR
    if(H5Pset_chunk(dcpl_chunked, 1, chunk_dim) < 0) FAIL_STACK_ERROR

    /* Create dataset with extendible dataspace (fixed max_dims) should succeed */
    if((did_fixed = H5Dcreate2(fid, "chunked_fixed", H5T_NATIVE_INT, sid_fix, H5P_DEFAULT, dcpl_chunked, H5P_DEFAULT)) < 0)
	FAIL_STACK_ERROR

    /* Create dataset with extendible dataspace (unlimited max_dims) should succeed */
    if((did_unlim = H5Dcreate2(fid, "chunked_unlim", H5T_NATIVE_INT, sid_unlim, H5P_DEFAULT, dcpl_chunked, H5P_DEFAULT)) < 0)
	FAIL_STACK_ERROR

    /* Closing */
    if(H5Sclose(sid_fix) < 0) FAIL_STACK_ERROR
    if(H5Sclose(sid_unlim) < 0) FAIL_STACK_ERROR

    if(H5Pclose(dcpl_compact) < 0) FAIL_STACK_ERROR
    if(H5Pclose(dcpl_contig) < 0) FAIL_STACK_ERROR
    if(H5Pclose(dcpl_chunked) < 0) FAIL_STACK_ERROR

    if(H5Dclose(did_fixed) < 0) FAIL_STACK_ERROR
    if(H5Dclose(did_unlim) < 0) FAIL_STACK_ERROR

    if(H5Fclose(fid) < 0) FAIL_STACK_ERROR

    PASSED();
    return 0;

error:
    H5E_BEGIN_TRY {
        H5Sclose(sid_fix);
        H5Sclose(sid_unlim);
        H5Pclose(dcpl_compact);
        H5Pclose(dcpl_contig);
        H5Pclose(dcpl_chunked);
        H5Dclose(did_fixed);
        H5Dclose(did_unlim);
        H5Fclose(fid);
    } H5E_END_TRY;

     return -1;
} /* end test_layout_extend() */


/*-------------------------------------------------------------------------
 * Function:	test_conv_buffer
 *
 * Purpose:	Test size of data type conversion buffer.
 *
 * Return:	Success:	0
 *
 *		Failure:	-1
 *
 * Programmer:	Raymond Lu
 *		Monday, May 12, 2003
 *
 *-------------------------------------------------------------------------
 */
static herr_t
test_conv_buffer(hid_t fid)
{
    typedef struct
    {
        int      a[DIM1][DIM2][DIM3];
        float    b[DIM2];
        double   c[DIM3];
    } CmpField;

    typedef struct
    {
        float    b[DIM2];
        double   c[DIM3];
    } CmpFieldR;

    herr_t       status = -1;
    int          j, k, l;

    CmpField     *cf = NULL;
    CmpFieldR    *cfrR = NULL;

    hid_t       dataset = -1; /* dataset ID             */
    hid_t       space   = -1; /* data space ID          */
    hid_t       ctype1, ctype2; /* data type ID           */
    hid_t       arr_type1, arr_type2, arr_type3, arr_type4, arr_type5;
    hsize_t     dimsa[3];
    hsize_t     dimsb[1];
    hsize_t     dimsc[1];
    hid_t       xfer_list;
    size_t      size;

    TESTING("data type conversion buffer size");

    if ((cf = (CmpField *)HDcalloc((size_t)1, sizeof(CmpField))) == 0) goto error;

    /* Populate the data members */
    for(j = 0; j < DIM1; j++)
        for(k = 0; k < DIM2; k++)
            for(l = 0; l < DIM3; l++)
                cf->a[j][k][l] = 10*(j+1) + l + k;

    for(j = 0; j < DIM2; j++)
        cf->b[j] = 100.0f * (float)(j+1) + 0.01f * (float)j;

    for(j = 0; j < DIM3; j++)
        cf->c[j] = 100.0f * (float)(j+1) + 0.02f * (float)j;


  /* Create data space */
  if((space=H5Screate(H5S_SCALAR)) < 0) goto error;

  /* Add  members to the compound data type */
  dimsa[0] = DIM1;
  dimsa[1] = DIM2;
  dimsa[2] = DIM3;
  dimsb[0] = DIM2;
  dimsc[0] = DIM3;

  /* Create the memory data type */
  if((ctype1 = H5Tcreate(H5T_COMPOUND, sizeof (CmpField))) < 0) goto error;

  if((arr_type1 = H5Tarray_create2(H5T_NATIVE_INT, 3, dimsa)) < 0) goto error;
  if((arr_type2 = H5Tarray_create2(H5T_NATIVE_FLOAT, 1, dimsb)) < 0) goto error;
  if((arr_type3 = H5Tarray_create2(H5T_NATIVE_DOUBLE, 1, dimsc)) < 0) goto error;

  if(H5Tinsert(ctype1, "A", HOFFSET(CmpField, a), arr_type1) < 0) goto error;
  if(H5Tinsert(ctype1, "B", HOFFSET(CmpField, b), arr_type2) < 0) goto error;
  if(H5Tinsert(ctype1, "C", HOFFSET(CmpField, c), arr_type3) < 0) goto error;

  /* Create the dataset */
  if((dataset = H5Dcreate2(fid, DSET_CONV_BUF_NAME, ctype1, space, H5P_DEFAULT, H5P_DEFAULT, H5P_DEFAULT)) < 0) goto error;
  if(H5Dwrite(dataset, ctype1, H5S_ALL, H5S_ALL, H5P_DEFAULT, cf) < 0) goto error;

  if((ctype2 = H5Tcreate(H5T_COMPOUND, sizeof (CmpFieldR))) < 0) goto error;

  if((arr_type4 = H5Tarray_create2(H5T_NATIVE_FLOAT, 1, dimsb)) < 0) goto error;
  if((arr_type5 = H5Tarray_create2(H5T_NATIVE_DOUBLE, 1, dimsc)) < 0) goto error;

  if(H5Tinsert(ctype2, "B", HOFFSET(CmpFieldR, b), arr_type4) < 0) goto error;
  if(H5Tinsert(ctype2, "C", HOFFSET(CmpFieldR, c), arr_type5) < 0) goto error;

  /* Read should succeed since library will set conversion buffer big enough */
  if ((cfrR = (CmpFieldR *)HDcalloc((size_t)1, sizeof(CmpFieldR))) == 0) goto error;
  if(H5Dread(dataset, ctype2, H5S_ALL, H5S_ALL, H5P_DEFAULT, cfrR) < 0) goto error;

  /* Read should fail since conversion buffer isn't big enough */
  xfer_list = H5Pcreate(H5P_DATASET_XFER);
  size = (DIM2 * DIM3 * (sizeof(int))+ DIM2 * (sizeof(float))+
         DIM3 * (sizeof(double)));
  if(H5Pset_buffer(xfer_list, size, NULL, NULL) < 0) goto error;

  H5E_BEGIN_TRY {
    status = H5Dread(dataset, ctype2, H5S_ALL, H5S_ALL, xfer_list, cfrR);
  } H5E_END_TRY;
  if(status >= 0) {
      H5_FAILED();
      puts("    Library shouldn't allow conversion buffer too small");
      goto error;
  }

  /* Read will succeed since conversion buffer is big enough */
  size = (DIM1 * DIM2 * DIM3 * (sizeof(int))+ DIM2 * (sizeof(float))+
         DIM3 * (sizeof(double)));
  if(H5Pset_buffer(xfer_list, size, NULL, NULL) < 0) goto error;

  if(H5Dread(dataset, ctype2, H5S_ALL, H5S_ALL, xfer_list, cfrR) < 0) goto error;


  if(H5Pclose(xfer_list) < 0) goto error;
  if(H5Sclose(space) < 0) goto error;
  if(H5Tclose(arr_type1) < 0) goto error;
  if(H5Tclose(arr_type2) < 0) goto error;
  if(H5Tclose(arr_type3) < 0) goto error;
  if(H5Tclose(ctype1) < 0) goto error;
  if(H5Tclose(ctype2) < 0) goto error;
  if(H5Tclose(arr_type4) < 0) goto error;
  if(H5Tclose(arr_type5) < 0) goto error;
  if(H5Dclose(dataset) < 0) goto error;

  HDfree(cf);
  HDfree(cfrR);
  puts(" PASSED");
  return 0;

error:
  return -1;
}


/*-------------------------------------------------------------------------
 * Function:	test_tconv
 *
 * Purpose:	Test some simple data type conversion stuff.
 *
 * Return:	Success:	0
 *
 *		Failure:	-1
 *
 * Programmer:	Robb Matzke
 *		Wednesday, January 14, 1998
 *
 *-------------------------------------------------------------------------
 */
static herr_t
test_tconv(hid_t file)
{
    char	*out = NULL, *in = NULL;
    hsize_t	dims[1];
    hid_t	space = -1, dataset = -1;
    int		i;

    if ((out = (char *)HDmalloc((size_t)(4 * 1000 * 1000))) == NULL)
        goto error;
    if ((in = (char *)HDmalloc((size_t)(4 * 1000 * 1000))) == NULL)
        goto error;

    TESTING("data type conversion");

    /* Initialize the dataset */
    for(i = 0; i < 1000000; i++) {
        out[i * 4 + 0] = 0x11;
        out[i * 4 + 1] = 0x22;
        out[i * 4 + 2] = 0x33;
        out[i * 4 + 3] = 0x44;
    } /* end for */

    /* Create the data space */
    dims[0] = 1000000;
    if((space = H5Screate_simple (1, dims, NULL)) < 0) goto error;

    /* Create the data set */
    if((dataset = H5Dcreate2(file, DSET_TCONV_NAME, H5T_STD_I32LE, space,
			     H5P_DEFAULT, H5P_DEFAULT, H5P_DEFAULT)) < 0)
        goto error;

    /* Write the data to the dataset */
    if(H5Dwrite(dataset, H5T_STD_I32LE, H5S_ALL, H5S_ALL, H5P_DEFAULT, out) < 0)
        goto error;

    /* Read data with byte order conversion */
    if(H5Dread(dataset, H5T_STD_I32BE, H5S_ALL, H5S_ALL, H5P_DEFAULT, in) < 0)
        goto error;

    /* Check */
    for(i = 0; i < 1000000; i++) {
        if(in[4 * i + 0] != out[4 * i + 3] ||
                in[4 * i + 1] != out[4 * i + 2] ||
                in[4 * i + 2] != out[4 * i + 1] ||
                in[4 * i + 3] != out[4 * i + 0]) {
            H5_FAILED();
            puts("    Read with byte order conversion failed.");
            goto error;
        }
    }

    if(H5Dclose(dataset) < 0) goto error;
    if(H5Sclose(space) < 0) goto error;
    HDfree(out);
    HDfree(in);

    puts(" PASSED");
    return 0;

error:
    if(out)
        HDfree(out);
    if(in)
        HDfree(in);

    H5E_BEGIN_TRY {
        H5Dclose(dataset);
        H5Sclose(space);
    } H5E_END_TRY;

    return -1;
}

/* This message derives from H5Z */
const H5Z_class2_t H5Z_BOGUS[1] = {{
    H5Z_CLASS_T_VERS,       /* H5Z_class_t version */
    H5Z_FILTER_BOGUS,		/* Filter id number		*/
    1, 1,               /* Encoding and decoding enabled */
    "bogus",			/* Filter name for debugging	*/
    NULL,                       /* The "can apply" callback     */
    NULL,                       /* The "set local" callback     */
    filter_bogus,		/* The actual filter function	*/
}};


/*-------------------------------------------------------------------------
 * Function:	can_apply_bogus
 *
 * Purpose:	A bogus 'can apply' callback that returns 0 for H5T_NATIVE_DOUBLE
 *              dataype, but returns 1 for all other datatypes
 *
 * Return:	Success:	Described above
 *		Failure:	0
 *
 * Programmer:	Quincey Koziol
 *              Friday, April  5, 2003
 *
 *-------------------------------------------------------------------------
 */
static htri_t
can_apply_bogus(hid_t H5_ATTR_UNUSED dcpl_id, hid_t type_id, hid_t H5_ATTR_UNUSED space_id)
{
    if(H5Tequal(type_id,H5T_NATIVE_DOUBLE))
        return 0;
    else if(H5Tequal(type_id,H5T_NATIVE_INT))
        return 1;
    else
        return -1;
}


/*-------------------------------------------------------------------------
 * Function:	filter_bogus
 *
 * Purpose:	A bogus compression method that doesn't do anything.
 *
 * Return:	Success:	Data chunk size
 *
 *		Failure:	0
 *
 * Programmer:	Robb Matzke
 *              Tuesday, April 21, 1998
 *
 *-------------------------------------------------------------------------
 */
static size_t
filter_bogus(unsigned int H5_ATTR_UNUSED flags, size_t H5_ATTR_UNUSED cd_nelmts,
      const unsigned int H5_ATTR_UNUSED *cd_values, size_t nbytes,
      size_t H5_ATTR_UNUSED *buf_size, void H5_ATTR_UNUSED **buf)
{
    return nbytes;
}


/*-------------------------------------------------------------------------
 * Function:	set_local_bogus2
 *
 * Purpose:	A 'set local' callback that stores the size of the datatype
 *              and adds it to all the H5T_NATIVE_INT values during
 *              filter operation.
 *
 * Return:	Success:	non-negative
 *		Failure:	negative
 *
 * Programmer:	Quincey Koziol
 *              Friday, April  5, 2003
 *
 *-------------------------------------------------------------------------
 */
static herr_t
set_local_bogus2(hid_t dcpl_id, hid_t type_id, hid_t H5_ATTR_UNUSED space_id)
{
    unsigned add_on=0;      /* Value to add to data going through */
    unsigned flags;         /* Filter flags */
    size_t cd_nelmts=BOGUS2_PERM_NPARMS;        /* Number of filter parameters */
    unsigned cd_values[4];  /* Filter parameters */

    /* Check for native integer datatype and set private property */
    if(H5Tequal(type_id,H5T_NATIVE_INT)>0)
        add_on=(unsigned)H5Tget_size(type_id);

    /* Get the filter's current parameters */
    if(H5Pget_filter_by_id2(dcpl_id, H5Z_FILTER_SET_LOCAL_TEST, &flags, &cd_nelmts, cd_values, (size_t)0, NULL, NULL) < 0)
        return(FAIL);

    /* Check that the parameter values were passed along correctly */
    if(cd_values[0]!=BOGUS2_PARAM_1)
        return(FAIL);
    if(cd_values[1]!=BOGUS2_PARAM_2)
        return(FAIL);

    /* Set "local" parameters for this dataset */
    cd_values[2]=(unsigned)(add_on>0);    /* Flag to indicate data is modified */
    cd_values[3]=add_on;        /* Amount the data was modified by */

    /* Modify the filter's parameters for this dataset */
    if(H5Pmodify_filter(dcpl_id, H5Z_FILTER_SET_LOCAL_TEST, flags, (size_t)BOGUS2_ALL_NPARMS,
            cd_values) < 0)
        return(FAIL);

    return(SUCCEED);
} /* end set_local_bogus2() */


/*-------------------------------------------------------------------------
 * Function:	filter_bogus2
 *
 * Purpose:	A filter method that adds a value to data values on writing
 *              (if the parameter is set), but does not modify data values on
 *              reading (so that correct operation of the filter can be
 *              checked).
 *
 * Return:	Success:	Data chunk size
 *		Failure:	0
 *
 * Programmer:	Quincey Koziol
 *              Monday, April  7, 2003
 *
 *-------------------------------------------------------------------------
 */
static size_t
filter_bogus2(unsigned int flags, size_t cd_nelmts,
      const unsigned int *cd_values, size_t nbytes,
      size_t *buf_size, void **buf)
{
    /* Check for the correct number of parameters */
    if(cd_nelmts!=BOGUS2_ALL_NPARMS)
        return(0);

    /* Check that permanent parameters are set correctly */
    if(cd_values[0]!=BOGUS2_PARAM_1)
        return(0);
    if(cd_values[1]!=BOGUS2_PARAM_2)
        return(0);

    /* Check if this filter is supposed to do something */
    if(cd_values[2]>0) {
        /* Check whether we are "uncompressing" */
        if(flags & H5Z_FLAG_REVERSE) {
            /* Do nothing */
        } /* end if */
        /* "Compressing" */
        else {
            unsigned add_on=cd_values[3];   /* Get "add on" value */
            int *int_ptr=(int *)*buf;          /* Pointer to the data values */
            size_t buf_left=*buf_size;  /* Amount of data buffer left to process */

            /* Add the "add on" value to all the data values */
            while(buf_left>0) {
                *int_ptr++ += (int)add_on;
                buf_left -= sizeof(int);
            } /* end while */
        } /* end else */

        return(nbytes);
    } /* end if */
    /* Filter is "no op" */
    else
        return(nbytes);
}


/*-------------------------------------------------------------------------
 * Function:	filter_bogus3
 *
 * Purpose:	A bogus compression method that returns a failure.
 *
 * Return:	Success:	Data chunk size
 *
 *		Failure:	0
 *
 * Programmer:	Raymond Lu
 *              4 August 2010
 *
 *-------------------------------------------------------------------------
 */
static size_t
filter_bogus3(unsigned int H5_ATTR_UNUSED flags, size_t H5_ATTR_UNUSED cd_nelmts,
      const unsigned int H5_ATTR_UNUSED *cd_values, size_t H5_ATTR_UNUSED nbytes,
      size_t H5_ATTR_UNUSED *buf_size, void H5_ATTR_UNUSED **buf)
{
    return 0;
}

/* This message derives from H5Z */
const H5Z_class2_t H5Z_CORRUPT[1] = {{
    H5Z_CLASS_T_VERS,            /* H5Z_class_t version */
    H5Z_FILTER_CORRUPT,		/* Filter id number		*/
    1, 1,               /* Encoding and decoding enabled */
    "corrupt",			/* Filter name for debugging	*/
    NULL,                       /* The "can apply" callback     */
    NULL,                       /* The "set local" callback     */
    filter_corrupt,		/* The actual filter function	*/
}};


/*-------------------------------------------------------------------------
 * Function:    filter_corrupt
 *
 * Purpose:     For testing Fletcher32 checksum.  modify data slightly during
 *              writing so that when data is read back, the checksum should
 *              fail.
 *
 * Return:	Success:	Data chunk size
 *
 *		Failure:	0
 *
 * Programmer:	Raymond Lu
 *              Jan 14, 2003
 *
 *-------------------------------------------------------------------------
 */
static size_t
filter_corrupt(unsigned int flags, size_t cd_nelmts,
      const unsigned int *cd_values, size_t nbytes,
      size_t *buf_size, void **buf)
{
    void  *data = NULL;
    unsigned char  *dst = (unsigned char*)(*buf);
    unsigned int   offset;
    unsigned int   length;
    unsigned int   value;
    size_t         ret_value = 0;

    if(cd_nelmts != 3 || !cd_values)
        TEST_ERROR
    offset = cd_values[0];
    length = cd_values[1];
    value  = cd_values[2];
    if(offset > nbytes || (offset + length) > nbytes || length < sizeof(unsigned int))
        TEST_ERROR

    if(NULL == (data = HDmalloc((size_t)length))) 
        TEST_ERROR
    HDmemset(data, (int)value, (size_t)length);

    if(flags & H5Z_FLAG_REVERSE) { /* Varify data is actually corrupted during read */
        dst += offset;
        if(HDmemcmp(data, dst, (size_t)length) != 0)
            TEST_ERROR
        else {
            *buf_size = nbytes;
            ret_value = nbytes;
        } /* end else */
    }  /* end if */
    else { /* Write corrupted data */
        dst += offset;
        HDmemcpy(dst, data, (size_t)length);
        *buf_size = nbytes;
        ret_value = *buf_size;
    } /* end else */

error:
    if(data)
        HDfree(data);

    return ret_value;
} /* end filter_corrupt() */


/*-------------------------------------------------------------------------
 * Function:    filter_cb_cont
 *
 * Purpose:     Callback function to handle checksum failure.  Let it continue.
 *
 * Return:      continue
 *
 * Programmer:	Raymond Lu
 *              Jan 14, 2003
 *
 *-------------------------------------------------------------------------
 */
static H5Z_cb_return_t
filter_cb_cont(H5Z_filter_t filter, void H5_ATTR_UNUSED *buf, size_t H5_ATTR_UNUSED buf_size,
           void H5_ATTR_UNUSED *op_data)
{
    if(H5Z_FILTER_FLETCHER32==filter)
       return H5Z_CB_CONT;
    else
        return H5Z_CB_FAIL;
}


/*-------------------------------------------------------------------------
 * Function:    filter_cb_fail
 *
 * Purpose:     Callback function to handle checksum failure.  Let it fail.
 *
 * Return:      fail
 *
 * Programmer:	Raymond Lu
 *              Jan 14, 2003
 *
 *-------------------------------------------------------------------------
 */
static H5Z_cb_return_t
filter_cb_fail(H5Z_filter_t filter, void H5_ATTR_UNUSED *buf, size_t H5_ATTR_UNUSED buf_size,
           void H5_ATTR_UNUSED *op_data)
{
    if(H5Z_FILTER_FLETCHER32==filter)
       return H5Z_CB_FAIL;
    else
       return H5Z_CB_CONT;
}


/*-------------------------------------------------------------------------
 * Function:	test_filter_internal
 *
 * Purpose:	Tests dataset compression. If compression is requested when
 *		it hasn't been compiled into the library (such as when
 *		updating an existing compressed dataset) then data is sent to
 *		the file uncompressed but no errors are returned.
 *
 * Return:	Success:	0
 *		Failure:	-1
 *
 * Programmer:	Robb Matzke
 *              Wednesday, April 15, 1998
 *
 *-------------------------------------------------------------------------
 */
static herr_t
test_filter_internal(hid_t fid, const char *name, hid_t dcpl, int if_fletcher32,
                     int corrupted, hsize_t *dset_size)
{
    hid_t		dataset;        /* Dataset ID */
    hid_t		dxpl;           /* Dataset xfer property list ID */
    hid_t		write_dxpl;     /* Dataset xfer property list ID for writing */
    hid_t		sid;            /* Dataspace ID */
    const hsize_t	size[2] = {DSET_DIM1, DSET_DIM2};           /* Dataspace dimensions */
    const hsize_t	hs_offset[2] = {FILTER_HS_OFFSET1, FILTER_HS_OFFSET2}; /* Hyperslab offset */
    const hsize_t	hs_size[2] = {FILTER_HS_SIZE1, FILTER_HS_SIZE2};   /* Hyperslab size */
    void		*tconv_buf = NULL;      /* Temporary conversion buffer */
    size_t		i, j, n;        /* Local index variables */
    herr_t              status;         /* Error status */

    /* Create the data space */
    if((sid = H5Screate_simple(2, size, NULL)) < 0) goto error;

    /*
     * Create a small conversion buffer to test strip mining. We
     * might as well test all we can!
     */
    if((dxpl = H5Pcreate(H5P_DATASET_XFER)) < 0) goto error;
    tconv_buf = HDmalloc((size_t)1000);
    if(H5Pset_buffer(dxpl, (size_t)1000, tconv_buf, NULL) < 0) goto error;
    if((write_dxpl = H5Pcopy(dxpl)) < 0) TEST_ERROR;

    if(if_fletcher32==DISABLE_FLETCHER32) {
        if(H5Pset_edc_check(dxpl, H5Z_DISABLE_EDC) < 0)
            goto error;
        if(H5Z_DISABLE_EDC != H5Pget_edc_check(dxpl))
            goto error;
    }

    TESTING("    filters (setup)");

    /* Check if all the filters are available */
    if(H5Pall_filters_avail(dcpl)!=TRUE) {
        H5_FAILED();
        printf("    Line %d: Incorrect filter availability\n",__LINE__);
        goto error;
    } /* end if */

    /* Create the dataset */
    if((dataset = H5Dcreate2(fid, name, H5T_NATIVE_INT, sid, H5P_DEFAULT,
			     dcpl, H5P_DEFAULT)) < 0) goto error;

    PASSED();

    /*----------------------------------------------------------------------
     * STEP 1: Read uninitialized data.  It should be zero.
     *----------------------------------------------------------------------
     */
    TESTING("    filters (uninitialized read)");

    if(H5Dread(dataset, H5T_NATIVE_INT, H5S_ALL, H5S_ALL, dxpl, check) < 0)
	TEST_ERROR;

    for(i=0; i<(size_t)size[0]; i++) {
	for(j=0; j<(size_t)size[1]; j++) {
	    if(0!=check[i][j]) {
		H5_FAILED();
		printf("    Read a non-zero value.\n");
		printf("    At index %lu,%lu\n",
		       (unsigned long)i, (unsigned long)j);
		goto error;
	    }
	}
    }
    PASSED();

    /*----------------------------------------------------------------------
     * STEP 2: Test filters by setting up a chunked dataset and writing
     * to it.
     *----------------------------------------------------------------------
     */
    TESTING("    filters (write)");

    for(i=n=0; i<size[0]; i++) {
	for(j=0; j<size[1]; j++) {
	    points[i][j] = (int)(n++);
	}
    }

    if(H5Dwrite(dataset, H5T_NATIVE_INT, H5S_ALL, H5S_ALL, write_dxpl, points) < 0)
	TEST_ERROR;

    if((*dset_size=H5Dget_storage_size(dataset))==0) TEST_ERROR;

    PASSED();

    /*----------------------------------------------------------------------
     * STEP 3: Try to read the data we just wrote.
     *----------------------------------------------------------------------
     */
    TESTING("    filters (read)");

    /* Read the dataset back */
    if(corrupted) {
        /* Default behavior is failure when data is corrupted. */
        /* (Use the "write" DXPL in order to make certain corruption is seen) */
        H5E_BEGIN_TRY {
            status=H5Dread(dataset, H5T_NATIVE_INT, H5S_ALL, H5S_ALL, write_dxpl, check);
        } H5E_END_TRY;
        if(status>=0) TEST_ERROR;

        /* Callback decides to continue inspite data is corrupted. */
        if(H5Pset_filter_callback(dxpl, filter_cb_cont, NULL) < 0) TEST_ERROR;
        if(H5Dread(dataset, H5T_NATIVE_INT, H5S_ALL, H5S_ALL, dxpl, check) < 0)
            TEST_ERROR;

        /* Callback decides to fail when data is corrupted. */
        if(H5Pset_filter_callback(write_dxpl, filter_cb_fail, NULL) < 0) TEST_ERROR;
        /* (Use the "write" DXPL in order to make certain corruption is seen) */
        H5E_BEGIN_TRY {
            status=H5Dread(dataset, H5T_NATIVE_INT, H5S_ALL, H5S_ALL, write_dxpl, check);
        } H5E_END_TRY;
        if(status>=0) TEST_ERROR;
    } else {
        if(H5Dread(dataset, H5T_NATIVE_INT, H5S_ALL, H5S_ALL, dxpl, check) < 0)
	   TEST_ERROR;

        /* Check that the values read are the same as the values written */
        for(i=0; i<size[0]; i++) {
	   for(j=0; j<size[1]; j++) {
	       if(points[i][j] != check[i][j]) {
		  H5_FAILED();
		  fprintf(stderr,"    Read different values than written.\n");
		  fprintf(stderr,"    At index %lu,%lu\n", (unsigned long)i, (unsigned long)j);
		  fprintf(stderr,"    At original: %d\n", (int)points[i][j]);
		  fprintf(stderr,"    At returned: %d\n", (int)check[i][j]);
		  goto error;
	       }
	   }
        }
    }

    PASSED();

    /*----------------------------------------------------------------------
     * STEP 4: Write new data over the top of the old data.  The new data is
     * random thus not very compressible, and will cause the chunks to move
     * around as they grow.  We only change values for the left half of the
     * dataset although we rewrite the whole thing.
     *----------------------------------------------------------------------
     */
    TESTING("    filters (modify)");

    for(i=0; i<size[0]; i++) {
	for(j=0; j<size[1]/2; j++) {
	    points[i][j] = (int)HDrandom ();
	}
    }
    if(H5Dwrite (dataset, H5T_NATIVE_INT, H5S_ALL, H5S_ALL, write_dxpl, points) < 0)
	TEST_ERROR;

    if(corrupted) {
        /* Default behavior is failure when data is corrupted. */
        /* (Use the "write" DXPL in order to make certain corruption is seen) */
        H5E_BEGIN_TRY {
            status=H5Dread(dataset, H5T_NATIVE_INT, H5S_ALL, H5S_ALL, write_dxpl, check);
        } H5E_END_TRY;
        if(status>=0) TEST_ERROR;

        /* Callback decides to continue inspite data is corrupted. */
        if(H5Pset_filter_callback(dxpl, filter_cb_cont, NULL) < 0) TEST_ERROR;
        if(H5Dread(dataset, H5T_NATIVE_INT, H5S_ALL, H5S_ALL, dxpl, check) < 0)
            TEST_ERROR;

        /* Callback decides to fail when data is corrupted. */
        if(H5Pset_filter_callback(write_dxpl, filter_cb_fail, NULL) < 0) TEST_ERROR;
        /* (Use the "write" DXPL in order to make certain corruption is seen) */
        H5E_BEGIN_TRY {
            status=H5Dread(dataset, H5T_NATIVE_INT, H5S_ALL, H5S_ALL, write_dxpl, check);
        } H5E_END_TRY;
        if(status>=0) TEST_ERROR;
    } else {
        /* Read the dataset back and check it */
        if(H5Dread(dataset, H5T_NATIVE_INT, H5S_ALL, H5S_ALL, dxpl, check) < 0)
	   TEST_ERROR;

        /* Check that the values read are the same as the values written */
        for(i=0; i<size[0]; i++) {
	   for(j=0; j<size[1]; j++) {
	       if(points[i][j] != check[i][j]) {
		  H5_FAILED();
		  printf("    Read different values than written.\n");
		  printf("    At index %lu,%lu\n",
		           (unsigned long)i, (unsigned long)j);
		  goto error;
	       }
	   }
        }
    }

    if((*dset_size=H5Dget_storage_size(dataset))==0) TEST_ERROR;
    PASSED();

    /*----------------------------------------------------------------------
     * STEP 5: Close the dataset and then open it and read it again.  This
     * insures that the filters message is picked up properly from the
     * object header.
     *----------------------------------------------------------------------
     */
    TESTING("    filters (re-open)");

    if(H5Dclose(dataset) < 0) TEST_ERROR;
    if((dataset = H5Dopen2(fid, name, H5P_DEFAULT)) < 0) TEST_ERROR;

    if(corrupted) {
        /* Default behavior is failure when data is corrupted. */
        /* (Use the "write" DXPL in order to make certain corruption is seen) */
        H5E_BEGIN_TRY {
            status = H5Dread(dataset, H5T_NATIVE_INT, H5S_ALL, H5S_ALL, write_dxpl, check);
        } H5E_END_TRY;
        if(status >= 0) TEST_ERROR;

        /* Callback decides to continue inspite data is corrupted. */
        if(H5Pset_filter_callback(dxpl, filter_cb_cont, NULL) < 0) TEST_ERROR;
        if(H5Dread(dataset, H5T_NATIVE_INT, H5S_ALL, H5S_ALL, dxpl, check) < 0)
            TEST_ERROR;

        /* Callback decides to fail when data is corrupted. */
        if(H5Pset_filter_callback(write_dxpl, filter_cb_fail, NULL) < 0) TEST_ERROR;

        /* (Use the "write" DXPL in order to make certain corruption is seen) */
        H5E_BEGIN_TRY {
            status = H5Dread(dataset, H5T_NATIVE_INT, H5S_ALL, H5S_ALL, write_dxpl, check);
        } H5E_END_TRY;
        if(status >= 0) TEST_ERROR;
    } /* end if */
    else {
        if(H5Dread(dataset, H5T_NATIVE_INT, H5S_ALL, H5S_ALL, dxpl, check) < 0)
            TEST_ERROR;

        /* Check that the values read are the same as the values written */
        for(i = 0; i < size[0]; i++)
	   for(j = 0; j < size[1]; j++)
	       if(points[i][j] != check[i][j]) {
		  H5_FAILED();
		  printf("    Read different values than written.\n");
		  printf("    At index %lu,%lu\n",
		        (unsigned long)i, (unsigned long)j);
		  goto error;
	       } /* end if */
    } /* end else */

    PASSED();


    /*----------------------------------------------------------------------
     * STEP 6: Test partial I/O by writing to and then reading from a
     * hyperslab of the dataset.  The hyperslab does not line up on chunk
     * boundaries (we know that case already works from above tests).
     *----------------------------------------------------------------------
     */
    TESTING("    filters (partial I/O)");

    for(i=0; i<(size_t)hs_size[0]; i++) {
	for(j=0; j<(size_t)hs_size[1]; j++) {
	    points[(size_t)hs_offset[0]+i][(size_t)hs_offset[1]+j] = (int)HDrandom();
	}
    }
    if(H5Sselect_hyperslab(sid, H5S_SELECT_SET, hs_offset, NULL, hs_size,
			    NULL) < 0) TEST_ERROR;
    /* (Use the "read" DXPL because partial I/O on corrupted data test needs to ignore errors during writing) */
    if(H5Dwrite (dataset, H5T_NATIVE_INT, sid, sid, dxpl, points) < 0)
	TEST_ERROR;

    if(corrupted) {
        /* Default behavior is failure when data is corrupted. */
        /* (Use the "write" DXPL in order to make certain corruption is seen) */
        H5E_BEGIN_TRY {
            status=H5Dread(dataset, H5T_NATIVE_INT, H5S_ALL, H5S_ALL, write_dxpl, check);
        } H5E_END_TRY;
        if(status>=0) TEST_ERROR;

        /* Callback decides to continue inspite data is corrupted. */
        if(H5Pset_filter_callback(dxpl, filter_cb_cont, NULL) < 0) TEST_ERROR;
        if(H5Dread(dataset, H5T_NATIVE_INT, H5S_ALL, H5S_ALL, dxpl, check) < 0)
            TEST_ERROR;

        /* Callback decides to fail when data is corrupted. */
        if(H5Pset_filter_callback(write_dxpl, filter_cb_fail, NULL) < 0) TEST_ERROR;
        /* (Use the "write" DXPL in order to make certain corruption is seen) */
        H5E_BEGIN_TRY {
            status=H5Dread(dataset, H5T_NATIVE_INT, H5S_ALL, H5S_ALL, write_dxpl, check);
        } H5E_END_TRY;
        if(status>=0) TEST_ERROR;
    } else {
        if(H5Dread (dataset, H5T_NATIVE_INT, sid, sid, dxpl, check) < 0)
	   TEST_ERROR;

        /* Check that the values read are the same as the values written */
        for(i=0; i<(size_t)hs_size[0]; i++) {
	   for(j=0; j<(size_t)hs_size[1]; j++) {
	       if(points[(size_t)hs_offset[0]+i][(size_t)hs_offset[1]+j] !=
                      check[(size_t)hs_offset[0]+i][(size_t)hs_offset[1]+j]) {
		  H5_FAILED();
		  fprintf(stderr,"    Read different values than written.\n");
		  fprintf(stderr,"    At index %lu,%lu\n",
		         (unsigned long)((size_t)hs_offset[0]+i),
		         (unsigned long)((size_t)hs_offset[1]+j));
		  fprintf(stderr,"    At original: %d\n",
		         (int)points[(size_t)hs_offset[0]+i][(size_t)hs_offset[1]+j]);
		  fprintf(stderr,"    At returned: %d\n",
		         (int)check[(size_t)hs_offset[0]+i][(size_t)hs_offset[1]+j]);
		  goto error;
	       }
	   }
        }
    }

    PASSED();

    /* Get the storage size of the dataset */
    if((*dset_size=H5Dget_storage_size(dataset))==0) goto error;
    /* Clean up objects used for this test */
    if(H5Dclose (dataset) < 0) goto error;
    if(H5Sclose (sid) < 0) goto error;
    if(H5Pclose (dxpl) < 0) goto error;
    HDfree (tconv_buf);

    return(0);

error:
    if(tconv_buf)
        HDfree (tconv_buf);
    return -1;
}

/*-------------------------------------------------------------------------
 * Function:	test_filter_noencoder
 *
 * Purpose:	Tests filters with no encoder present.  Ensures that data
 *			can still be decoded correctly and that errors are thrown
 *			when the application tries to write.
 *
 * Return:	Success:	0
 *		Failure:	-1
 *
 * Programmer:	Nat Furrer and James Laird
 *              Monday, June 7, 2004
 *
 *-------------------------------------------------------------------------
 */
#ifdef H5_HAVE_FILTER_SZIP
static herr_t
test_filter_noencoder(const char *dset_name)
{
    hid_t file_id = -1;
    hid_t dset_id = -1;
    hid_t test_dset_id = -1;
    hid_t dcpl_id = -1;
    hid_t space_id = -1;
    hsize_t dims = 10;
    herr_t err;
    int test_ints[10] = { 12 };
    int read_buf[10];
    int i;

    /* Make a local copy of the file since this test writes to the data file
       from svn. */
    if (h5_make_local_copy(NOENCODER_FILENAME, NOENCODER_COPY_FILENAME) < 0)
        goto error;

    /* Open file */
    file_id = H5Fopen(NOENCODER_COPY_FILENAME, H5F_ACC_RDWR, H5P_DEFAULT);
    if(file_id < 0) goto error;

    dset_id = H5Dopen2(file_id, dset_name, H5P_DEFAULT);
    if(dset_id < 0) goto error;

    space_id = H5Screate_simple(1, &dims, NULL);
    if(space_id < 0) goto error;

    TESTING("    decoding without encoder");

    /* Read the dataset and make sure the decoder is working correctly */
    err = H5Dread(dset_id, H5T_NATIVE_INT, space_id, space_id, H5P_DEFAULT, read_buf);
    if(err < 0) goto error;

    for(i = 0; i < 10; i++)
        if(read_buf[i] != i)
            goto error;

    H5Sclose(space_id);

    PASSED();

    /* Attempt to copy the DCPL and use it to create a new dataset.
     * Since the filter does not have an encoder, the creation
     * should fail.
     */
    TESTING("    trying to write without encoder");

    dcpl_id = H5Dget_create_plist(dset_id);
    if(dcpl_id < 0) goto error;

    space_id = H5Screate_simple(1, &dims, NULL);
    if(space_id < 0) goto error;

    H5E_BEGIN_TRY{
    test_dset_id = H5Dcreate2(file_id, NOENCODER_TEST_DATASET, H5T_NATIVE_INT, space_id, H5P_DEFAULT, dcpl_id, H5P_DEFAULT);
    }H5E_END_TRY

    if(test_dset_id >= 0) goto error;

    /* Attempt to extend the dataset.  This should fail because
     * the dataset has a fill value and is instructed to fill on
     * allocation.
     */
    dims = 20; /* Dataset is originally of size 10 */
    H5E_BEGIN_TRY{
    err = H5Dset_extent(dset_id, &dims);
    }H5E_END_TRY

    if(err >= 0) goto error;

    /* Attempt to write to the dataset.  This should fail because
     * the filter does not have an encoder.
     */
    H5E_BEGIN_TRY{
    err = H5Dwrite(dset_id, H5T_NATIVE_INT, H5S_ALL, H5S_ALL, H5P_DEFAULT, test_ints);
    }H5E_END_TRY

    if(err >= 0) goto error;

    H5Fclose(file_id);
    H5Dclose(dset_id);
    H5Sclose(space_id);
    H5Pclose(dcpl_id);

    PASSED();

    return 0;

error:
    H5_FAILED();
    if(dset_id != -1)
        H5Dclose(dset_id);
    if(test_dset_id != -1)
        H5Dclose(test_dset_id);
    if(space_id != -1)
        H5Sclose(space_id);
    if(dcpl_id != -1)
        H5Pclose(dcpl_id);
    if(file_id != -1)
        H5Fclose(file_id);

    return -1;
}
#endif /* H5_HAVE_FILTER_SZIP */

/*-------------------------------------------------------------------------
 * Function:    test_get_filter_info
 *
 * Purpose:     Tests the H5Zget_filter_info function.
 *
 * Return:      Success:        0
 *              Failure:        -1
 *
 * Programmer:  Nat Furrer and James Laird
 *              Thursday, June 10, 2004
 *
 *-------------------------------------------------------------------------
 */
static herr_t
test_get_filter_info(void)
{
  unsigned int flags;  /* flags returned from H5Zget_filter_info */
  herr_t err;

  TESTING("H5Zget_filter_info");

  /* Verify that each filter is reported as having the right combination
   * of encoder and decoder.
   */
  if(H5Zget_filter_info(H5Z_FILTER_FLETCHER32, &flags) < 0) TEST_ERROR

  if(((flags & H5Z_FILTER_CONFIG_ENCODE_ENABLED) == 0) ||
     ((flags & H5Z_FILTER_CONFIG_DECODE_ENABLED) == 0))
      TEST_ERROR

  if(H5Zget_filter_info(H5Z_FILTER_SHUFFLE, &flags) < 0) TEST_ERROR

  if(((flags & H5Z_FILTER_CONFIG_ENCODE_ENABLED) == 0) ||
     ((flags & H5Z_FILTER_CONFIG_DECODE_ENABLED) == 0))
      TEST_ERROR

#ifdef H5_HAVE_FILTER_DEFLATE
  if(H5Zget_filter_info(H5Z_FILTER_DEFLATE, &flags) < 0) TEST_ERROR

  if(((flags & H5Z_FILTER_CONFIG_ENCODE_ENABLED) == 0) ||
     ((flags & H5Z_FILTER_CONFIG_DECODE_ENABLED) == 0))
      TEST_ERROR
#endif

#ifdef H5_HAVE_FILTER_SZIP
    if(H5Zget_filter_info(H5Z_FILTER_SZIP, &flags) < 0) TEST_ERROR

    if(SZ_encoder_enabled()) {
        if(((flags & H5Z_FILTER_CONFIG_ENCODE_ENABLED) == 0) ||
                ((flags & H5Z_FILTER_CONFIG_DECODE_ENABLED) == 0))
            TEST_ERROR
    } /* end if */
    else {
        if(((flags & H5Z_FILTER_CONFIG_ENCODE_ENABLED) != 0) ||
                ((flags & H5Z_FILTER_CONFIG_DECODE_ENABLED) == 0))
            TEST_ERROR
    } /* end else */
#endif /* H5_HAVE_FILTER_SZIP */

  /* Verify that get_filter_info throws an error when given a bad filter */
  /* (Depends on 1.6 compatibility flag) */
  H5E_BEGIN_TRY {
    err = H5Zget_filter_info(-1, &flags);
  } H5E_END_TRY;
  if(err >= 0) TEST_ERROR

  PASSED();
  return 0;

error:
  return -1;
}

/*-------------------------------------------------------------------------
 * Function:	test_filters
 *
 * Purpose:	Tests dataset filter.
 *
 * Return:	Success:	0
 *		Failure:	-1
 *
 * Programmer:	Robb Matzke
 *              Wednesday, April 15, 1998
 *
 *-------------------------------------------------------------------------
 */
static herr_t
test_filters(hid_t file, hid_t
#ifndef H5_HAVE_FILTER_SZIP
H5_ATTR_UNUSED
#endif /* H5_HAVE_FILTER_SZIP */
    fapl)
{
    hid_t	dc;                 /* Dataset creation property list ID */
    const hsize_t chunk_size[2] = {FILTER_CHUNK_DIM1, FILTER_CHUNK_DIM2};  /* Chunk dimensions */
    hsize_t     null_size;          /* Size of dataset with null filter */

    hsize_t     fletcher32_size;       /* Size of dataset with Fletcher32 checksum */
    unsigned    data_corrupt[3];     /* position and length of data to be corrupted */

#ifdef H5_HAVE_FILTER_DEFLATE
    hsize_t     deflate_size;       /* Size of dataset with deflate filter */
#endif /* H5_HAVE_FILTER_DEFLATE */

#ifdef H5_HAVE_FILTER_SZIP
    hsize_t     szip_size;       /* Size of dataset with szip filter */
    unsigned szip_options_mask=H5_SZIP_NN_OPTION_MASK;
    unsigned szip_pixels_per_block=4;
#endif /* H5_HAVE_FILTER_SZIP */

    hsize_t     shuffle_size;       /* Size of dataset with shuffle filter */

#if(defined H5_HAVE_FILTER_DEFLATE | defined H5_HAVE_FILTER_SZIP)
    hsize_t     combo_size;     /* Size of dataset with multiple filters */
#endif /* defined H5_HAVE_FILTER_DEFLATE | defined H5_HAVE_FILTER_SZIP */

    /* test the H5Zget_filter_info function */
    if(test_get_filter_info() < 0) goto error;

    /*----------------------------------------------------------
     * STEP 0: Test null I/O filter by itself.
     *----------------------------------------------------------
     */
    puts("Testing 'null' filter");
    if((dc = H5Pcreate(H5P_DATASET_CREATE)) < 0) goto error;
    if(H5Pset_chunk (dc, 2, chunk_size) < 0) goto error;
    if(H5Zregister (H5Z_BOGUS) < 0) goto error;
    if(H5Pset_filter(dc, H5Z_FILTER_BOGUS, 0, (size_t)0, NULL) < 0) goto error;

    if(test_filter_internal(file,DSET_BOGUS_NAME,dc,DISABLE_FLETCHER32,DATA_NOT_CORRUPTED,&null_size) < 0) goto error;

    /* Clean up objects used for this test */
    if(H5Pclose (dc) < 0) goto error;

    /*----------------------------------------------------------
     * STEP 1: Test Fletcher32 Checksum by itself.
     *----------------------------------------------------------
     */
    puts("Testing Fletcher32 checksum(enabled for read)");
    if((dc = H5Pcreate(H5P_DATASET_CREATE)) < 0) goto error;
    if(H5Pset_chunk (dc, 2, chunk_size) < 0) goto error;
    if(H5Pset_filter(dc, H5Z_FILTER_FLETCHER32, 0, (size_t)0, NULL) < 0) goto error;

    /* Enable checksum during read */
    if(test_filter_internal(file,DSET_FLETCHER32_NAME,dc,ENABLE_FLETCHER32,DATA_NOT_CORRUPTED,&fletcher32_size) < 0) goto error;
    if(fletcher32_size<=null_size) {
        H5_FAILED();
        puts("    Size after checksumming is incorrect.");
        goto error;
    } /* end if */

    /* Disable checksum during read */
    puts("Testing Fletcher32 checksum(disabled for read)");
    if(test_filter_internal(file,DSET_FLETCHER32_NAME_2,dc,DISABLE_FLETCHER32,DATA_NOT_CORRUPTED,&fletcher32_size) < 0) goto error;
    if(fletcher32_size<=null_size) {
        H5_FAILED();
        puts("    Size after checksumming is incorrect.");
        goto error;
    } /* end if */

    /* Try to corrupt data and see if checksum fails */
    puts("Testing Fletcher32 checksum(when data is corrupted)");
    data_corrupt[0] = 52;
    data_corrupt[1] = 33;
    data_corrupt[2] = 27;

    if(H5Zregister (H5Z_CORRUPT) < 0) goto error;
    if(H5Pset_filter(dc, H5Z_FILTER_CORRUPT, 0, (size_t)3, data_corrupt) < 0) goto error;
    if(test_filter_internal(file,DSET_FLETCHER32_NAME_3,dc,DISABLE_FLETCHER32,DATA_CORRUPTED,&fletcher32_size) < 0) goto error;
    if(fletcher32_size<=null_size) {
        H5_FAILED();
        puts("    Size after checksumming is incorrect.");
        goto error;
    } /* end if */

    /* Clean up objects used for this test */
    if(H5Pclose (dc) < 0) goto error;


    /*----------------------------------------------------------
     * STEP 2: Test deflation by itself.
     *----------------------------------------------------------
     */
#ifdef H5_HAVE_FILTER_DEFLATE
    puts("Testing deflate filter");
    if((dc = H5Pcreate(H5P_DATASET_CREATE)) < 0) goto error;
    if(H5Pset_chunk (dc, 2, chunk_size) < 0) goto error;
    if(H5Pset_deflate (dc, 6) < 0) goto error;

    if(test_filter_internal(file,DSET_DEFLATE_NAME,dc,DISABLE_FLETCHER32,DATA_NOT_CORRUPTED,&deflate_size) < 0) goto error;
    /* Clean up objects used for this test */
    if(H5Pclose (dc) < 0) goto error;
#else /* H5_HAVE_FILTER_DEFLATE */
    TESTING("deflate filter");
    SKIPPED();
    puts("    Deflate filter not enabled");
#endif /* H5_HAVE_FILTER_DEFLATE */

    /*----------------------------------------------------------
     * STEP 3: Test szip compression by itself.
     *----------------------------------------------------------
     */
#ifdef H5_HAVE_FILTER_SZIP
    TESTING("szip filter (with encoder)");
    if( h5_szip_can_encode() == 1) {
        if((dc = H5Pcreate(H5P_DATASET_CREATE)) < 0) goto error;
        if(H5Pset_chunk (dc, 2, chunk_size) < 0) goto error;

	puts("");
	if(H5Pset_szip(dc, szip_options_mask, szip_pixels_per_block) < 0) goto error;
	if(test_filter_internal(file,DSET_SZIP_NAME,dc,DISABLE_FLETCHER32,DATA_NOT_CORRUPTED,&szip_size) < 0) goto error;
        if(H5Pclose (dc) < 0) goto error;
    } else {
	SKIPPED();
    }

    TESTING("szip filter (without encoder)");

    if( h5_szip_can_encode() != 1) {
	puts("");
	if(test_filter_noencoder(NOENCODER_SZIP_DATASET) < 0) goto error;
    } else {
	SKIPPED();
    }

#else /* H5_HAVE_FILTER_SZIP */
    TESTING("szip filter");
    SKIPPED();
    puts("    Szip filter not enabled");
#endif /* H5_HAVE_FILTER_SZIP */

    /*----------------------------------------------------------
     * STEP 4: Test shuffling by itself.
     *----------------------------------------------------------
     */
    puts("Testing shuffle filter");
    if((dc = H5Pcreate(H5P_DATASET_CREATE)) < 0) goto error;
    if(H5Pset_chunk (dc, 2, chunk_size) < 0) goto error;
    if(H5Pset_shuffle (dc) < 0) goto error;

    if(test_filter_internal(file,DSET_SHUFFLE_NAME,dc,DISABLE_FLETCHER32,DATA_NOT_CORRUPTED,&shuffle_size) < 0) goto error;
    if(shuffle_size!=null_size) {
        H5_FAILED();
        puts("    Shuffled size not the same as uncompressed size.");
        goto error;
    } /* end if */

    /* Clean up objects used for this test */
    if(H5Pclose (dc) < 0) goto error;

    /*----------------------------------------------------------
     * STEP 5: Test shuffle + deflate + checksum in any order.
     *----------------------------------------------------------
     */
#ifdef H5_HAVE_FILTER_DEFLATE
    puts("Testing shuffle+deflate+checksum filters(checksum first)");
    if((dc = H5Pcreate(H5P_DATASET_CREATE)) < 0) goto error;
    if(H5Pset_chunk (dc, 2, chunk_size) < 0) goto error;
    if(H5Pset_fletcher32 (dc) < 0) goto error;
    if(H5Pset_shuffle (dc) < 0) goto error;
    if(H5Pset_deflate (dc, 6) < 0) goto error;

    if(test_filter_internal(file,DSET_SHUF_DEF_FLET_NAME,dc,ENABLE_FLETCHER32,DATA_NOT_CORRUPTED,&combo_size) < 0) goto error;

    /* Clean up objects used for this test */
    if(H5Pclose (dc) < 0) goto error;

    puts("Testing shuffle+deflate+checksum filters(checksum last)");
    if((dc = H5Pcreate(H5P_DATASET_CREATE)) < 0) goto error;
    if(H5Pset_chunk (dc, 2, chunk_size) < 0) goto error;
    if(H5Pset_shuffle (dc) < 0) goto error;
    if(H5Pset_deflate (dc, 6) < 0) goto error;
    if(H5Pset_fletcher32 (dc) < 0) goto error;

    if(test_filter_internal(file,DSET_SHUF_DEF_FLET_NAME_2,dc,ENABLE_FLETCHER32,DATA_NOT_CORRUPTED,&combo_size) < 0) goto error;

    /* Clean up objects used for this test */
    if(H5Pclose (dc) < 0) goto error;
#else /* H5_HAVE_FILTER_DEFLATE */
    TESTING("shuffle+deflate+fletcher32 filters");
    SKIPPED();
    puts("    Deflate filter not enabled");
#endif /* H5_HAVE_FILTER_DEFLATE */

    /*----------------------------------------------------------
     * STEP 6: Test shuffle + szip + checksum in any order.
     *----------------------------------------------------------
     */
#ifdef H5_HAVE_FILTER_SZIP

    TESTING("shuffle+szip+checksum filters(checksum first, with encoder)");
    if((dc = H5Pcreate(H5P_DATASET_CREATE)) < 0) goto error;
    if(H5Pset_chunk (dc, 2, chunk_size) < 0) goto error;
    if(H5Pset_fletcher32 (dc) < 0) goto error;
    if(H5Pset_shuffle (dc) < 0) goto error;

	/* Make sure encoding is enabled */
    if( h5_szip_can_encode() == 1) {
	puts("");
	if(H5Pset_szip(dc, szip_options_mask, szip_pixels_per_block) < 0) goto error;
	if(test_filter_internal(file,DSET_SHUF_SZIP_FLET_NAME,dc,ENABLE_FLETCHER32,DATA_NOT_CORRUPTED,&combo_size) < 0) goto error;
    } else {
		SKIPPED();
    }

    TESTING("shuffle+szip+checksum filters(checksum first, without encoder)");

    if( h5_szip_can_encode() != 1) {
	puts("");
	if(test_filter_noencoder(NOENCODER_SZIP_SHUFF_FLETCH_DATASET) < 0) goto error;
    } else {
		SKIPPED();
    }

    /* Clean up objects used for this test */
    if(H5Pclose (dc) < 0) goto error;

    TESTING("shuffle+szip+checksum filters(checksum last, with encoder)");

    /* Make sure encoding is enabled */
    if( h5_szip_can_encode() == 1) {
	puts("");
	if((dc = H5Pcreate(H5P_DATASET_CREATE)) < 0) goto error;
	if(H5Pset_chunk (dc, 2, chunk_size) < 0) goto error;
	if(H5Pset_shuffle (dc) < 0) goto error;
	if(H5Pset_szip(dc, szip_options_mask, szip_pixels_per_block) < 0) goto error;
	if(H5Pset_fletcher32 (dc) < 0) goto error;

	if(test_filter_internal(file,DSET_SHUF_SZIP_FLET_NAME_2,dc,ENABLE_FLETCHER32,DATA_NOT_CORRUPTED,&combo_size) < 0) goto error;

	/* Clean up objects used for this test */
	if(H5Pclose (dc) < 0) goto error;

    } else {
	SKIPPED();
    }

#else /* H5_HAVE_FILTER_SZIP */
    TESTING("shuffle+szip+fletcher32 filters");
    SKIPPED();
    puts("    szip filter not enabled");
#endif /* H5_HAVE_FILTER_SZIP */
    return 0;

error:
    return -1;
}


/*-------------------------------------------------------------------------
 * Function:	test_missing_filter
 *
 * Purpose:	Tests library behavior when filter is missing
 *
 * Return:	Success:	0
 *		Failure:	-1
 *
 * Programmer:	Quincey Koziol
 *              Thursday, November 14, 2002
 *
 *-------------------------------------------------------------------------
 */
static herr_t
test_missing_filter(hid_t file)
{
    hid_t       fid;            /* File ID */
    hid_t       dsid;           /* Dataset ID */
    hid_t       sid;            /* Dataspace ID */
    hid_t       dcpl;           /* Dataspace creation property list ID */
    const hsize_t dims[2] = {DSET_DIM1, DSET_DIM2};         /* Dataspace dimensions */
    const hsize_t chunk_dims[2] = {2, 25};      /* Chunk dimensions */
    hsize_t     dset_size;      /* Dataset size */
    size_t      i,j;            /* Local index variables */
    herr_t      ret;            /* Generic return value */
    const char *testfile = H5_get_srcdir_filename(FILE_DEFLATE_NAME); /* Corrected test file name */

    TESTING("dataset access with missing filter");

    /* Unregister the deflate filter */
#ifdef H5_HAVE_FILTER_DEFLATE
        /* Verify deflate filter is registered currently */
        if(H5Zfilter_avail(H5Z_FILTER_DEFLATE)!=TRUE) {
            H5_FAILED();
            printf("    Line %d: Deflate filter not available\n",__LINE__);
            goto error;
        } /* end if */

        /* Unregister deflate filter (use internal function) */
        if(H5Z_unregister(H5Z_FILTER_DEFLATE) < 0) {
            H5_FAILED();
            printf("    Line %d: Can't unregister deflate filter\n",__LINE__);
            goto error;
        } /* end if */
#endif /* H5_HAVE_FILTER_DEFLATE */
        /* Verify deflate filter is not registered currently */
        if(H5Zfilter_avail(H5Z_FILTER_DEFLATE)!=FALSE) {
            H5_FAILED();
            printf("    Line %d: Deflate filter available\n",__LINE__);
            goto error;
        } /* end if */

    /* Create dcpl with deflate filter */
    if((dcpl = H5Pcreate(H5P_DATASET_CREATE)) < 0) {
        H5_FAILED();
        printf("    Line %d: Can't create dcpl\n",__LINE__);
        goto error;
    } /* end if */
    if(H5Pset_chunk(dcpl, 2, chunk_dims) < 0) {
        H5_FAILED();
        printf("    Line %d: Can't set chunk sizes\n",__LINE__);
        goto error;
    } /* end if */
    if(H5Pset_deflate(dcpl, 9) < 0) {
        H5_FAILED();
        printf("    Line %d: Can't set deflate filter\n",__LINE__);
        goto error;
    } /* end if */

    /* Check if all the filters are available */
    ret=H5Pall_filters_avail(dcpl);
    if(ret<0) {
        H5_FAILED();
        printf("    Line %d: Can't check filter availability\n",__LINE__);
        goto error;
    } /* end if */
    if(ret!=FALSE) {
        H5_FAILED();
        printf("    Line %d: Filter shouldn't be available\n",__LINE__);
        goto error;
    } /* end if */

    /* Create the data space */
    if((sid = H5Screate_simple(2, dims, NULL)) < 0) {
        H5_FAILED();
        printf("    Line %d: Can't open dataspace\n",__LINE__);
        goto error;
    } /* end if */

    /* Create new dataset */
    if((dsid = H5Dcreate2(file, DSET_MISSING_NAME, H5T_NATIVE_INT, sid, H5P_DEFAULT, dcpl, H5P_DEFAULT)) < 0) {
        H5_FAILED();
        printf("    Line %d: Can't create dataset\n",__LINE__);
        goto error;
    } /* end if */

    /* Write data */
    if(H5Dwrite(dsid, H5T_NATIVE_INT, H5S_ALL, H5S_ALL, H5P_DEFAULT, points) < 0) {
        H5_FAILED();
        printf("    Line %d: Error writing dataset data\n",__LINE__);
        goto error;
    } /* end if */

    /* Flush the file (to clear the cache) */
    if(H5Fflush(file, H5F_SCOPE_GLOBAL) < 0) {
        H5_FAILED();
        printf("    Line %d: Error flushing file\n",__LINE__);
        goto error;
    } /* end if */

    /* Query the dataset's size on disk */
    if(0 == (dset_size = H5Dget_storage_size(dsid))) {
        H5_FAILED();
        printf("    Line %d: Error querying dataset size, dset_size=%lu\n",__LINE__,(unsigned long)dset_size);
        goto error;
    } /* end if */

    /* Verify that the size indicates data is uncompressed */
    /* (i.e. the deflation filter we asked for was silently ignored) */
    if((H5Tget_size(H5T_NATIVE_INT) * DSET_DIM1 * DSET_DIM2) != dset_size) {
        H5_FAILED();
        printf("    Line %d: Incorrect dataset size: %lu\n",__LINE__,(unsigned long)dset_size);
        goto error;
    } /* end if */

    /* Read data */
    if(H5Dread(dsid, H5T_NATIVE_INT, H5S_ALL, H5S_ALL, H5P_DEFAULT, check) < 0) {
        H5_FAILED();
        printf("    Line %d: Error reading dataset data\n",__LINE__);
        goto error;
    } /* end if */

    /* Compare data */
    /* Check that the values read are the same as the values written */
    for(i=0; i<(size_t)dims[0]; i++) {
	for(j=0; j<(size_t)dims[1]; j++) {
	    if(points[i][j] != check[i][j]) {
		H5_FAILED();
		printf("    Line %d: Read different values than written.\n",__LINE__);
		printf("    At index %lu,%lu\n", (unsigned long)(i), (unsigned long)(j));
		printf("    At original: %d\n",points[i][j]);
		printf("    At returned: %d\n",check[i][j]);
		goto error;
	    } /* end if */
	} /* end for */
    } /* end for */

    /* Close dataset */
    if(H5Dclose(dsid) < 0) {
        H5_FAILED();
        printf("    Line %d: Can't close dataset\n",__LINE__);
        goto error;
    } /* end if */

    /* Close dataspace */
    if(H5Sclose(sid) < 0) {
        H5_FAILED();
        printf("    Line %d: Can't close dataspace\n",__LINE__);
        goto error;
    } /* end if */

    /* Close dataset creation property list */
    if(H5Pclose(dcpl) < 0) {
        H5_FAILED();
        printf("    Line %d: Can't close dcpl\n",__LINE__);
        goto error;
    } /* end if */


    /* Try reading existing dataset with deflate filter */

    /* Open existing file */
    if((fid = H5Fopen(testfile, H5F_ACC_RDONLY, H5P_DEFAULT)) < 0) {
        H5_FAILED();
        printf("    Line %d: Can't open existing deflated file\n", __LINE__);
        goto error;
    } /* end if */

    /* Open dataset */
    if((dsid = H5Dopen2(fid, "Dataset1", H5P_DEFAULT)) < 0) {
        H5_FAILED();
        printf("    Line %d: Can't open dataset\n", __LINE__);
        goto error;
    } /* end if */

    /* Read data (should fail, since deflate filter is missing) */
    H5E_BEGIN_TRY {
        ret = H5Dread(dsid, H5T_NATIVE_INT, H5S_ALL, H5S_ALL, H5P_DEFAULT, check);
    } H5E_END_TRY;
    if(ret>=0) {
        H5_FAILED();
        printf("    Line %d: Should not be able to read dataset data\n", __LINE__);
        goto error;
    } /* end if */

    /* Close dataset */
    if(H5Dclose(dsid) < 0) {
        H5_FAILED();
        printf("    Line %d: Can't close dataset\n", __LINE__);
        goto error;
    } /* end if */

    /* Close existing file */
    if(H5Fclose(fid) < 0) {
        H5_FAILED();
        printf("    Line %d: Can't close file\n", __LINE__);
        goto error;
    } /* end if */

    /* Re-register the deflate filter */
        /* Verify deflate filter is not registered currently */
        if(H5Zfilter_avail(H5Z_FILTER_DEFLATE)!=FALSE) {
            H5_FAILED();
            printf("    Line %d: Deflate filter available\n",__LINE__);
            goto error;
        } /* end if */
#ifdef H5_HAVE_FILTER_DEFLATE
        /* Register deflate filter (use internal function to avoid range checks) */
        if(H5Z_register(H5Z_DEFLATE) < 0) {
            H5_FAILED();
            printf("    Line %d: Can't unregister deflate filter\n",__LINE__);
            goto error;
        } /* end if */

        /* Verify deflate filter is registered currently */
        if(H5Zfilter_avail(H5Z_FILTER_DEFLATE)!=TRUE) {
            H5_FAILED();
            printf("    Line %d: Deflate filter not available\n",__LINE__);
            goto error;
        } /* end if */
#endif /* H5_HAVE_FILTER_DEFLATE */

    PASSED();
    return 0;

error:
    return -1;
}


/*-------------------------------------------------------------------------
 * Function:	test_onebyte_shuffle
 *
 * Purpose:	Tests the 8-bit array with shuffling algorithm.
 *              The shuffled array  should be the same result as
 *              that before the shuffling.
 *
 * Return:	Success:	0
 *
 *		Failure:	-1
 *
 * Programmer:	Kent Yang
 *              Wednesday, Nov. 13th, 2002
 *
 *-------------------------------------------------------------------------
 */
static herr_t
test_onebyte_shuffle(hid_t file)
{
    hid_t		dataset, space,dc;
    const hsize_t	size[2] = {10, 20};
    const hsize_t       chunk_size[2] = {10, 20};
    unsigned char       orig_data[10][20];
    unsigned char       new_data[10][20];
    size_t		i, j;

    TESTING("8-bit shuffling (setup)");

    /* Create the data space */
    if((space = H5Screate_simple(2, size, NULL)) < 0) goto error;

    /* Use shuffling algorithm with 8-bit  */
    if((dc = H5Pcreate(H5P_DATASET_CREATE)) < 0) goto error;
    if(H5Pset_chunk (dc, 2, chunk_size) < 0) goto error;
    if(H5Pset_shuffle (dc) < 0) goto error;

    /* Create the dataset */
    if((dataset = H5Dcreate2(file, DSET_ONEBYTE_SHUF_NAME, H5T_NATIVE_UCHAR,
			     space, H5P_DEFAULT, dc, H5P_DEFAULT)) < 0) goto error;

    for(i= 0;i< 10; i++)
      for(j = 0; j < 20; j++)
	orig_data[i][j] = (unsigned char)HDrandom();

    PASSED();

    /*----------------------------------------------------------------------
     * STEP 1: Test shuffling by setting up a chunked dataset and writing
     * to it.
     *----------------------------------------------------------------------
     */
    TESTING("8-bit shuffling (write)");

    if(H5Dwrite(dataset, H5T_NATIVE_UCHAR, H5S_ALL, H5S_ALL, H5P_DEFAULT,
		 orig_data) < 0)
	goto error;

    PASSED();

    /*----------------------------------------------------------------------
     * STEP 2: Try to read the data we just wrote.
     *----------------------------------------------------------------------
     */
    TESTING("8-bit shuffling (read)");

    /* Read the dataset back */
    if(H5Dread(dataset, H5T_NATIVE_UCHAR, H5S_ALL, H5S_ALL, H5P_DEFAULT,
		new_data) < 0)
	goto error;

    /* Check that the values read are the same as the values written */
    for(i=0; i<(size_t)size[0]; i++) {
	for(j=0; j<(size_t)size[1]; j++) {
	    if(new_data[i][j] != orig_data[i][j]) {
		H5_FAILED();
		printf("    Read different values than written.\n");
		printf("    At index %lu,%lu\n",
		       (unsigned long)i, (unsigned long)j);
		goto error;
	    }
	}
    }

    /*----------------------------------------------------------------------
     * Cleanup
     *----------------------------------------------------------------------
     */
    if(H5Pclose (dc) < 0) goto error;
    if(H5Dclose(dataset) < 0) goto error;

    PASSED();

    return 0;

error:
    return -1;
}


/*-------------------------------------------------------------------------
 * Function:    test_nbit_int
 *
 * Purpose:     Tests the integer datatype for nbit filter
 *
 * Return:      Success:        0
 *
 *              Failure:        -1
 *
 * Programmer:  Xiaowen Wu
 *              Wednesday, Dec. 23th, 2004
 *
 *-------------------------------------------------------------------------
 */
static herr_t
test_nbit_int(hid_t file)
{
    hid_t               dataset, datatype, mem_datatype, space, dc;
    hsize_t             size[2] = {2, 5};
    hsize_t             chunk_size[2] = {2,5};
    int                 orig_data[2][5];
    int                 new_data[2][5];
    unsigned int        mask;
    size_t              precision, offset;
    double              power;
    size_t              i, j;

    puts("Testing nbit filter");
    TESTING("    nbit int (setup)");

    /* Define dataset datatype (integer), and set precision, offset */
    datatype = H5Tcopy(H5T_NATIVE_INT);
    precision = 17; /* precision includes sign bit */
    if(H5Tset_precision(datatype,precision) < 0) goto error;
    offset = 4;
    if(H5Tset_offset(datatype,offset) < 0) goto error;

    /* Copy to memory datatype before setting order */
    mem_datatype = H5Tcopy(datatype);

    /* Set order of dataset datatype */
    if(H5Tset_order(datatype, H5T_ORDER_BE) < 0) goto error;

    /* Create the data space */
    if((space = H5Screate_simple(2, size, NULL)) < 0) goto error;

    /* Use nbit filter  */
    if((dc = H5Pcreate(H5P_DATASET_CREATE)) < 0) goto error;
    if(H5Pset_chunk(dc, 2, chunk_size) < 0) goto error;
    if(H5Pset_nbit(dc) < 0) goto error;

    /* Create the dataset */
    if((dataset = H5Dcreate2(file, DSET_NBIT_INT_NAME, datatype,
                             space, H5P_DEFAULT, dc, H5P_DEFAULT)) < 0) goto error;

    /* Initialize data, assuming size of long long >= size of int */
    for(i= 0;i< (size_t)size[0]; i++)
      for(j = 0; j < (size_t)size[1]; j++) {
        power = HDpow(2.0f, (double)(precision - 1));
        orig_data[i][j] = (int)(((long long)HDrandom() % (long long)power) << offset);

        /* even-numbered values are negtive */
        if((i*size[1]+j+1)%2 == 0)
            orig_data[i][j] = -orig_data[i][j];
      }

    PASSED();

    /*----------------------------------------------------------------------
     * STEP 1: Test nbit by setting up a chunked dataset and writing
     * to it.
     *----------------------------------------------------------------------
     */
    TESTING("    nbit int (write)");

    if(H5Dwrite(dataset, mem_datatype, H5S_ALL, H5S_ALL, H5P_DEFAULT,
                 orig_data) < 0)
        goto error;
    PASSED();

    /*----------------------------------------------------------------------
     * STEP 2: Try to read the data we just wrote.
     *----------------------------------------------------------------------
     */
    TESTING("    nbit int (read)");

    /* Read the dataset back */
    if(H5Dread(dataset, mem_datatype, H5S_ALL, H5S_ALL, H5P_DEFAULT,
                new_data) < 0)
        goto error;

    /* Check that the values read are the same as the values written
     * Use mask for checking the significant bits, ignoring the padding bits
     */
    mask = ~((unsigned)~0 << (precision + offset)) & ((unsigned)~0 << offset);
    for(i=0; i<(size_t)size[0]; i++) {
        for(j=0; j<(size_t)size[1]; j++) {
            if((new_data[i][j] & mask) != (orig_data[i][j] & mask)) {
                H5_FAILED();
                printf("    Read different values than written.\n");
                printf("    At index %lu,%lu\n", (unsigned long)i, (unsigned long)j);
                goto error;
            }
        }
    }

    /*----------------------------------------------------------------------
     * Cleanup
     *----------------------------------------------------------------------
     */
    if(H5Tclose(datatype) < 0) goto error;
    if(H5Tclose(mem_datatype) < 0) goto error;
    if(H5Pclose(dc) < 0) goto error;
    if(H5Sclose(space) < 0) goto error;
    if(H5Dclose(dataset) < 0) goto error;

    PASSED();

    return 0;
error:
    return -1;
}


/*-------------------------------------------------------------------------
 * Function:    test_nbit_float
 *
 * Purpose:     Tests the float datatype of nbit filter
 *
 * Return:      Success:        0
 *
 *              Failure:        -1
 *
 * Programmer:  Xiaowen Wu
 *              Friday, Jan. 21th, 2005
 *
 *-------------------------------------------------------------------------
 */
static herr_t
test_nbit_float(hid_t file)
{
    hid_t               dataset, datatype, space, dc;
    const hsize_t       size[2] = {2, 5};
    const hsize_t       chunk_size[2] = {2, 5};
    /* orig_data[] are initialized to be within the range that can be represented by
     * dataset datatype (no precision loss during datatype conversion)
     */
    float               orig_data[2][5] = {{188384.0f, 19.103516f, -1.0831790e9f, -84.242188f, 5.2045898f},
                                           {-49140.0f, 2350.25f, -3.2110596e-1f, 6.4998865e-5f, -0.0f}};
    float               new_data[2][5];
    size_t              precision, offset;
    size_t             i, j;

    TESTING("    nbit float (setup)");

    /* Define user-defined single-precision floating-point type for dataset */
    datatype = H5Tcopy(H5T_IEEE_F32BE);
    if(H5Tset_fields(datatype, (size_t)26, (size_t)20, (size_t)6, (size_t)7, (size_t)13) < 0) goto error;
    offset = 7;
    if(H5Tset_offset(datatype,offset) < 0) goto error;
    precision = 20;
    if(H5Tset_precision(datatype,precision) < 0) goto error;
    if(H5Tset_size(datatype, (size_t)4) < 0) goto error;
    if(H5Tset_ebias(datatype, (size_t)31) < 0) goto error;

    /* Create the data space */
    if((space = H5Screate_simple(2, size, NULL)) < 0) goto error;

    /* Use nbit filter  */
    if((dc = H5Pcreate(H5P_DATASET_CREATE)) < 0) goto error;
    if(H5Pset_chunk(dc, 2, chunk_size) < 0) goto error;
    if(H5Pset_nbit(dc) < 0) goto error;

    /* Create the dataset */
    if((dataset = H5Dcreate2(file, DSET_NBIT_FLOAT_NAME, datatype,
                             space, H5P_DEFAULT, dc, H5P_DEFAULT)) < 0) goto error;
    PASSED();

    /*----------------------------------------------------------------------
     * STEP 1: Test nbit by setting up a chunked dataset and writing
     * to it.
     *----------------------------------------------------------------------
     */
    TESTING("    nbit float (write)");

    if(H5Dwrite(dataset, H5T_NATIVE_FLOAT, H5S_ALL, H5S_ALL, H5P_DEFAULT,
                 orig_data) < 0)
        goto error;

    PASSED();

    /*----------------------------------------------------------------------
     * STEP 2: Try to read the data we just wrote.
     *----------------------------------------------------------------------
     */
    TESTING("    nbit float (read)");

    /* Read the dataset back */
    if(H5Dread(dataset, H5T_NATIVE_FLOAT, H5S_ALL, H5S_ALL, H5P_DEFAULT,
                new_data) < 0)
        goto error;

    /* Check that the values read are the same as the values written
     * Assume size of int = size of float
     */
    for(i=0; i<(size_t)size[0]; i++) {
        for(j=0; j<(size_t)size[1]; j++) {
            if(!(orig_data[i][j]==orig_data[i][j])) continue;  /* skip if value is NaN */
            if(new_data[i][j] != orig_data[i][j]) {
                H5_FAILED();
                printf("    Read different values than written.\n");
                printf("    At index %lu,%lu\n", (unsigned long)i, (unsigned long)j);
                goto error;
            }
        }
    }

    /*----------------------------------------------------------------------
     * Cleanup
     *----------------------------------------------------------------------
     */
    if(H5Tclose(datatype) < 0) goto error;
    if(H5Pclose(dc) < 0) goto error;
    if(H5Sclose(space) < 0) goto error;
    if(H5Dclose(dataset) < 0) goto error;

    PASSED();

    return 0;

error:
    return -1;
}


/*-------------------------------------------------------------------------
 * Function:    test_nbit_double
 *
 * Purpose:     Tests the double datatype of nbit filter
 *
 * Return:      Success:        0
 *
 *              Failure:        -1
 *
 * Programmer:  Xiaowen Wu
 *              Wednesday, Jan. 26th, 2005
 *
 *-------------------------------------------------------------------------
 */
static herr_t
test_nbit_double(hid_t file)
{
/* assume unsigned int and float has the same number of bytes */
    hid_t               dataset, datatype, space, dc;
    const hsize_t       size[2] = {2, 5};
    const hsize_t       chunk_size[2] = {2, 5};
    /* orig_data[] are initialized to be within the range that can be represented by
     * dataset datatype (no precision loss during datatype conversion)
     */
    double              orig_data[2][5] = {
        {
            H5_DOUBLE(1.6081706885101836e+60),
            H5_DOUBLE(-255.32099170994480),
            H5_DOUBLE(1.2677579992621376e-61),
            H5_DOUBLE(64568.289448797700),
            H5_DOUBLE(-1.0619721778839084e-75)
        }, 
        {
            H5_DOUBLE(2.1499497833454840e+56),
            H5_DOUBLE(6.6562295504670740e-3), 
            H5_DOUBLE(-1.5747263393432150), 
            H5_DOUBLE(1.0711093225222612), 
            H5_DOUBLE(-9.8971679387636870e-1)
        }};
    double              new_data[2][5];
    size_t              precision, offset;
    size_t             i, j;

    TESTING("    nbit double (setup)");

    /* Define user-defined doule-precision floating-point type for dataset */
    datatype = H5Tcopy(H5T_IEEE_F64BE);
    if(H5Tset_fields(datatype, (size_t)55, (size_t)46, (size_t)9, (size_t)5, (size_t)41) < 0) goto error;
    offset = 5;
    if(H5Tset_offset(datatype,offset) < 0) goto error;
    precision = 51;
    if(H5Tset_precision(datatype,precision) < 0) goto error;
    if(H5Tset_size(datatype, (size_t)8) < 0) goto error;
    if(H5Tset_ebias(datatype, (size_t)255) < 0) goto error;

    /* Create the data space */
    if((space = H5Screate_simple(2, size, NULL)) < 0) goto error;

    /* Use nbit filter  */
    if((dc = H5Pcreate(H5P_DATASET_CREATE)) < 0) goto error;
    if(H5Pset_chunk(dc, 2, chunk_size) < 0) goto error;
    if(H5Pset_nbit(dc) < 0) goto error;

    /* Create the dataset */
    if((dataset = H5Dcreate2(file, DSET_NBIT_DOUBLE_NAME, datatype,
                             space, H5P_DEFAULT, dc, H5P_DEFAULT)) < 0) goto error;

    PASSED();

    /*----------------------------------------------------------------------
     * STEP 1: Test nbit by setting up a chunked dataset and writing
     * to it.
     *----------------------------------------------------------------------
     */
    TESTING("    nbit double (write)");

    if(H5Dwrite(dataset, H5T_NATIVE_DOUBLE, H5S_ALL, H5S_ALL, H5P_DEFAULT,
                 orig_data) < 0)
        goto error;
    PASSED();

    /*----------------------------------------------------------------------
     * STEP 2: Try to read the data we just wrote.
     *----------------------------------------------------------------------
     */
    TESTING("    nbit double (read)");

    /* Read the dataset back */
    if(H5Dread(dataset, H5T_NATIVE_DOUBLE, H5S_ALL, H5S_ALL, H5P_DEFAULT,
                new_data) < 0)
        goto error;

    /* Check that the values read are the same as the values written
     * Assume size of long long = size of double
     */
    for(i=0; i<(size_t)size[0]; i++) {
        for(j=0; j<(size_t)size[1]; j++) {
            if(!(orig_data[i][j]==orig_data[i][j])) continue;  /* skip if value is NaN */
            if(new_data[i][j] != orig_data[i][j]) {
                H5_FAILED();
                printf("    Read different values than written.\n");
                printf("    At index %lu,%lu\n", (unsigned long)i, (unsigned long)j);
                goto error;
            }
        }
    }

    /*----------------------------------------------------------------------
     * Cleanup
     *----------------------------------------------------------------------
     */
    if(H5Tclose(datatype) < 0) goto error;
    if(H5Pclose(dc) < 0) goto error;
    if(H5Sclose(space) < 0) goto error;
    if(H5Dclose(dataset) < 0) goto error;

    PASSED();

    return 0;

error:
    return -1;
}


/*-------------------------------------------------------------------------
 * Function:    test_nbit_array
 *
 * Purpose:     Tests the simple version array datatype for nbit filter
 *
 * Return:      Success:        0
 *
 *              Failure:        -1
 *
 * Programmer:  Xiaowen Wu
 *              Tuesday, Jan. 18th, 2005
 *
 *-------------------------------------------------------------------------
 */
static herr_t
test_nbit_array(hid_t file)
{
    hid_t               dataset, base_datatype, array_datatype, space, dc;
    hid_t               mem_base_datatype, mem_array_datatype;
    const hsize_t       size[2] = {2, 5};
    const hsize_t       adims[2] = {3, 2};
    const hsize_t       chunk_size[2] = {2,5};
    unsigned int        orig_data[2][5][3][2];
    unsigned int        new_data[2][5][3][2];
    size_t              precision, offset;
    double              power;
    size_t              i, j, m, n;

    TESTING("    nbit array (setup)");

    /* Define dataset array datatype's base datatype and set precision, offset */
    base_datatype = H5Tcopy(H5T_NATIVE_UINT);
    precision = 22;
    if(H5Tset_precision(base_datatype,precision) < 0) goto error;
    offset = 7;
    if(H5Tset_offset(base_datatype,offset) < 0) goto error;

    /* Copy to memory array datatype's base datatype before setting order */
    mem_base_datatype = H5Tcopy(base_datatype);

    /* Set order of dataset array datatype's base datatype */
    if(H5Tset_order(base_datatype, H5T_ORDER_BE) < 0) goto error;

    /* Create dataset array datatype */
    array_datatype = H5Tarray_create2(base_datatype, 2, adims);

    /* Create memory array datatype */
    mem_array_datatype = H5Tarray_create2(mem_base_datatype, 2, adims);

    /* Create the data space */
    if((space = H5Screate_simple(2, size, NULL)) < 0) goto error;

    /* Use nbit filter  */
    if((dc = H5Pcreate(H5P_DATASET_CREATE)) < 0) goto error;
    if(H5Pset_chunk(dc, 2, chunk_size) < 0) goto error;
    if(H5Pset_nbit(dc) < 0) goto error;

    /* Create the dataset */
    if((dataset = H5Dcreate2(file, DSET_NBIT_ARRAY_NAME, array_datatype,
                             space, H5P_DEFAULT, dc, H5P_DEFAULT)) < 0) goto error;

    /* Initialize data, assuming size of long long >= size of unsigned int */
    for(i= 0;i< (size_t)size[0]; i++)
      for(j = 0; j < (size_t)size[1]; j++)
        for(m = 0; m < (size_t)adims[0]; m++)
          for(n = 0; n < (size_t)adims[1]; n++) {
            power = HDpow(2.0F, (double)precision);
            orig_data[i][j][m][n] = (unsigned int)(((long long)HDrandom() %
                                     (long long)power) << offset);
          } /* end for */
    PASSED();

    /*----------------------------------------------------------------------
     * STEP 1: Test nbit by setting up a chunked dataset and writing
     * to it.
     *----------------------------------------------------------------------
     */
    TESTING("    nbit array (write)");

    if(H5Dwrite(dataset, mem_array_datatype, H5S_ALL, H5S_ALL, H5P_DEFAULT,
                 orig_data) < 0)
        goto error;

    PASSED();

    /*----------------------------------------------------------------------
     * STEP 2: Try to read the data we just wrote.
     *----------------------------------------------------------------------
     */
    TESTING("    nbit array (read)");

    /* Read the dataset back */
    if(H5Dread(dataset, mem_array_datatype, H5S_ALL, H5S_ALL, H5P_DEFAULT,
                new_data) < 0)
        goto error;

    /* Check that the values read are the same as the values written
     */
    for(i=0; i<(size_t)size[0]; i++)
      for(j=0; j<(size_t)size[1]; j++)
        for(m = 0; m < (size_t)adims[0]; m++)
          for(n = 0; n < (size_t)adims[1]; n++) {
            if(new_data[i][j][m][n]!= orig_data[i][j][m][n]) {
                H5_FAILED();
                printf("    Read different values than written.\n");
                printf("    At index %lu,%lu,%lu,%lu\n",
                (unsigned long)i, (unsigned long)j, (unsigned long)m, (unsigned long)n);
                goto error;
            }
          }

    /*----------------------------------------------------------------------
     * Cleanup
     *----------------------------------------------------------------------
     */
    if(H5Tclose(array_datatype) < 0) goto error;
    if(H5Tclose(base_datatype) < 0) goto error;
    if(H5Tclose(mem_array_datatype) < 0) goto error;
    if(H5Tclose(mem_base_datatype) < 0) goto error;
    if(H5Pclose(dc) < 0) goto error;
    if(H5Sclose(space) < 0) goto error;
    if(H5Dclose(dataset) < 0) goto error;

    PASSED();

    return 0;

error:
    return -1;
}


/*-------------------------------------------------------------------------
 * Function:    test_nbit_compound
 *
 * Purpose:     Tests a simple version of compound datatype of nbit filter
 *
 * Return:      Success:        0
 *
 *              Failure:        -1
 *
 * Programmer:  Xiaowen Wu
 *              Tuesday, Jan. 18th, 2005
 *
 *-------------------------------------------------------------------------
 */
static herr_t
test_nbit_compound(hid_t file)
{
    typedef struct {     /* Struct with atomic fields */
        int i;
        char c;
        short s;
        float f;
    } atomic;
    hid_t               i_tid, c_tid, s_tid, f_tid;
    hid_t               cmpd_tid; /* atomic compound datatype */
    hid_t               mem_cmpd_tid; /* memory atomic compound datatype */
    size_t              precision[3] = {15, 7, 10};
    size_t              offset[3] = {9, 0, 3};
    hid_t               dataset, space, dc;
    const hsize_t       size[2] = {2, 5};
    const hsize_t       chunk_size[2] = {2, 5};
    const float         float_val[2][5] = {{188384.0F, 19.103516F, -1.0831790e9F, -84.242188F, 5.2045898F}, 
                                           {-49140.0F, 2350.25F, -3.2110596e-1F, 6.4998865e-5F, -0.0F}};
    atomic              orig_data[2][5];
    atomic              new_data[2][5];
    unsigned int        i_mask, s_mask, c_mask;
    double              power;
    size_t              i, j;


    TESTING("    nbit compound (setup)");

    /* Define datatypes of members of compound datatype */
    i_tid=H5Tcopy(H5T_NATIVE_INT);
    c_tid=H5Tcopy(H5T_NATIVE_CHAR);
    s_tid=H5Tcopy(H5T_NATIVE_SHORT);
    f_tid=H5Tcopy(H5T_IEEE_F32BE);

    /* Set precision and offset etc. */
    if(H5Tset_precision(i_tid,precision[0]) < 0) goto error;
    if(H5Tset_offset(i_tid,offset[0]) < 0) goto error;

    if(H5Tset_precision(c_tid,precision[1]) < 0) goto error;
    if(H5Tset_offset(c_tid,offset[1]) < 0) goto error;

    if(H5Tset_precision(s_tid,precision[2]) < 0) goto error;
    if(H5Tset_offset(s_tid,offset[2]) < 0) goto error;

    if(H5Tset_fields(f_tid, (size_t)26, (size_t)20, (size_t)6, (size_t)7, (size_t)13) < 0) goto error;
    if(H5Tset_offset(f_tid, (size_t)7) < 0) goto error;
    if(H5Tset_precision(f_tid, (size_t)20) < 0) goto error;
    if(H5Tset_size(f_tid, (size_t)4) < 0) goto error;
    if(H5Tset_ebias(f_tid, (size_t)31) < 0) goto error;

    /* Create a memory compound datatype before setting the order */
    mem_cmpd_tid = H5Tcreate(H5T_COMPOUND, sizeof(atomic));
    if(H5Tinsert(mem_cmpd_tid, "i", HOFFSET(atomic, i), i_tid) < 0) goto error;
    if(H5Tinsert(mem_cmpd_tid, "c", HOFFSET(atomic, c), c_tid) < 0) goto error;
    if(H5Tinsert(mem_cmpd_tid, "s", HOFFSET(atomic, s), s_tid) < 0) goto error;
    if(H5Tinsert(mem_cmpd_tid, "f", HOFFSET(atomic, f), H5T_NATIVE_FLOAT) < 0) goto error;

    /* Create a dataset compound datatype and insert some atomic types */
    cmpd_tid = H5Tcreate(H5T_COMPOUND, sizeof(atomic));
    if(H5Tinsert(cmpd_tid, "i", HOFFSET(atomic, i), i_tid) < 0) goto error;
    if(H5Tinsert(cmpd_tid, "c", HOFFSET(atomic, c), c_tid) < 0) goto error;
    if(H5Tinsert(cmpd_tid, "s", HOFFSET(atomic, s), s_tid) < 0) goto error;
    if(H5Tinsert(cmpd_tid, "f", HOFFSET(atomic, f), f_tid) < 0) goto error;

    /* Set order of dataset compound datatype */
    if(H5Tset_order(cmpd_tid, H5T_ORDER_BE) < 0) goto error;

    /* Create the data space */
    if((space = H5Screate_simple(2, size, NULL)) < 0) goto error;

    /* Use nbit filter  */
    if((dc = H5Pcreate(H5P_DATASET_CREATE)) < 0) goto error;
    if(H5Pset_chunk(dc, 2, chunk_size) < 0) goto error;
    if(H5Pset_nbit(dc) < 0) goto error;

    /* Create the dataset */
    if((dataset = H5Dcreate2(file, DSET_NBIT_COMPOUND_NAME, cmpd_tid,
                             space, H5P_DEFAULT, dc, H5P_DEFAULT)) < 0) goto error;

    /* Initialize data, assuming size of long long >= size of member datatypes */
    for(i= 0;i< (size_t)size[0]; i++)
      for(j = 0; j < (size_t)size[1]; j++) {
        power = HDpow(2.0F, (double)(precision[0]-1));
        orig_data[i][j].i = (int)(((long long)HDrandom() % (long long)power) << offset[0]);
        power = HDpow(2.0F, (double)(precision[1]-1));
        orig_data[i][j].c = (char)(((long long)HDrandom() % (long long)power) << offset[1]);
        power = HDpow(2.0F, (double)(precision[2]-1));
        orig_data[i][j].s = (short)(((long long)HDrandom() % (long long)power) << offset[2]);
        orig_data[i][j].f = float_val[i][j];

        /* some even-numbered integer values are negtive */
        if((i*size[1]+j+1)%2 == 0) {
            orig_data[i][j].i = -orig_data[i][j].i;
            orig_data[i][j].s = (short)-orig_data[i][j].s;
        }
      }

    PASSED();

    /*----------------------------------------------------------------------
     * STEP 1: Test nbit by setting up a chunked dataset and writing
     * to it.
     *----------------------------------------------------------------------
     */
    TESTING("    nbit compound (write)");

    if(H5Dwrite(dataset, mem_cmpd_tid, H5S_ALL, H5S_ALL, H5P_DEFAULT,
                 orig_data) < 0)
        goto error;
    PASSED();

    /*----------------------------------------------------------------------
     * STEP 2: Try to read the data we just wrote.
     *----------------------------------------------------------------------
     */
    TESTING("    nbit compound (read)");

    /* Read the dataset back */
    if(H5Dread(dataset, mem_cmpd_tid, H5S_ALL, H5S_ALL, H5P_DEFAULT,
                new_data) < 0)
        goto error;

    /* Check that the values read are the same as the values written
     * Use mask for checking the significant bits, ignoring the padding bits
     */
    i_mask = ~((unsigned)~0 << (precision[0] + offset[0])) & ((unsigned)~0 << offset[0]);
    c_mask = ~((unsigned)~0 << (precision[1] + offset[1])) & ((unsigned)~0 << offset[1]);
    s_mask = ~((unsigned)~0 << (precision[2] + offset[2])) & ((unsigned)~0 << offset[2]);
    for(i=0; i<size[0]; i++) {
        for(j=0; j<size[1]; j++) {
            if((new_data[i][j].i & i_mask) != (orig_data[i][j].i & i_mask) ||
                (new_data[i][j].c & c_mask) != (orig_data[i][j].c & c_mask) ||
                (new_data[i][j].s & s_mask) != (orig_data[i][j].s & s_mask) ||
                (orig_data[i][j].f==orig_data[i][j].f && new_data[i][j].f != orig_data[i][j].f))
            {
                H5_FAILED();
                printf("    Read different values than written.\n");
                printf("    At index %lu,%lu\n", (unsigned long)i, (unsigned long)j);
                goto error;
            }
        }
    }

    /*----------------------------------------------------------------------
     * Cleanup
     *----------------------------------------------------------------------
     */
    if(H5Tclose(i_tid) < 0) goto error;
    if(H5Tclose(c_tid) < 0) goto error;
    if(H5Tclose(s_tid) < 0) goto error;
    if(H5Tclose(f_tid) < 0) goto error;
    if(H5Tclose(cmpd_tid) < 0) goto error;
    if(H5Tclose(mem_cmpd_tid) < 0) goto error;
    if(H5Pclose(dc) < 0) goto error;
    if(H5Sclose(space) < 0) goto error;
    if(H5Dclose(dataset) < 0) goto error;

    PASSED();

    return 0;

error:
    return -1;
}


/*-------------------------------------------------------------------------
 * Function:    test_nbit_compound_2
 *
 * Purpose:     Tests a complex version of compound datatype of nbit filter
 *
 * Return:      Success:        0
 *
 *              Failure:        -1
 *
 * Programmer:  Xiaowen Wu
 *              Tuesday, Jan. 18th, 2005
 *
 *-------------------------------------------------------------------------
 */
static herr_t
test_nbit_compound_2(hid_t file)
{
    typedef struct {     /* Struct with atomic fields */
        int i;
        char c;
        short s;
        float f;
    } atomic;

    typedef struct {     /* Struct with complex fields */
        atomic a;
        unsigned int v;
        char   b[2][2];
        atomic d[2][2];
    } complex;

    hid_t               i_tid, c_tid, s_tid, f_tid, v_tid;
    hid_t               cmpd_tid1; /* atomic compound datatype */
    hid_t               cmpd_tid2; /* complex compound datatype */
    hid_t               mem_cmpd_tid1; /* memory atomic compound datatype */
    hid_t               mem_cmpd_tid2; /* memory complex compound datatype */
    hid_t               base_tid;      /* simple array datatype's base datatype */
    hid_t               array_tid;     /* simple array datatype */
    hid_t               array_cmplx_tid;     /* complex array datatype */
    hid_t               mem_array_cmplx_tid; /* memory complex array datatype */
    const hsize_t       array_dims[2] = {2, 2};
    size_t              precision[5] = {31, 8, 10, 23, 8};
    size_t              offset[5] = {1, 0, 3, 5, 0};
    hid_t               dataset, space, dc;
    const hsize_t       size[2] = {2, 5};
    const hsize_t       chunk_size[2] = {2, 5};
    const float         float_val[2][5] = {{188384.0F, 19.103516F, -1.0831790e9F, -84.242188F, 5.2045898F},
                                           {-49140.0F, 2350.25F, -3.2110596e-1F, 6.4998865e-5F, -0.0F}};
    complex             orig_data[2][5];
    complex             new_data[2][5];
    unsigned int        i_mask, s_mask, c_mask, b_mask;
    double              power;
    size_t              i, j, m, n, b_failed, d_failed;


    TESTING("    nbit compound complex (setup)");

    /* Define datatypes of members of compound datatype */
    i_tid=H5Tcopy(H5T_NATIVE_INT);
    c_tid=H5Tcopy(H5T_NATIVE_CHAR);
    s_tid=H5Tcopy(H5T_NATIVE_SHORT);
    v_tid=H5Tcopy(H5T_NATIVE_UINT);
    f_tid=H5Tcopy(H5T_IEEE_F32BE);

    /* Set precision and offset etc. of atomic compound datatype members */
    if(H5Tset_precision(i_tid,precision[0]) < 0) goto error;
    if(H5Tset_offset(i_tid,offset[0]) < 0) goto error;

    if(H5Tset_precision(c_tid,precision[1]) < 0) goto error;
    if(H5Tset_offset(c_tid,offset[1]) < 0) goto error;

    if(H5Tset_precision(s_tid,precision[2]) < 0) goto error;
    if(H5Tset_offset(s_tid,offset[2]) < 0) goto error;

    if(H5Tset_fields(f_tid, (size_t)26, (size_t)20, (size_t)6, (size_t)7, (size_t)13) < 0) goto error;
    if(H5Tset_offset(f_tid, (size_t)7) < 0) goto error;
    if(H5Tset_precision(f_tid, (size_t)20) < 0) goto error;
    if(H5Tset_size(f_tid, (size_t)4) < 0) goto error;
    if(H5Tset_ebias(f_tid, (size_t)31) < 0) goto error;

    /* Create a memory atomic compound datatype before setting the order */
    mem_cmpd_tid1 = H5Tcreate(H5T_COMPOUND, sizeof(atomic));
    if(H5Tinsert(mem_cmpd_tid1, "i", HOFFSET(atomic, i), i_tid) < 0) goto error;
    if(H5Tinsert(mem_cmpd_tid1, "c", HOFFSET(atomic, c), c_tid) < 0) goto error;
    if(H5Tinsert(mem_cmpd_tid1, "s", HOFFSET(atomic, s), s_tid) < 0) goto error;
    if(H5Tinsert(mem_cmpd_tid1, "f", HOFFSET(atomic, f), H5T_NATIVE_FLOAT) < 0) goto error;

    /* Create a dataset atomic compound datatype and insert some atomic types */
    cmpd_tid1 = H5Tcreate(H5T_COMPOUND, sizeof(atomic));
    if(H5Tinsert(cmpd_tid1, "i", HOFFSET(atomic, i), i_tid) < 0) goto error;
    if(H5Tinsert(cmpd_tid1, "c", HOFFSET(atomic, c), c_tid) < 0) goto error;
    if(H5Tinsert(cmpd_tid1, "s", HOFFSET(atomic, s), s_tid) < 0) goto error;
    if(H5Tinsert(cmpd_tid1, "f", HOFFSET(atomic, f), f_tid) < 0) goto error;

    /* Set order of dataset compound datatype */
    if(H5Tset_order(cmpd_tid1, H5T_ORDER_BE) < 0) goto error;

    /* Set precision and offset of the other data member */
    if(H5Tset_precision(v_tid,precision[3]) < 0) goto error;
    if(H5Tset_offset(v_tid,offset[3]) < 0) goto error;

    /* Create the simple array datatype */
    base_tid = H5Tcopy(H5T_NATIVE_CHAR);
    if(H5Tset_precision(base_tid,precision[4]) < 0) goto error;
    if(H5Tset_offset(base_tid,offset[4]) < 0) goto error;
    array_tid = H5Tarray_create2(base_tid, 2, array_dims);

    /* Create the complex memory and dataset array datatype */
    array_cmplx_tid = H5Tarray_create2(cmpd_tid1, 2, array_dims);
    mem_array_cmplx_tid = H5Tarray_create2(mem_cmpd_tid1, 2, array_dims);

    /* Create a memory complex compound datatype before setting the order */
    mem_cmpd_tid2 = H5Tcreate(H5T_COMPOUND, sizeof(complex));
    if(H5Tinsert(mem_cmpd_tid2, "a", HOFFSET(complex, a), mem_cmpd_tid1) < 0) goto error;
    if(H5Tinsert(mem_cmpd_tid2, "v", HOFFSET(complex, v), v_tid) < 0) goto error;
    if(H5Tinsert(mem_cmpd_tid2, "b", HOFFSET(complex, b), array_tid) < 0) goto error;
    if(H5Tinsert(mem_cmpd_tid2, "d", HOFFSET(complex, d), mem_array_cmplx_tid) < 0) goto error;

    /* Set order of dataset other complex compound member datatype */
    if(H5Tset_order(v_tid, H5T_ORDER_BE) < 0) goto error;

    /* Create a dataset complex compound datatype and insert members */
    cmpd_tid2 = H5Tcreate(H5T_COMPOUND, sizeof(complex));
    if(H5Tinsert(cmpd_tid2, "a", HOFFSET(complex, a), cmpd_tid1) < 0) goto error;
    if(H5Tinsert(cmpd_tid2, "v", HOFFSET(complex, v), v_tid) < 0) goto error;
    if(H5Tinsert(cmpd_tid2, "b", HOFFSET(complex, b), array_tid) < 0) goto error;
    if(H5Tinsert(cmpd_tid2, "d", HOFFSET(complex, d), array_cmplx_tid) < 0) goto error;

    /* Create the data space */
    if((space = H5Screate_simple(2, size, NULL)) < 0) goto error;

    /* Use nbit filter  */
    if((dc = H5Pcreate(H5P_DATASET_CREATE)) < 0) goto error;
    if(H5Pset_chunk(dc, 2, chunk_size) < 0) goto error;
    if(H5Pset_nbit(dc) < 0) goto error;

    /* Create the dataset */
    if((dataset = H5Dcreate2(file, DSET_NBIT_COMPOUND_NAME_2, cmpd_tid2,
                             space, H5P_DEFAULT, dc, H5P_DEFAULT)) < 0) goto error;

    /* Initialize data, assuming size of long long >= size of member datatypes */
    for(i= 0;i< (size_t)size[0]; i++)
      for(j = 0; j < (size_t)size[1]; j++) {
        power = HDpow(2.0F, (double)(precision[0]-1));
        orig_data[i][j].a.i = (int)(((long long)HDrandom() % (long long)power) << offset[0]);
        power = HDpow(2.0F, (double)(precision[1]-1));
        orig_data[i][j].a.c = (char)(((long long)HDrandom() % (long long)power) << offset[1]);
        power = HDpow(2.0F, (double)(precision[2]-1));
        orig_data[i][j].a.s = (short)(-((long long)HDrandom() % (long long)power) << offset[2]);
        orig_data[i][j].a.f = float_val[i][j];

        power = HDpow(2.0F, (double)precision[3]);
        orig_data[i][j].v = (unsigned int)(((long long)HDrandom() % (long long)power) << offset[3]);

        for(m = 0; m < (size_t)array_dims[0]; m++)
          for(n = 0; n < (size_t)array_dims[1]; n++) {
            power = HDpow(2.0F, (double)(precision[4]-1));
            orig_data[i][j].b[m][n] = (char)(((long long)HDrandom() % (long long)power) << offset[4]);
          } /* end for */

        for(m = 0; m < (size_t)array_dims[0]; m++)
          for(n = 0; n < (size_t)array_dims[1]; n++) {
            power = HDpow(2.0F, (double)(precision[0]-1));
            orig_data[i][j].d[m][n].i = (int)(-((long long)HDrandom() % (long long)power) << offset[0]);
            power = HDpow(2.0F, (double)(precision[1]-1));
            orig_data[i][j].d[m][n].c = (char)(((long long)HDrandom() % (long long)power) << offset[1]);
            power = HDpow(2.0F, (double)(precision[2]-1));
            orig_data[i][j].d[m][n].s = (short)(((long long)HDrandom() % (long long)power) << offset[2]);
            orig_data[i][j].d[m][n].f = float_val[i][j];
          } /* end for */
      } /* end for */

    PASSED();

    /*----------------------------------------------------------------------
     * STEP 1: Test nbit by setting up a chunked dataset and writing
     * to it.
     *----------------------------------------------------------------------
     */
    TESTING("    nbit compound complex (write)");

    if(H5Dwrite(dataset, mem_cmpd_tid2, H5S_ALL, H5S_ALL, H5P_DEFAULT,
                 orig_data) < 0)
        goto error;
    PASSED();

    /*----------------------------------------------------------------------
     * STEP 2: Try to read the data we just wrote.
     *----------------------------------------------------------------------
     */
    TESTING("    nbit compound complex (read)");

    /* Read the dataset back */
    if(H5Dread(dataset, mem_cmpd_tid2, H5S_ALL, H5S_ALL, H5P_DEFAULT,
                new_data) < 0)
        goto error;

    /* Check that the values read are the same as the values written
     * Use mask for checking the significant bits, ignoring the padding bits
     */
    /* The original code 
     *   i_mask = ~((unsigned)~0 << (precision[0] + offset[0])) & ((unsigned)~0 << offset[0]);
     * left shift a 32-bit integer for 32-bit.  The result is undefined by C language.  A user
     * discovered it using clang compiler with -fcatch-undefined-behavior option (see Issue 7674
     * in Jira).  So I changed it in a funny way as below to avoid it. SLU - 2011/8/11
     */
    if(sizeof(unsigned) > 4)
        i_mask = ~((unsigned)~0 << (precision[0] + offset[0])) & ((unsigned)~0 << offset[0]);
    else {
        i_mask = 0xffffffff;
        i_mask = i_mask & ((unsigned)~0 << offset[0]);
    }
    c_mask = ~((unsigned)~0 << (precision[1] + offset[1])) & ((unsigned)~0 << offset[1]);
    s_mask = ~((unsigned)~0 << (precision[2] + offset[2])) & ((unsigned)~0 << offset[2]);
    b_mask = ~((unsigned)~0 << (precision[4] + offset[4])) & ((unsigned)~0 << offset[4]);
    for(i=0; i<(size_t)size[0]; i++) {
      for(j=0; j<(size_t)size[1]; j++) {
        b_failed = 0;
        d_failed = 0;

        for(m = 0; m < (size_t)array_dims[0]; m++)
          for(n = 0; n < (size_t)array_dims[1]; n++)
             if((new_data[i][j].b[m][n]&b_mask)!=(orig_data[i][j].b[m][n]&b_mask)) {
                b_failed = 1;
                goto out;
             }

        for(m = 0; m < (size_t)array_dims[0]; m++)
          for(n = 0; n < (size_t)array_dims[1]; n++)
             if((new_data[i][j].d[m][n].i & i_mask)!=(orig_data[i][j].d[m][n].i & i_mask)||
                (new_data[i][j].d[m][n].c & c_mask)!=(orig_data[i][j].d[m][n].c & c_mask)||
                (new_data[i][j].d[m][n].s & s_mask)!=(orig_data[i][j].d[m][n].s & s_mask)||
                (new_data[i][j].d[m][n].f==new_data[i][j].d[m][n].f &&
                 new_data[i][j].d[m][n].f != new_data[i][j].d[m][n].f)) {
                d_failed = 1;
                goto out;
             }

        out:
        if((new_data[i][j].a.i & i_mask)!=(orig_data[i][j].a.i & i_mask)||
           (new_data[i][j].a.c & c_mask)!=(orig_data[i][j].a.c & c_mask)||
           (new_data[i][j].a.s & s_mask)!=(orig_data[i][j].a.s & s_mask)||
           (new_data[i][j].a.f==new_data[i][j].a.f &&
            new_data[i][j].a.f != new_data[i][j].a.f)||
            new_data[i][j].v != orig_data[i][j].v || b_failed || d_failed) {
           H5_FAILED();
           printf("    Read different values than written.\n");
           printf("    At index %lu,%lu\n", (unsigned long)i, (unsigned long)j);
           goto error;
        }
      }
    }

    /*----------------------------------------------------------------------
     * Cleanup
     *----------------------------------------------------------------------
     */
    if(H5Tclose(i_tid) < 0) goto error;
    if(H5Tclose(c_tid) < 0) goto error;
    if(H5Tclose(s_tid) < 0) goto error;
    if(H5Tclose(f_tid) < 0) goto error;
    if(H5Tclose(v_tid) < 0) goto error;
    if(H5Tclose(cmpd_tid2) < 0) goto error;
    if(H5Tclose(cmpd_tid1) < 0) goto error;
    if(H5Tclose(mem_cmpd_tid2) < 0) goto error;
    if(H5Tclose(mem_cmpd_tid1) < 0) goto error;
    if(H5Tclose(array_tid) < 0) goto error;
    if(H5Tclose(base_tid) < 0) goto error;
    if(H5Tclose(array_cmplx_tid) < 0) goto error;
    if(H5Tclose(mem_array_cmplx_tid) < 0) goto error;
    if(H5Pclose(dc) < 0) goto error;
    if(H5Sclose(space) < 0) goto error;
    if(H5Dclose(dataset) < 0) goto error;

    PASSED();

    return 0;

error:
    return -1;
}


/*-------------------------------------------------------------------------
 * Function:    test_nbit_compound_3
 *
 * Purpose:     Tests no-op datatypes in compound datatype for nbit filter
 *
 * Return:      Success:        0
 *
 *              Failure:        -1
 *
 * Programmer:  Xiaowen Wu
 *              Thursday, Mar. 31th, 2005
 *
 *-------------------------------------------------------------------------
 */
static herr_t
test_nbit_compound_3(hid_t file)
{
    typedef struct {     /* Struct with some no-op type fields */
        int i;              /* integer field, NOT a no-op type */
        char str[30];       /* fixed-length string, no-op type */
        char *vl_str;       /* varible-length string, no-op type */
        hvl_t v;            /* VL datatype field, no-op type */
        hobj_ref_t r;       /* Object reference field, no-op type */
        unsigned char o[5]; /* Opaque field, no-op type */
    } atomic;
    hid_t               i_tid, str_tid, vl_str_tid, v_tid, o_tid;
    hid_t               cmpd_tid; /* atomic compound datatype */
    hid_t               dataset, space, dc, obj_ref_dataset = -1;
    const hsize_t       size[1] = {5};
    const hsize_t       chunk_size[1] = {5};
    atomic              orig_data[5];
    atomic              new_data[5];
    double              power;
    size_t              i, k, j;


    TESTING("    nbit compound with no-op type (setup)");

    /* Define datatypes of members of compound datatype */
    i_tid=H5Tcopy(H5T_NATIVE_INT);
    if(H5Tset_precision(i_tid, (size_t)17) < 0) goto error;

    str_tid=H5Tcopy(H5T_C_S1);
    if(H5Tset_size(str_tid, (size_t)30) < 0) goto error;

    vl_str_tid = H5Tcopy(H5T_C_S1);
    if(H5Tset_size(vl_str_tid,H5T_VARIABLE) < 0) goto error;

    if((v_tid = H5Tvlen_create(H5T_NATIVE_UINT)) < 0) goto error;

    if((o_tid = H5Tcreate(H5T_OPAQUE, (size_t)5)) < 0) goto error;
    if(H5Tset_tag(o_tid, "testing opaque field") < 0) goto error;

    /* Create a dataset compound datatype and insert some atomic types */
    cmpd_tid = H5Tcreate(H5T_COMPOUND, sizeof(atomic));
    if(H5Tinsert(cmpd_tid, "i", HOFFSET(atomic, i), i_tid) < 0) goto error;
    if(H5Tinsert(cmpd_tid, "str", HOFFSET(atomic, str), str_tid) < 0) goto error;
    if(H5Tinsert(cmpd_tid, "vl_str", HOFFSET(atomic, vl_str), vl_str_tid) < 0) goto error;
    if(H5Tinsert(cmpd_tid, "v", HOFFSET(atomic, v), v_tid) < 0) goto error;
    if(H5Tinsert(cmpd_tid, "r", HOFFSET(atomic, r), H5T_STD_REF_OBJ) < 0) goto error;
    if(H5Tinsert(cmpd_tid, "o", HOFFSET(atomic, o), o_tid) < 0) goto error;

    /* Create the data space */
    if((space = H5Screate_simple(1, size, NULL)) < 0) goto error;

    /* Use nbit filter  */
    if((dc = H5Pcreate(H5P_DATASET_CREATE)) < 0) goto error;
    if(H5Pset_chunk(dc, 1, chunk_size) < 0) goto error;
    if(H5Pset_nbit(dc) < 0) goto error;

    /* Create the dataset */
    if((dataset = H5Dcreate2(file, DSET_NBIT_COMPOUND_NAME_3, cmpd_tid,
                             space, H5P_DEFAULT, dc, H5P_DEFAULT)) < 0) goto error;

    /* Create the dataset object reference points to */
    if((obj_ref_dataset = H5Dcreate2(file, "nbit_obj_ref", H5T_NATIVE_INT,
                                     space, H5P_DEFAULT, H5P_DEFAULT, H5P_DEFAULT)) < 0) goto error;

    /* Initialize data */
    for(i = 0; i < (size_t)size[0]; i++) {
        power = HDpow(2.0F, 17.0F - 1.0F);
        HDmemset(&orig_data[i], 0, sizeof(orig_data[i]));
        orig_data[i].i = HDrandom() % (long)power;
        HDstrcpy(orig_data[i].str, "fixed-length C string");
        orig_data[i].vl_str = HDstrdup("variable-length C string");

        orig_data[i].v.p = HDmalloc((size_t)(i+1)*sizeof(unsigned int));
        orig_data[i].v.len = (size_t)i+1;
        for(k = 0; k < (i+1); k++) ((unsigned int *)orig_data[i].v.p)[k] = (unsigned int)(i*100 + k);

        /* Create reference to the dataset "nbit_obj_ref" */
        if(H5Rcreate(&orig_data[i].r, file, "nbit_obj_ref", H5R_OBJECT, (hid_t)-1) < 0) goto error;

        for(j = 0; j < 5; j++) orig_data[i].o[j] = (unsigned char)(i + j);
    }

    PASSED();

    /*----------------------------------------------------------------------
     * STEP 1: Test nbit by setting up a chunked dataset and writing
     * to it.
     *----------------------------------------------------------------------
     */
    TESTING("    nbit compound with no-op type (write)");

    if(H5Dwrite(dataset, cmpd_tid, H5S_ALL, H5S_ALL, H5P_DEFAULT,
                 orig_data) < 0)
        goto error;
    PASSED();

    /*----------------------------------------------------------------------
     * STEP 2: Try to read the data we just wrote.
     *----------------------------------------------------------------------
     */
    TESTING("    nbit compound with no-op type (read)");

    /* Read the dataset back */
    if(H5Dread(dataset, cmpd_tid, H5S_ALL, H5S_ALL, H5P_DEFAULT,
                new_data) < 0)
        goto error;

    /* Check that the values read are the same as the values written */
    for(i = 0; i < (size_t)size[0]; i++) {
        if(new_data[i].i != orig_data[i].i ||
           strcmp(new_data[i].str, orig_data[i].str) !=0 ||
           strcmp(new_data[i].vl_str, orig_data[i].vl_str) !=0 ||
           new_data[i].v.len != orig_data[i].v.len ||
           new_data[i].r != orig_data[i].r)
        {
            H5_FAILED();
            printf("    Read different values than written.\n");
            printf("    At index %lu\n", (unsigned long)i);
            goto error;
        }

        for(k=0; k<i+1; k++)
            if(((unsigned int *)orig_data[i].v.p)[k] !=((unsigned int *)new_data[i].v.p)[k])
            {
                H5_FAILED();
                printf("    Read different values than written.\n");
                printf("    At index %lu\n", (unsigned long)i);
                goto error;
            }

        for(j=0; j<5; j++)
            if(orig_data[i].o[j] != new_data[i].o[j])
            {
                H5_FAILED();
                printf("    Read different values than written.\n");
                printf("    At index %lu\n", (unsigned long)i);
                goto error;
            }
    }

    /*----------------------------------------------------------------------
     * Cleanup
     *----------------------------------------------------------------------
     */
    if(H5Dvlen_reclaim(cmpd_tid, space, H5P_DEFAULT, new_data) < 0) goto error;
    if(H5Dvlen_reclaim(cmpd_tid, space, H5P_DEFAULT, orig_data) < 0) goto error;
    if(H5Tclose(i_tid) < 0) goto error;
    if(H5Tclose(str_tid) < 0) goto error;
    if(H5Tclose(vl_str_tid) < 0) goto error;
    if(H5Tclose(v_tid) < 0) goto error;
    if(H5Tclose(o_tid) < 0) goto error;
    if(H5Tclose(cmpd_tid) < 0) goto error;
    if(H5Pclose(dc) < 0) goto error;
    if(H5Sclose(space) < 0) goto error;
    if(H5Dclose(obj_ref_dataset) < 0) goto error;
    if(H5Dclose(dataset) < 0) goto error;

    PASSED();

    return 0;

error:
    return -1;
}


/*-------------------------------------------------------------------------
 * Function:    test_nbit_int_size
 *
 * Purpose:     Tests the correct size of the integer datatype for nbit filter
 *
 * Return:      Success:        0
 *
 *              Failure:        -1
 *
 * Programmer:  Raymond Lu
 *              19 November 2010
 *
 *-------------------------------------------------------------------------
 */
static herr_t
test_nbit_int_size(hid_t file)
{
    hid_t   dataspace, dataset, datatype, mem_datatype, dset_create_props;
    hsize_t dims[2], chunk_size[2];
    hsize_t dset_size = 0;
    int     orig_data[DSET_DIM1][DSET_DIM2];
    double  power;
    int     i, j;
    size_t  precision, offset;

    TESTING("    nbit integer dataset size");

   /* Define dataset datatype (integer), and set precision, offset */
   if((datatype = H5Tcopy(H5T_NATIVE_INT)) < 0) {
       H5_FAILED();
       printf("    line %d: H5Tcopy failed\n",__LINE__);
       goto error;
   } /* end if */

   precision = 16; /* precision includes sign bit */
   if(H5Tset_precision(datatype,precision)<0) {
       H5_FAILED();
       printf("    line %d: H5Pset_precision failed\n",__LINE__);
       goto error;
   } /* end if */

   offset = 8;
   if(H5Tset_offset(datatype,offset)<0) {
       H5_FAILED();
       printf("    line %d: H5Tset_offset failed\n",__LINE__);
       goto error;
   } /* end if */

   /* Copy to memory datatype */
   if((mem_datatype = H5Tcopy(datatype)) < 0) {
       H5_FAILED();
       printf("    line %d: H5Tcopy failed\n",__LINE__);
       goto error;
   } /* end if */

   /* Set order of dataset datatype */
   if(H5Tset_order(datatype, H5T_ORDER_BE)<0) {
        H5_FAILED();
       printf("    line %d: H5Pset_order failed\n",__LINE__);
       goto error;
   } /* end if */
  
   if(H5Tset_size(datatype, 4)<0) {
       H5_FAILED();
       printf("    line %d: H5Pset_size failed\n",__LINE__);
       goto error;
   } /* end if */

  /* Initiliaze data buffer with random data within correct range
   * corresponding to the memory datatype's precision and offset.
   */
   for (i=0; i < DSET_DIM1; i++)
       for (j=0; j < DSET_DIM2; j++) {
           power = HDpow(2.0F, (double)(precision-1));
           orig_data[i][j] = HDrandom() % (int)power << offset;
       } /* end for */


   /* Describe the dataspace. */
   dims[0] = DSET_DIM1;
   dims[1] = DSET_DIM2;
   if((dataspace = H5Screate_simple (2, dims, NULL))<0) {
       H5_FAILED();
       printf("    line %d: H5Pcreate failed\n",__LINE__);
       goto error;
   } /* end if */

  /*
   * Set the dataset creation property list to specify the chunks
   */
   chunk_size[0] = DSET_DIM1/10;
   chunk_size[1] = DSET_DIM2/10;
   if((dset_create_props = H5Pcreate (H5P_DATASET_CREATE))<0) {
       H5_FAILED();
       printf("    line %d: H5Pcreate failed\n",__LINE__);
       goto error;
   } /* end if */

   if(H5Pset_chunk (dset_create_props, 2, chunk_size)<0) {
       H5_FAILED();
       printf("    line %d: H5Pset_chunk failed\n",__LINE__);
       goto error;
   } /* end if */

  /*
   * Set for n-bit compression
   */
   if(H5Pset_nbit (dset_create_props)<0) {
       H5_FAILED();
       printf("    line %d: H5Pset_nbit failed\n",__LINE__);
       goto error;
   } /* end if */

  /*
   * Create a new dataset within the file.
   */
   if((dataset = H5Dcreate2 (file, DSET_NBIT_INT_SIZE_NAME, datatype,
                            dataspace, H5P_DEFAULT, 
                            dset_create_props, H5P_DEFAULT))<0) {
       H5_FAILED();
       printf("    line %d: H5dwrite failed\n",__LINE__);
       goto error;
   } /* end if */

  /*
   * Write the array to the file.
   */
   if(H5Dwrite (dataset, mem_datatype, H5S_ALL, H5S_ALL,
                H5P_DEFAULT, orig_data)<0) {
       H5_FAILED();
       printf("    Line %d: H5Dwrite failed\n",__LINE__);
       goto error;
   } /* end if */

   /* 
    * Get the precision of the data type
    */
   if((precision = H5Tget_precision(datatype)) == 0) {
       H5_FAILED();
       printf("    Line %d: wrong precision size: %zu\n",__LINE__, precision);
       goto error;
   } /* end if */

   /* 
    * The size of the dataset after compression should around 2 * DSET_DIM1 * DSET_DIM2
    */
   if((dset_size = H5Dget_storage_size(dataset)) < DSET_DIM1*DSET_DIM2*(precision/8) || 
       dset_size > DSET_DIM1*DSET_DIM2*(precision/8) + 1*KB) {
       H5_FAILED();
       HDfprintf(stdout, "    Line %d: wrong dataset size: %Hu\n",__LINE__, dset_size);
       goto error;
   } /* end if */

   H5Tclose (datatype);
   H5Tclose (mem_datatype);
   H5Dclose (dataset);
   H5Sclose (dataspace);
   H5Pclose (dset_create_props);

    PASSED();

   return 0;
error:
    return -1;
}


/*-------------------------------------------------------------------------
 * Function:    test_nbit_flt_size
 *
 * Purpose:     Tests the correct size of the floating-number datatype for 
 *              nbit filter
 *
 * Return:      Success:        0
 *
 *              Failure:        -1
 *
 * Programmer:  Raymond Lu
 *              19 November 2010
 *
 *-------------------------------------------------------------------------
 */
static herr_t
test_nbit_flt_size(hid_t file)
{
    hid_t   dataspace, dataset, datatype, dset_create_props;
    hsize_t dims[2], chunk_size[2];
    hsize_t dset_size = 0;
    float   orig_data[DSET_DIM1][DSET_DIM2];
    int     i, j;
    size_t  precision, offset;
    size_t  spos, epos, esize, mpos, msize;

    TESTING("    nbit floating-number dataset size");

  /* Define floating-point type for dataset
   *-------------------------------------------------------------------
   * size=4 byte, precision=16 bits, offset=8 bits,
   * mantissa size=9 bits, mantissa position=8,
   * exponent size=6 bits, exponent position=17,
   * exponent bias=31.
   * It can be illustrated in little-endian order as:
   * (S - sign bit, E - exponent bit, M - mantissa bit,
   *  ? - padding bit)
   *
   *           3        2        1        0
   *       ???????? SEEEEEEM MMMMMMMM ????????
   *
   * To create a new floating-point type, the following
   * properties must be set in the order of
   *     set fields -> set offset -> set precision -> set size.
   * All these properties must be set before the type can function.
   * Other properties can be set anytime. Derived type size cannot
   * be expanded bigger than original size but can be decreased.
   * There should be no holes among the significant bits. Exponent
   * bias usually is set 2^(n-1)-1, where n is the exponent size.
   *-------------------------------------------------------------------*/
   if((datatype = H5Tcopy(H5T_IEEE_F32LE)) < 0) {
       H5_FAILED();
       printf("    line %d: H5Tcopy failed\n",__LINE__);
       goto error;
   } /* end if */

   msize = 9;
   spos = 23;
   epos = 17;
   esize = 6;
   mpos = 8;
   offset = 8;
   precision = 16;

   if(H5Tset_fields(datatype, spos, epos, esize, mpos, msize)<0) {
       H5_FAILED();
       printf("    line %d: H5Tset_fields failed\n",__LINE__);
       goto error;
   } /* end if */

   if(H5Tset_offset(datatype,offset)<0) {
       H5_FAILED();
       printf("    line %d: H5Tset_offset failed\n",__LINE__);
       goto error;
   } /* end if */

   if(H5Tset_precision(datatype,precision)<0) {
       H5_FAILED();
       printf("    line %d: H5Tset_precision failed\n",__LINE__);
       goto error;
   } /* end if */

   if(H5Tset_size(datatype, 4)<0) {
       H5_FAILED();
       printf("    line %d: H5Pset_size failed\n",__LINE__);
       goto error;
   } /* end if */

   /* Set order of dataset datatype */
   if(H5Tset_order(datatype, H5T_ORDER_BE)<0) {
        H5_FAILED();
       printf("    line %d: H5Pset_order failed\n",__LINE__);
       goto error;
   } /* end if */
  
   if(H5Tset_ebias(datatype, 31)<0) {
       H5_FAILED();
       printf("    line %d: H5Pset_size failed\n",__LINE__);
       goto error;
   } /* end if */

  /* 
   * Initiliaze data buffer with random data 
   */
   for (i=0; i < DSET_DIM1; i++)
       for (j=0; j < DSET_DIM2; j++)
           orig_data[i][j] = (rand() % 1234567) / 2;


   /* Describe the dataspace. */
   dims[0] = DSET_DIM1;
   dims[1] = DSET_DIM2;
   if((dataspace = H5Screate_simple (2, dims, NULL))<0) {
       H5_FAILED();
       printf("    line %d: H5Pcreate failed\n",__LINE__);
       goto error;
   } /* end if */

  /*
   * Set the dataset creation property list to specify the chunks
   */
   chunk_size[0] = DSET_DIM1/10;
   chunk_size[1] = DSET_DIM2/10;
   if((dset_create_props = H5Pcreate (H5P_DATASET_CREATE))<0) {
       H5_FAILED();
       printf("    line %d: H5Pcreate failed\n",__LINE__);
       goto error;
   } /* end if */

   if(H5Pset_chunk (dset_create_props, 2, chunk_size)<0) {
       H5_FAILED();
       printf("    line %d: H5Pset_chunk failed\n",__LINE__);
       goto error;
   } /* end if */

  /*
   * Set for n-bit compression
   */
   if(H5Pset_nbit (dset_create_props)<0) {
       H5_FAILED();
       printf("    line %d: H5Pset_nbit failed\n",__LINE__);
       goto error;
   } /* end if */

  /*
   * Create a new dataset within the file.
   */
   if((dataset = H5Dcreate2 (file, DSET_NBIT_FLT_SIZE_NAME, datatype,
                            dataspace, H5P_DEFAULT, 
                            dset_create_props, H5P_DEFAULT))<0) {
       H5_FAILED();
       printf("    line %d: H5dwrite failed\n",__LINE__);
       goto error;
   } /* end if */

  /*
   * Write the array to the file.
   */
   if(H5Dwrite (dataset, H5T_NATIVE_FLOAT, H5S_ALL, H5S_ALL,
                H5P_DEFAULT, orig_data)<0) {
       H5_FAILED();
       printf("    Line %d: H5Dwrite failed\n",__LINE__);
       goto error;
   } /* end if */

   /* 
    * Get the precision of the data type
    */
   if((precision = H5Tget_precision(datatype)) == 0) {
       H5_FAILED();
       printf("    Line %d: wrong precision size: %zu\n",__LINE__, precision);
       goto error;
   } /* end if */

   /* 
    * The size of the dataset after compression should around 2 * DSET_DIM1 * DSET_DIM2
    */
   if((dset_size = H5Dget_storage_size(dataset)) < DSET_DIM1*DSET_DIM2*(precision/8) || 
       dset_size > DSET_DIM1*DSET_DIM2*(precision/8) + 1*KB) {
       H5_FAILED();
       HDfprintf(stdout, "    Line %d: wrong dataset size: %Hu\n",__LINE__, dset_size);
       goto error;
   } /* end if */

   H5Tclose (datatype);
   H5Dclose (dataset);
   H5Sclose (dataspace);
   H5Pclose (dset_create_props);

    PASSED();

   return 0;
error:
    return -1;
}

/*-------------------------------------------------------------------------
 * Function:    test_scaleoffset_int
 *
 * Purpose:     Tests the integer datatype for scaleoffset filter
 *              with fill value not defined
 *
 * Return:      Success:        0
 *
 *              Failure:        -1
 *
 * Programmer:  Xiaowen Wu
 *              Monday, Feb. 14th, 2005
 *
 *-------------------------------------------------------------------------
 */
static herr_t
test_scaleoffset_int(hid_t file)
{
    hid_t               dataset, datatype, space, dc;
    const hsize_t       size[2] = {2, 5};
    const hsize_t       chunk_size[2] = {2,5};
    int                 orig_data[2][5];
    int                 new_data[2][5];
    size_t             i, j;

    puts("Testing scaleoffset filter");
    TESTING("    scaleoffset int without fill value (setup)");

    datatype = H5Tcopy(H5T_NATIVE_INT);

    /* Set order of dataset datatype */
    if(H5Tset_order(datatype, H5T_ORDER_BE) < 0) goto error;

    /* Create the data space */
    if((space = H5Screate_simple(2, size, NULL)) < 0) goto error;

    /* Create the dataset property list  */
    if((dc = H5Pcreate(H5P_DATASET_CREATE)) < 0) goto error;

    /* Fill value undefined */
    if(H5Pset_fill_value(dc, datatype, NULL) < 0) goto error;

    /* Set up to use scaleoffset filter, let library calculate minbits */
    if(H5Pset_chunk(dc, 2, chunk_size) < 0) goto error;
    if(H5Pset_scaleoffset(dc, H5Z_SO_INT,H5Z_SO_INT_MINBITS_DEFAULT) < 0) goto error;

    /* Create the dataset */
    if((dataset = H5Dcreate2(file, DSET_SCALEOFFSET_INT_NAME, datatype,
                             space, H5P_DEFAULT, dc, H5P_DEFAULT)) < 0) goto error;

    /* Initialize data */
    for(i= 0;i< (size_t)size[0]; i++)
      for(j = 0; j < (size_t)size[1]; j++) {
        orig_data[i][j] = HDrandom() % 10000;

        /* even-numbered values are negtive */
        if((i*size[1]+j+1)%2 == 0)
            orig_data[i][j] = -orig_data[i][j];
      }

    PASSED();

    /*----------------------------------------------------------------------
     * STEP 1: Test scaleoffset by setting up a chunked dataset and writing
     * to it.
     *----------------------------------------------------------------------
     */
    TESTING("    scaleoffset int without fill value (write)");

    if(H5Dwrite(dataset, H5T_NATIVE_INT, H5S_ALL, H5S_ALL, H5P_DEFAULT,
                 orig_data) < 0) goto error;
    PASSED();

    /*----------------------------------------------------------------------
     * STEP 2: Try to read the data we just wrote.
     *----------------------------------------------------------------------
     */
    TESTING("    scaleoffset int without fill value (read)");

    /* Read the dataset back */
    if(H5Dread(dataset, H5T_NATIVE_INT, H5S_ALL, H5S_ALL, H5P_DEFAULT,
                new_data) < 0) goto error;

    /* Check that the values read are the same as the values written */
    for(i=0; i<(size_t)size[0]; i++) {
        for(j=0; j<(size_t)size[1]; j++) {
            if(new_data[i][j] != orig_data[i][j]) {
                H5_FAILED();
                printf("    Read different values than written.\n");
                printf("    At index %lu,%lu\n", (unsigned long)i, (unsigned long)j);
                goto error;
            }
        }
    }

    /*----------------------------------------------------------------------
     * Cleanup
     *----------------------------------------------------------------------
     */
    if(H5Tclose(datatype) < 0) goto error;
    if(H5Pclose(dc) < 0) goto error;
    if(H5Sclose(space) < 0) goto error;
    if(H5Dclose(dataset) < 0) goto error;

    PASSED();

    return 0;
error:
    return -1;
}


/*-------------------------------------------------------------------------
 * Function:    test_scaleoffset_int_2
 *
 * Purpose:     Tests the integer datatype for scaleoffset filter
 *              with fill value set
 *
 * Return:      Success:        0
 *
 *              Failure:        -1
 *
 * Programmer:  Xiaowen Wu
 *              Tuesday, March 15th, 2005
 *
 *-------------------------------------------------------------------------
 */
static herr_t
test_scaleoffset_int_2(hid_t file)
{
    hid_t               dataset, datatype, space, mspace, dc;
    const hsize_t       size[2] = {2, 5};
    const hsize_t       chunk_size[2] = {2,5};
    int                 orig_data[2][5];
    int                 new_data[2][5];
    hsize_t             start[2]; /* Start of hyperslab */
    hsize_t             stride[2]; /* Stride of hyperslab */
    hsize_t             count[2];  /* Block count */
    hsize_t             block[2];  /* Block sizes */
    int                 fillval;
    size_t              j;

    TESTING("    scaleoffset int with fill value (setup)");

    datatype = H5Tcopy(H5T_NATIVE_INT);

    /* Set order of dataset datatype */
    if(H5Tset_order(datatype, H5T_ORDER_BE) < 0) goto error;

    /* Create the data space for the dataset */
    if((space = H5Screate_simple(2, size, NULL)) < 0) goto error;

    /* Create the dataset property list  */
    if((dc = H5Pcreate(H5P_DATASET_CREATE)) < 0) goto error;

    /* Set fill value */
    fillval = 10000;
    if(H5Pset_fill_value(dc, H5T_NATIVE_INT, &fillval) < 0) goto error;

    /* Set up to use scaleoffset filter, let library calculate minbits */
    if(H5Pset_chunk(dc, 2, chunk_size) < 0) goto error;
    if(H5Pset_scaleoffset(dc, H5Z_SO_INT,H5Z_SO_INT_MINBITS_DEFAULT) < 0) goto error;

    /* Create the dataset */
    if((dataset = H5Dcreate2(file, DSET_SCALEOFFSET_INT_NAME_2, datatype,
                             space, H5P_DEFAULT, dc, H5P_DEFAULT)) < 0) goto error;

    /* Create the memory data space */
    if((mspace = H5Screate_simple(2, size, NULL)) < 0) goto error;

    /* Select hyperslab for data to write, using 1x5 blocks,
     * (1,1) stride and (1,1) count starting at the position (0,0).
     */
    start[0]  = 0; start[1]  = 0;
    stride[0] = 1; stride[1] = 1;
    count[0]  = 1; count[1]  = 1;
    block[0]  = 1; block[1]  = 5;
    if(H5Sselect_hyperslab(mspace, H5S_SELECT_SET, start,
                           stride, count, block) < 0) goto error;

    /* Initialize data of hyperslab */
    for(j = 0; j < (size_t)size[1]; j++) {
        orig_data[0][j] = (int)HDrandom() % 10000;

        /* even-numbered values are negtive */
        if((j+1)%2 == 0)
            orig_data[0][j] = -orig_data[0][j];
    }

    PASSED();

    /*----------------------------------------------------------------------
     * STEP 1: Test scaleoffset by setting up a chunked dataset and writing
     * to it.
     *----------------------------------------------------------------------
     */
    TESTING("    scaleoffset int with fill value (write)");

    /* only data in the hyperslab will be written, other value should be fill value */
    if(H5Dwrite(dataset, H5T_NATIVE_INT, mspace, mspace, H5P_DEFAULT,
                 orig_data) < 0) goto error;
    PASSED();

    /*----------------------------------------------------------------------
     * STEP 2: Try to read the data we just wrote.
     *----------------------------------------------------------------------
     */
    TESTING("    scaleoffset int with fill value (read)");

    /* Read the dataset back */
    if(H5Dread(dataset, H5T_NATIVE_INT, mspace, mspace, H5P_DEFAULT,
                new_data) < 0) goto error;

    /* Check that the values read are the same as the values written */
    for(j=0; j<(size_t)size[1]; j++) {
        if(new_data[0][j] != orig_data[0][j]) {
            H5_FAILED();
            printf("    Read different values than written.\n");
            printf("    At index %lu,%lu\n", (unsigned long)0, (unsigned long)j);
            goto error;
        }
    }

    /*----------------------------------------------------------------------
     * Cleanup
     *----------------------------------------------------------------------
     */
    if(H5Tclose(datatype) < 0) goto error;
    if(H5Pclose(dc) < 0) goto error;
    if(H5Sclose(space) < 0) goto error;
    if(H5Dclose(dataset) < 0) goto error;

    PASSED();

    return 0;
error:
    return -1;
}


/*-------------------------------------------------------------------------
 * Function:    test_scaleoffset_float
 *
 * Purpose:     Tests the float datatype for scaleoffset filter, with fill
 *              value undefined, using variable-minimum-bits method
 *
 * Return:      Success:        0
 *
 *              Failure:        -1
 *
 * Programmer:  Xiaowen Wu
 *              Wednesday, Apr. 20th, 2005
 *
 *-------------------------------------------------------------------------
 */
static herr_t
test_scaleoffset_float(hid_t file)
{
    hid_t               dataset, datatype, space, dc;
    const hsize_t       size[2] = {2, 5};
    const hsize_t       chunk_size[2] = {2,5};
    float               orig_data[2][5];
    float               new_data[2][5];
    size_t              i, j;

    TESTING("    scaleoffset float without fill value, D-scaling (setup)");

    datatype = H5Tcopy(H5T_NATIVE_FLOAT);

    /* Set order of dataset datatype */
    if(H5Tset_order(datatype, H5T_ORDER_BE) < 0) goto error;

    /* Create the data space */
    if((space = H5Screate_simple(2, size, NULL)) < 0) goto error;

    /* Create the dataset property list  */
    if((dc = H5Pcreate(H5P_DATASET_CREATE)) < 0) goto error;

    /* Fill value undefined */
    if(H5Pset_fill_value(dc, datatype, NULL) < 0) goto error;

    /* Set up to use scaleoffset filter, decimal scale factor is 3,
     * use variable-minimum-bits method
     */
    if(H5Pset_chunk(dc, 2, chunk_size) < 0) goto error;
    if(H5Pset_scaleoffset(dc, H5Z_SO_FLOAT_DSCALE,3) < 0) goto error;

    /* Create the dataset */
    if((dataset = H5Dcreate2(file, DSET_SCALEOFFSET_FLOAT_NAME, datatype,
                             space, H5P_DEFAULT, dc, H5P_DEFAULT)) < 0) goto error;

    /* Initialize data */
    for(i= 0;i< (size_t)size[0]; i++)
      for(j = 0; j < (size_t)size[1]; j++) {
        orig_data[i][j] = (float)((HDrandom() % 100000) / 1000.0F);

        /* even-numbered values are negtive */
        if((i*size[1]+j+1)%2 == 0)
            orig_data[i][j] = -orig_data[i][j];
      }

    PASSED();

    /*----------------------------------------------------------------------
     * STEP 1: Test scaleoffset by setting up a chunked dataset and writing
     * to it.
     *----------------------------------------------------------------------
     */
    TESTING("    scaleoffset float without fill value, D-scaling (write)");

    if(H5Dwrite(dataset, H5T_NATIVE_FLOAT, H5S_ALL, H5S_ALL, H5P_DEFAULT,
                 orig_data) < 0) goto error;
    PASSED();

    /*----------------------------------------------------------------------
     * STEP 2: Try to read the data we just wrote.
     *----------------------------------------------------------------------
     */
    TESTING("    scaleoffset float without fill value, D-scaling (read)");

    /* Read the dataset back */
    if(H5Dread(dataset, H5T_NATIVE_FLOAT, H5S_ALL, H5S_ALL, H5P_DEFAULT,
                new_data) < 0) goto error;

    /* Check that the values read are the same as the values written */
    for(i=0; i<(size_t)size[0]; i++) {
        for(j=0; j<(size_t)size[1]; j++) {
            if(HDfabs(new_data[i][j]-orig_data[i][j]) > HDpow(10.0F, -3.0F)) {
                H5_FAILED();
                printf("    Read different values than written.\n");
                printf("    At index %lu,%lu\n", (unsigned long)i, (unsigned long)j);
                goto error;
            }
        }
    }

    /*----------------------------------------------------------------------
     * Cleanup
     *----------------------------------------------------------------------
     */
    if(H5Tclose(datatype) < 0) goto error;
    if(H5Pclose(dc) < 0) goto error;
    if(H5Sclose(space) < 0) goto error;
    if(H5Dclose(dataset) < 0) goto error;

    PASSED();

    return 0;
error:
    return -1;
}


/*-------------------------------------------------------------------------
 * Function:    test_scaleoffset_float_2
 *
 * Purpose:     Tests the float datatype for scaleoffset filter, with fill
 *              value set, using variable-minimum-bits method
 *
 * Return:      Success:        0
 *
 *              Failure:        -1
 *
 * Programmer:  Xiaowen Wu
 *              Wednesday, Apr. 20th, 2005
 *
 *-------------------------------------------------------------------------
 */
static herr_t
test_scaleoffset_float_2(hid_t file)
{
    hid_t               dataset, datatype, space, mspace, dc;
    const hsize_t       size[2] = {2, 5};
    const hsize_t       chunk_size[2] = {2,5};
    float               orig_data[2][5];
    float               new_data[2][5];
    float               fillval;
    hsize_t             start[2];  /* Start of hyperslab */
    hsize_t             stride[2]; /* Stride of hyperslab */
    hsize_t             count[2];  /* Block count */
    hsize_t             block[2];  /* Block sizes */
    size_t              j;

    TESTING("    scaleoffset float with fill value, D-scaling (setup)");

    datatype = H5Tcopy(H5T_NATIVE_FLOAT);

    /* Set order of dataset datatype */
    if(H5Tset_order(datatype, H5T_ORDER_BE) < 0) goto error;

    /* Create the data space for the dataset */
    if((space = H5Screate_simple(2, size, NULL)) < 0) goto error;

    /* Create the dataset property list  */
    if((dc = H5Pcreate(H5P_DATASET_CREATE)) < 0) goto error;

    /* Set fill value */
    fillval = 10000.0F;
    if(H5Pset_fill_value(dc, H5T_NATIVE_FLOAT, &fillval) < 0) goto error;

    /* Set up to use scaleoffset filter, decimal scale factor is 3,
     * use variable-minimum-bits method
     */
    if(H5Pset_chunk(dc, 2, chunk_size) < 0) goto error;
    if(H5Pset_scaleoffset(dc, H5Z_SO_FLOAT_DSCALE,3) < 0) goto error;

    /* Create the dataset */
    if((dataset = H5Dcreate2(file, DSET_SCALEOFFSET_FLOAT_NAME_2, datatype,
                             space, H5P_DEFAULT, dc, H5P_DEFAULT)) < 0) goto error;

    /* Create the memory data space */
    if((mspace = H5Screate_simple(2, size, NULL)) < 0) goto error;

    /* Select hyperslab for data to write, using 1x5 blocks,
     * (1,1) stride and (1,1) count starting at the position (0,0).
     */
    start[0]  = 0; start[1]  = 0;
    stride[0] = 1; stride[1] = 1;
    count[0]  = 1; count[1]  = 1;
    block[0]  = 1; block[1]  = 5;
    if(H5Sselect_hyperslab(mspace, H5S_SELECT_SET, start,
                           stride, count, block) < 0) goto error;

    /* Initialize data of hyperslab */
    for(j = 0; j < (size_t)size[1]; j++) {
        orig_data[0][j] = (float)((HDrandom() % 100000) / 1000.0F);

        /* even-numbered values are negtive */
        if((j+1)%2 == 0)
            orig_data[0][j] = -orig_data[0][j];
    }

    PASSED();

    /*----------------------------------------------------------------------
     * STEP 1: Test scaleoffset by setting up a chunked dataset and writing
     * to it.
     *----------------------------------------------------------------------
     */
    TESTING("    scaleoffset float with fill value, D-scaling (write)");

    /* only data in the hyperslab will be written, other value should be fill value */
    if(H5Dwrite(dataset, H5T_NATIVE_FLOAT, mspace, mspace, H5P_DEFAULT,
                 orig_data) < 0) goto error;
    PASSED();

    /*----------------------------------------------------------------------
     * STEP 2: Try to read the data we just wrote.
     *----------------------------------------------------------------------
     */
    TESTING("    scaleoffset float with fill value, D-scaling (read)");

    /* Read the dataset back */
    if(H5Dread(dataset, H5T_NATIVE_FLOAT, mspace, mspace, H5P_DEFAULT,
                new_data) < 0) goto error;

    /* Check that the values read are the same as the values written */
    for(j=0; j<(size_t)size[1]; j++) {
        if(HDfabs(new_data[0][j]-orig_data[0][j]) > HDpow(10.0F, -3.0F)) {
            H5_FAILED();
            printf("    Read different values than written.\n");
            printf("    At index %lu,%lu\n", (unsigned long)0, (unsigned long)j);
            goto error;
        }
    }
    /*----------------------------------------------------------------------
     * Cleanup
     *----------------------------------------------------------------------
     */
    if(H5Tclose(datatype) < 0) goto error;
    if(H5Pclose(dc) < 0) goto error;
    if(H5Sclose(space) < 0) goto error;
    if(H5Dclose(dataset) < 0) goto error;

    PASSED();

    return 0;
error:
    return -1;
}


/*-------------------------------------------------------------------------
 * Function:    test_scaleoffset_double
 *
 * Purpose:     Tests the double datatype for scaleoffset filter, with fill
 *              value undefined, using variable-minimum-bits method
 *
 * Return:      Success:        0
 *
 *              Failure:        -1
 *
 * Programmer:  Xiaowen Wu
 *              Monday, Apr. 25th, 2005
 *
 *-------------------------------------------------------------------------
 */
static herr_t
test_scaleoffset_double(hid_t file)
{
    hid_t               dataset, datatype, space, dc;
    const hsize_t       size[2] = {2, 5};
    const hsize_t       chunk_size[2] = {2,5};
    double              orig_data[2][5];
    double              new_data[2][5];
    size_t              i, j;

    TESTING("    scaleoffset double without fill value, D-scaling (setup)");

    datatype = H5Tcopy(H5T_NATIVE_DOUBLE);

    /* Set order of dataset datatype */
    if(H5Tset_order(datatype, H5T_ORDER_BE) < 0) goto error;

    /* Create the data space */
    if((space = H5Screate_simple(2, size, NULL)) < 0) goto error;

    /* Create the dataset property list  */
    if((dc = H5Pcreate(H5P_DATASET_CREATE)) < 0) goto error;

    /* Fill value undefined */
    if(H5Pset_fill_value(dc, datatype, NULL) < 0) goto error;

    /* Set up to use scaleoffset filter, decimal scale factor is 7,
     * use variable-minimum-bits method
     */
    if(H5Pset_chunk(dc, 2, chunk_size) < 0) goto error;
    if(H5Pset_scaleoffset(dc, H5Z_SO_FLOAT_DSCALE,7) < 0) goto error;

    /* Create the dataset */
    if((dataset = H5Dcreate2(file, DSET_SCALEOFFSET_DOUBLE_NAME, datatype,
                             space, H5P_DEFAULT, dc, H5P_DEFAULT)) < 0) goto error;

    /* Initialize data */
    for(i= 0;i< (size_t)size[0]; i++)
      for(j = 0; j < (size_t)size[1]; j++) {
        orig_data[i][j] = (HDrandom() % 10000000) / 10000000.0F;

        /* even-numbered values are negtive */
        if((i*size[1]+j+1)%2 == 0)
            orig_data[i][j] = -orig_data[i][j];
      }

    PASSED();

    /*----------------------------------------------------------------------
     * STEP 1: Test scaleoffset by setting up a chunked dataset and writing
     * to it.
     *----------------------------------------------------------------------
     */
    TESTING("    scaleoffset double without fill value, D-scaling (write)");

    if(H5Dwrite(dataset, H5T_NATIVE_DOUBLE, H5S_ALL, H5S_ALL, H5P_DEFAULT,
                 orig_data) < 0) goto error;
    PASSED();

    /*----------------------------------------------------------------------
     * STEP 2: Try to read the data we just wrote.
     *----------------------------------------------------------------------
     */
    TESTING("    scaleoffset double without fill value, D-scaling (read)");

    /* Read the dataset back */
    if(H5Dread(dataset, H5T_NATIVE_DOUBLE, H5S_ALL, H5S_ALL, H5P_DEFAULT,
                new_data) < 0) goto error;

    /* Check that the values read are the same as the values written */
    for(i=0; i<(size_t)size[0]; i++) {
        for(j=0; j<(size_t)size[1]; j++) {
            if(HDfabs(new_data[i][j]-orig_data[i][j]) > HDpow(10.0F, -7.0F)) {
                H5_FAILED();
                printf("    Read different values than written.\n");
                printf("    At index %lu,%lu\n", (unsigned long)i, (unsigned long)j);
                goto error;
            }
        }
    }

    /*----------------------------------------------------------------------
     * Cleanup
     *----------------------------------------------------------------------
     */
    if(H5Tclose(datatype) < 0) goto error;
    if(H5Pclose(dc) < 0) goto error;
    if(H5Sclose(space) < 0) goto error;
    if(H5Dclose(dataset) < 0) goto error;

    PASSED();

    return 0;
error:
    return -1;
}


/*-------------------------------------------------------------------------
 * Function:    test_scaleoffset_double_2
 *
 * Purpose:     Tests the double datatype for scaleoffset filter, with fill
 *              value set, using variable-minimum-bits method
 *
 * Return:      Success:        0
 *
 *              Failure:        -1
 *
 * Programmer:  Xiaowen Wu
 *              Monday, Apr. 25th, 2005
 *
 *-------------------------------------------------------------------------
 */
static herr_t
test_scaleoffset_double_2(hid_t file)
{
    hid_t               dataset, datatype, space, mspace, dc;
    const hsize_t       size[2] = {2, 5};
    const hsize_t       chunk_size[2] = {2,5};
    double              orig_data[2][5];
    double              new_data[2][5];
    double              fillval;
    hsize_t             start[2];  /* Start of hyperslab */
    hsize_t             stride[2]; /* Stride of hyperslab */
    hsize_t             count[2];  /* Block count */
    hsize_t             block[2];  /* Block sizes */
    size_t              j;

    TESTING("    scaleoffset double with fill value, D-scaling (setup)");

    datatype = H5Tcopy(H5T_NATIVE_DOUBLE);

    /* Set order of dataset datatype */
    if(H5Tset_order(datatype, H5T_ORDER_BE) < 0) goto error;

    /* Create the data space for the dataset */
    if((space = H5Screate_simple(2, size, NULL)) < 0) goto error;

    /* Create the dataset property list  */
    if((dc = H5Pcreate(H5P_DATASET_CREATE)) < 0) goto error;

    /* Set fill value */
    fillval = 10000.0F;
    if(H5Pset_fill_value(dc, H5T_NATIVE_DOUBLE, &fillval) < 0) goto error;

    /* Set up to use scaleoffset filter, decimal scale factor is 7,
     * use variable-minimum-bits method
     */
    if(H5Pset_chunk(dc, 2, chunk_size) < 0) goto error;
    if(H5Pset_scaleoffset(dc, H5Z_SO_FLOAT_DSCALE,7) < 0) goto error;

    /* Create the dataset */
    if((dataset = H5Dcreate2(file, DSET_SCALEOFFSET_DOUBLE_NAME_2, datatype,
                             space, H5P_DEFAULT, dc, H5P_DEFAULT)) < 0) goto error;

    /* Create the memory data space */
    if((mspace = H5Screate_simple(2, size, NULL)) < 0) goto error;

    /* Select hyperslab for data to write, using 1x5 blocks,
     * (1,1) stride and (1,1) count starting at the position (0,0).
     */
    start[0]  = 0; start[1]  = 0;
    stride[0] = 1; stride[1] = 1;
    count[0]  = 1; count[1]  = 1;
    block[0]  = 1; block[1]  = 5;
    if(H5Sselect_hyperslab(mspace, H5S_SELECT_SET, start,
                           stride, count, block) < 0) goto error;

    /* Initialize data of hyperslab */
    for(j = 0; j < (size_t)size[1]; j++) {
        orig_data[0][j] = (HDrandom() % 10000000) / 10000000.0F;

        /* even-numbered values are negtive */
        if((j+1)%2 == 0)
            orig_data[0][j] = -orig_data[0][j];
    }

    PASSED();

    /*----------------------------------------------------------------------
     * STEP 1: Test scaleoffset by setting up a chunked dataset and writing
     * to it.
     *----------------------------------------------------------------------
     */
    TESTING("    scaleoffset double with fill value, D-scaling (write)");

    /* only data in the hyperslab will be written, other value should be fill value */
    if(H5Dwrite(dataset, H5T_NATIVE_DOUBLE, mspace, mspace, H5P_DEFAULT,
                 orig_data) < 0) goto error;
    PASSED();

    /*----------------------------------------------------------------------
     * STEP 2: Try to read the data we just wrote.
     *----------------------------------------------------------------------
     */
    TESTING("    scaleoffset double with fill value, D-scaling (read)");

    /* Read the dataset back */
    if(H5Dread(dataset, H5T_NATIVE_DOUBLE, mspace, mspace, H5P_DEFAULT,
                new_data) < 0) goto error;

    /* Check that the values read are the same as the values written */
    for(j=0; j<(size_t)size[1]; j++) {
        if(HDfabs(new_data[0][j]-orig_data[0][j]) > HDpow(10.0F, -7.0F)) {
            H5_FAILED();
            printf("    Read different values than written.\n");
            printf("    At index %lu,%lu\n", (unsigned long)0, (unsigned long)j);
            goto error;
        }
    }

    /*----------------------------------------------------------------------
     * Cleanup
     *----------------------------------------------------------------------
     */
    if(H5Tclose(datatype) < 0) goto error;
    if(H5Pclose(dc) < 0) goto error;
    if(H5Sclose(space) < 0) goto error;
    if(H5Dclose(dataset) < 0) goto error;

    PASSED();

    return 0;
error:
    return -1;
}


/*-------------------------------------------------------------------------
 * Function:	test_multiopen
 *
 * Purpose:	Tests that a bug no longer exists.  If a dataset is opened
 *		twice and one of the handles is used to extend the dataset,
 *		then the other handle should return the new size when
 *		queried.
 *
 * Return:	Success:	0
 *
 *		Failure:	-1
 *
 * Programmer:	Robb Matzke
 *              Tuesday, June  9, 1998
 *
 *-------------------------------------------------------------------------
 */
static herr_t
test_multiopen (hid_t file)
{
    hid_t		dcpl = -1, space = -1, dset1 = -1, dset2 = -1;
    hsize_t		cur_size[1] = {10};
    static hsize_t	max_size[1] = {H5S_UNLIMITED};
    hsize_t		tmp_size[1];

    TESTING("multi-open with extending");

    /* Create the dataset and open it twice */
    if((dcpl = H5Pcreate(H5P_DATASET_CREATE)) < 0) goto error;
    if(H5Pset_chunk(dcpl, 1, cur_size) < 0) goto error;
    if((space = H5Screate_simple(1, cur_size, max_size)) < 0) goto error;
    if((dset1 = H5Dcreate2(file, "multiopen", H5T_NATIVE_INT, space, H5P_DEFAULT, dcpl, H5P_DEFAULT)) < 0) goto error;
    if((dset2 = H5Dopen2(dset1, ".", H5P_DEFAULT)) < 0) goto error;
    if(H5Sclose(space) < 0) goto error;

    /* Extend with the first handle */
    cur_size[0] = 20;
    if(H5Dset_extent(dset1, cur_size) < 0) goto error;

    /* Get the size from the second handle */
    if((space = H5Dget_space(dset2)) < 0) goto error;
    if(H5Sget_simple_extent_dims(space, tmp_size, NULL) < 0) goto error;
    if(cur_size[0] != tmp_size[0]) {
	H5_FAILED();
	printf("    Got %d instead of %d!\n", (int)tmp_size[0], (int)cur_size[0]);
	goto error;
    } /* end if */

    if(H5Dclose(dset1) < 0) goto error;
    if(H5Dclose(dset2) < 0) goto error;
    if(H5Sclose(space) < 0) goto error;
    if(H5Pclose(dcpl) < 0) goto error;

    PASSED();
    return 0;

 error:
    H5E_BEGIN_TRY {
	H5Dclose(dset1);
	H5Dclose(dset2);
	H5Sclose(space);
	H5Pclose(dcpl);
    } H5E_END_TRY;
    return -1;
}


/*-------------------------------------------------------------------------
 * Function:	test_types
 *
 * Purpose:	Make some datasets with various types so we can test h5ls.
 *
 * Return:	Success:	0
 *
 *		Failure:	-1
 *
 * Programmer:	Robb Matzke
 *              Monday, June  7, 1999
 *
 *-------------------------------------------------------------------------
 */
static herr_t
test_types(hid_t file)
{
    hid_t		grp=-1, type=-1, space=-1, dset=-1;
    size_t		i;
    hsize_t		nelmts;
    unsigned char	buf[32];

    TESTING("various datatypes");
    if((grp = H5Gcreate2(file, "typetests", H5P_DEFAULT, H5P_DEFAULT, H5P_DEFAULT)) < 0) goto error;

    /* bitfield_1 */
    nelmts = sizeof(buf);
    if((type=H5Tcopy(H5T_STD_B8LE)) < 0 ||
	(space=H5Screate_simple(1, &nelmts, NULL)) < 0 ||
	(dset=H5Dcreate2(grp, "bitfield_1", type, space, H5P_DEFAULT, H5P_DEFAULT, H5P_DEFAULT)) < 0)
	goto error;
    for(i=0; i<sizeof buf; i++) buf[i] = (unsigned char)0xff ^ (unsigned char)i;
    if(H5Dwrite(dset, type, H5S_ALL, H5S_ALL, H5P_DEFAULT, buf) < 0)
	goto error;

    if(H5Sclose(space) < 0) goto error;
    if(H5Tclose(type) < 0) goto error;
    if(H5Dclose(dset) < 0) goto error;

    /* bitfield_2 */
    nelmts = sizeof(buf)/2;
    if((type=H5Tcopy(H5T_STD_B16LE)) < 0 ||
	(space=H5Screate_simple(1, &nelmts, NULL)) < 0 ||
	(dset=H5Dcreate2(grp, "bitfield_2", type, space, H5P_DEFAULT, H5P_DEFAULT, H5P_DEFAULT)) < 0)
	goto error;
    for(i=0; i<sizeof buf; i++) buf[i] = (unsigned char)0xff ^ (unsigned char)i;
    if(H5Dwrite(dset, type, H5S_ALL, H5S_ALL, H5P_DEFAULT, buf) < 0)
	goto error;
    if(H5Sclose(space) < 0) goto error;
    if(H5Tclose(type) < 0) goto error;
    if(H5Dclose(dset) < 0) goto error;

    /* opaque_1 */
    nelmts = sizeof(buf);
    if((type = H5Tcreate(H5T_OPAQUE, (size_t)1)) < 0 ||
            H5Tset_tag(type, "testing 1-byte opaque type") < 0 ||
            (space = H5Screate_simple(1, &nelmts, NULL)) < 0 ||
            (dset = H5Dcreate2(grp, "opaque_1", type, space, H5P_DEFAULT, H5P_DEFAULT, H5P_DEFAULT)) < 0)
	goto error;
    for(i = 0; i < sizeof buf; i++)
        buf[i] = (unsigned char)0xff ^ (unsigned char)i;
    if(H5Dwrite(dset, type, H5S_ALL, H5S_ALL, H5P_DEFAULT, buf) < 0) goto error;
    if(H5Sclose(space) < 0) goto error;
    if(H5Tclose(type) < 0) goto error;
    if(H5Dclose(dset) < 0) goto error;

    /* opaque_2 */
    nelmts = sizeof(buf)/4;
    if((type = H5Tcreate(H5T_OPAQUE, (size_t)4)) < 0 ||
            H5Tset_tag(type, "testing 4-byte opaque type") < 0 ||
            (space = H5Screate_simple(1, &nelmts, NULL)) < 0 ||
            (dset = H5Dcreate2(grp, "opaque_2", type, space, H5P_DEFAULT, H5P_DEFAULT, H5P_DEFAULT)) < 0)
	goto error;
    for(i = 0; i < sizeof buf; i++)
        buf[i] = (unsigned char)0xff ^ (unsigned char)i;
    if(H5Dwrite(dset, type, H5S_ALL, H5S_ALL, H5P_DEFAULT, buf) < 0) goto error;
    if(H5Sclose(space) < 0) goto error;
    if(H5Tclose(type) < 0) goto error;
    if(H5Dclose(dset) < 0) goto error;

    /* Cleanup */
    if(H5Gclose(grp) < 0) goto error;
    PASSED();
    return 0;

 error:
    H5E_BEGIN_TRY {
	H5Gclose(grp);
	H5Tclose(type);
	H5Sclose(space);
	H5Dclose(dset);
    } H5E_END_TRY;
    return -1;
}

/* This message derives from H5Z */
const H5Z_class2_t H5Z_CAN_APPLY_TEST[1] = {{
    H5Z_CLASS_T_VERS,
    H5Z_FILTER_CAN_APPLY_TEST,	/* Filter id number		*/
    1, 1,
    "can_apply_test",		/* Filter name for debugging	*/
    can_apply_bogus,            /* The "can apply" callback     */
    NULL,                       /* The "set local" callback     */
    filter_bogus,		/* The actual filter function	*/
}};


/*-------------------------------------------------------------------------
 * Function:	test_can_apply
 *
 * Purpose:	Tests library behavior when filter indicates it can't
 *              apply to certain combinations of creation parameters.
 *              The filter is mandate.  If the CAN_APPLY callback function
 *              indicates wrong datatype, the dataset creation should fail.
 *
 * Return:	Success:	0
 *		Failure:	-1
 *
 * Programmer:	Quincey Koziol
 *              Friday, April  5, 2003
 *
 *-------------------------------------------------------------------------
 */
static herr_t
test_can_apply(hid_t file)
{
    hid_t       dsid;           /* Dataset ID */
    hid_t       sid;            /* Dataspace ID */
    hid_t       dcpl;           /* Dataspace creation property list ID */
    const hsize_t dims[2] = {DSET_DIM1, DSET_DIM2};         /* Dataspace dimensions */
    const hsize_t chunk_dims[2] = {2, 25};      /* Chunk dimensions */
    hsize_t     dset_size;      /* Dataset size */
    size_t      i,j;            /* Local index variables */

    TESTING("dataset filter 'can apply' callback");

    /* Create dcpl with special filter */
    if((dcpl = H5Pcreate(H5P_DATASET_CREATE)) < 0) {
        H5_FAILED();
        printf("    Line %d: Can't create dcpl\n",__LINE__);
        goto error;
    } /* end if */
    if(H5Pset_chunk(dcpl, 2, chunk_dims) < 0) {
        H5_FAILED();
        printf("    Line %d: Can't set chunk sizes\n",__LINE__);
        goto error;
    } /* end if */
    if(H5Zregister (H5Z_CAN_APPLY_TEST) < 0) {
        H5_FAILED();
        printf("    Line %d: Can't register 'can apply' filter\n",__LINE__);
        goto error;
    }
    /* The filter is mandate. */
    if(H5Pset_filter(dcpl, H5Z_FILTER_CAN_APPLY_TEST, 0, (size_t)0, NULL) < 0) {
        H5_FAILED();
        printf("    Line %d: Can't set bogus filter\n",__LINE__);
        goto error;
    }

    /* Create the data space */
    if((sid = H5Screate_simple(2, dims, NULL)) < 0) {
        H5_FAILED();
        printf("    Line %d: Can't open dataspace\n",__LINE__);
        goto error;
    } /* end if */

    /* Create new dataset */
    /* (Should fail because the 'can apply' function should indicate inappropriate 
     * combination.  And the filter is mandate.) */
    H5E_BEGIN_TRY {
        dsid = H5Dcreate2(file, DSET_CAN_APPLY_NAME, H5T_NATIVE_DOUBLE, sid, H5P_DEFAULT, dcpl, H5P_DEFAULT);
    } H5E_END_TRY;
    if(dsid >=0) {
        H5_FAILED();
        printf("    Line %d: Shouldn't have created dataset!\n",__LINE__);
        H5Dclose(dsid);
        goto error;
    } /* end if */

    /* (Should fail because the 'can apply' function should fail) */
    H5E_BEGIN_TRY {
        dsid = H5Dcreate2(file, DSET_CAN_APPLY_NAME, H5T_NATIVE_FLOAT, sid, H5P_DEFAULT, dcpl, H5P_DEFAULT);
    } H5E_END_TRY;
    if(dsid >=0) {
        H5_FAILED();
        printf("    Line %d: Shouldn't have created dataset!\n",__LINE__);
        H5Dclose(dsid);
        goto error;
    } /* end if */

    /* Create new dataset */
    if((dsid = H5Dcreate2(file, DSET_CAN_APPLY_NAME, H5T_NATIVE_INT, sid, H5P_DEFAULT, dcpl, H5P_DEFAULT)) < 0) {
        H5_FAILED();
        printf("    Line %d: Can't create dataset\n",__LINE__);
        goto error;
    } /* end if */

    /* Write data */
    if(H5Dwrite(dsid, H5T_NATIVE_INT, H5S_ALL, H5S_ALL, H5P_DEFAULT, points) < 0) {
        H5_FAILED();
        printf("    Line %d: Error writing dataset data\n",__LINE__);
        goto error;
    } /* end if */

    /* Flush the file (to clear the cache) */
    if(H5Fflush(file, H5F_SCOPE_GLOBAL) < 0) {
        H5_FAILED();
        printf("    Line %d: Error flushing file\n",__LINE__);
        goto error;
    } /* end if */

    /* Query the dataset's size on disk */
    if((dset_size=H5Dget_storage_size(dsid))==0) {
        H5_FAILED();
        printf("    Line %d: Error querying dataset size\n",__LINE__);
        goto error;
    } /* end if */

    /* Verify that the size indicates data is uncompressed */
    if((H5Tget_size(H5T_NATIVE_INT)*dims[0]*dims[1])!=dset_size) {
        H5_FAILED();
        printf("    Line %d: Incorrect dataset size: %lu\n",__LINE__,(unsigned long)dset_size);
        goto error;
    } /* end if */

    /* Read data */
    if(H5Dread(dsid, H5T_NATIVE_INT, H5S_ALL, H5S_ALL, H5P_DEFAULT, check) < 0) {
        H5_FAILED();
        printf("    Line %d: Error reading dataset data\n",__LINE__);
        goto error;
    } /* end if */

    /* Compare data */
    /* Check that the values read are the same as the values written */
    for(i=0; i<(size_t)dims[0]; i++) {
	for(j=0; j<(size_t)dims[1]; j++) {
	    if(points[i][j] != check[i][j]) {
		H5_FAILED();
		printf("    Line %d: Read different values than written.\n",__LINE__);
		printf("    At index %lu,%lu\n", (unsigned long)(i), (unsigned long)(j));
		printf("    At original: %d\n",points[i][j]);
		printf("    At returned: %d\n",check[i][j]);
		goto error;
	    } /* end if */
	} /* end for */
    } /* end for */

    /* Close dataset */
    if(H5Dclose(dsid) < 0) {
        H5_FAILED();
        printf("    Line %d: Can't close dataset\n",__LINE__);
        goto error;
    } /* end if */

    /* Close dataspace */
    if(H5Sclose(sid) < 0) {
        H5_FAILED();
        printf("    Line %d: Can't close dataspace\n",__LINE__);
        goto error;
    } /* end if */

    /* Close dataset creation property list */
    if(H5Pclose(dcpl) < 0) {
        H5_FAILED();
        printf("    Line %d: Can't close dcpl\n",__LINE__);
        goto error;
    } /* end if */


    PASSED();
    return 0;

error:
    return -1;
} /* end test_can_apply() */

/* This message derives from H5Z */
const H5Z_class2_t H5Z_CAN_APPLY_TEST2[1] = {{
    H5Z_CLASS_T_VERS,
    H5Z_FILTER_CAN_APPLY_TEST2,	/* Filter id number		*/
    1, 1,
    "can_apply_test",		/* Filter name for debugging	*/
    can_apply_bogus,            /* The "can apply" callback     */
    NULL,                       /* The "set local" callback     */
    filter_bogus3,		/* The actual filter function	*/
}};


/*-------------------------------------------------------------------------
 * Function:	test_can_apply2
 *
 * Purpose:	Tests library behavior when an optional filter indicates 
 *              it can't apply to certain combinations of creation 
 *              parameters.  The filter function FILTER_BOGUS3 does nothing
 *              than returning a failure.  Because the filter is optional, 
 *              the library skips the filter even though the CAN_APPLY_BOGUS
 *              indicates the datatype DOUBLE can't apply to the dataset.  
 *
 * Return:	Success:	0
 *		Failure:	-1
 *
 * Programmer:	Raymond Lu
 *              4 August 2010
 *
 *-------------------------------------------------------------------------
 */
static herr_t
test_can_apply2(hid_t file)
{
    hid_t       dsid;           /* Dataset ID */
    hid_t       sid;            /* Dataspace ID */
    hid_t       dcpl;           /* Dataspace creation property list ID */
    const hsize_t dims[2] = {DSET_DIM1, DSET_DIM2};         /* Dataspace dimensions */
    const hsize_t chunk_dims[2] = {2, 25};      /* Chunk dimensions */
    hsize_t     dset_size;      /* Dataset size */
    size_t      i,j;            /* Local index variables */

    TESTING("dataset filter 'can apply' callback second");

    /* Create dcpl with special filter */
    if((dcpl = H5Pcreate(H5P_DATASET_CREATE)) < 0) {
        H5_FAILED();
        printf("    Line %d: Can't create dcpl\n",__LINE__);
        goto error;
    } /* end if */
    if(H5Pset_chunk(dcpl, 2, chunk_dims) < 0) {
        H5_FAILED();
        printf("    Line %d: Can't set chunk sizes\n",__LINE__);
        goto error;
    } /* end if */
    if(H5Zregister (H5Z_CAN_APPLY_TEST2) < 0) {
        H5_FAILED();
        printf("    Line %d: Can't register 'can apply' filter\n",__LINE__);
        goto error;
    }
    /* The filter is optional. */
    if(H5Pset_filter(dcpl, H5Z_FILTER_CAN_APPLY_TEST2, H5Z_FLAG_OPTIONAL, (size_t)0, NULL) < 0) {
        H5_FAILED();
        printf("    Line %d: Can't set bogus filter\n",__LINE__);
        goto error;
    }

    /* Create the data space */
    if((sid = H5Screate_simple(2, dims, NULL)) < 0) {
        H5_FAILED();
        printf("    Line %d: Can't open dataspace\n",__LINE__);
        goto error;
    } /* end if */

    /* Create new dataset */
    if((dsid = H5Dcreate2(file, DSET_CAN_APPLY_NAME2, H5T_NATIVE_DOUBLE, sid, H5P_DEFAULT, dcpl, H5P_DEFAULT)) < 0) {
        H5_FAILED();
        printf("    Line %d: Can't create dataset\n",__LINE__);
        goto error;
    } /* end if */

    /* Write data */
    if(H5Dwrite(dsid, H5T_NATIVE_INT, H5S_ALL, H5S_ALL, H5P_DEFAULT, points) < 0) {
        H5_FAILED();
        printf("    Line %d: Error writing dataset data\n",__LINE__);
        goto error;
    } /* end if */

    /* Flush the file (to clear the cache) */
    if(H5Fflush(file, H5F_SCOPE_GLOBAL) < 0) {
        H5_FAILED();
        printf("    Line %d: Error flushing file\n",__LINE__);
        goto error;
    } /* end if */

    /* Query the dataset's size on disk */
    if((dset_size=H5Dget_storage_size(dsid))==0) {
        H5_FAILED();
        printf("    Line %d: Error querying dataset size\n",__LINE__);
        goto error;
    } /* end if */

    /* Verify that the size indicates data is uncompressed */
    if((H5Tget_size(H5T_NATIVE_DOUBLE)*dims[0]*dims[1])!=dset_size) {
        H5_FAILED();
        printf("    Line %d: Incorrect dataset size: %lu\n",__LINE__,(unsigned long)dset_size);
        goto error;
    } /* end if */

    /* Read data */
    if(H5Dread(dsid, H5T_NATIVE_INT, H5S_ALL, H5S_ALL, H5P_DEFAULT, check) < 0) {
        H5_FAILED();
        printf("    Line %d: Error reading dataset data\n",__LINE__);
        goto error;
    } /* end if */

    /* Compare data */
    /* Check that the values read are the same as the values written */
    for(i=0; i<(size_t)dims[0]; i++) {
	for(j=0; j<(size_t)dims[1]; j++) {
	    if(points[i][j] != check[i][j]) {
		H5_FAILED();
		printf("    Line %d: Read different values than written.\n",__LINE__);
		printf("    At index %lu,%lu\n", (unsigned long)(i), (unsigned long)(j));
		printf("    At original: %d\n",points[i][j]);
		printf("    At returned: %d\n",check[i][j]);
		goto error;
	    } /* end if */
	} /* end for */
    } /* end for */

    /* Close dataset */
    if(H5Dclose(dsid) < 0) {
        H5_FAILED();
        printf("    Line %d: Can't close dataset\n",__LINE__);
        goto error;
    } /* end if */

    /* Close dataspace */
    if(H5Sclose(sid) < 0) {
        H5_FAILED();
        printf("    Line %d: Can't close dataspace\n",__LINE__);
        goto error;
    } /* end if */

    /* Close dataset creation property list */
    if(H5Pclose(dcpl) < 0) {
        H5_FAILED();
        printf("    Line %d: Can't close dcpl\n",__LINE__);
        goto error;
    } /* end if */


    PASSED();
    return 0;

error:
    return -1;
} /* end test_can_apply2() */



/*-------------------------------------------------------------------------
 * Function:	test_can_apply_szip
 *
 * Purpose:	Tests library behavior when szip filter indicates it can't
 *              apply to certain combinations of creation parameters
 *
 * Return:	Success:	0
 *		Failure:	-1
 *
 * Programmer:	Quincey Koziol
 *              Monday, April  7, 2003
 *
 *-------------------------------------------------------------------------
 */
static herr_t
test_can_apply_szip(hid_t
#ifndef H5_HAVE_FILTER_SZIP
H5_ATTR_UNUSED
#endif /* H5_HAVE_FILTER_SZIP */
file)
{
#ifdef H5_HAVE_FILTER_SZIP
    hid_t       dsid;           /* Dataset ID */
    hid_t       sid;            /* Dataspace ID */
    hid_t       dcpl;           /* Dataspace creation property list ID */
    unsigned szip_options_mask=H5_SZIP_NN_OPTION_MASK;
    unsigned szip_pixels_per_block;
    const hsize_t dims[2] = {500, 4096};        /* Dataspace dimensions */
    const hsize_t dims2[2] = {4, 2};            /* Dataspace dimensions */
    const hsize_t chunk_dims[2] = {250, 2048};  /* Chunk dimensions */
    const hsize_t chunk_dims2[2] = {2, 1};      /* Chunk dimensions */
    herr_t      ret;            /* Status value */
#endif /* H5_HAVE_FILTER_SZIP */

    TESTING("dataset szip filter 'can apply' callback");

#ifdef H5_HAVE_FILTER_SZIP

    if(h5_szip_can_encode() == 1) {
    /* Create the data space */
    if((sid = H5Screate_simple(2, dims, NULL)) < 0) {
        H5_FAILED();
        printf("    Line %d: Can't open dataspace\n",__LINE__);
        goto error;
    } /* end if */

    /* Create dcpl with special filter */
    if((dcpl = H5Pcreate(H5P_DATASET_CREATE)) < 0) {
        H5_FAILED();
        printf("    Line %d: Can't create dcpl\n",__LINE__);
        goto error;
    } /* end if */
    if(H5Pset_chunk(dcpl, 2, chunk_dims) < 0) {
        H5_FAILED();
        printf("    Line %d: Can't set chunk sizes\n",__LINE__);
        goto error;
    } /* end if */

    /* Set (invalid at property set time) szip parameters */
    szip_pixels_per_block=3;
    H5E_BEGIN_TRY {
        ret=H5Pset_szip (dcpl, szip_options_mask, szip_pixels_per_block);
    } H5E_END_TRY;
    if(ret>=0) {
        H5_FAILED();
        printf("    Line %d: Shouldn't be able to set szip filter\n",__LINE__);
        goto error;
    }

    /* Set (invalid at property set time) szip parameters */
    szip_pixels_per_block=512;
    H5E_BEGIN_TRY {
        ret=H5Pset_szip (dcpl, szip_options_mask, szip_pixels_per_block);
    } H5E_END_TRY;
    if(ret>=0) {
        H5_FAILED();
        printf("    Line %d: Shouldn't be able to set szip filter\n",__LINE__);
        goto error;
    }

    /* Set (invalid at dataset creation time) szip parameters */
    szip_pixels_per_block=2;
    if(H5Pset_szip (dcpl, szip_options_mask, szip_pixels_per_block) < 0) {
        H5_FAILED();
        printf("    Line %d: Can't set szip filter\n",__LINE__);
        goto error;
    }

    /* Create new dataset */
    /* (Should succeed; according to the new algorithm, scanline should be reset
        to 2*128 satisfying 'maximum blocks per scanline' condition) */
    H5E_BEGIN_TRY {
        dsid = H5Dcreate2(file, DSET_CAN_APPLY_SZIP_NAME, H5T_NATIVE_INT, sid, H5P_DEFAULT, dcpl, H5P_DEFAULT);
    } H5E_END_TRY;
    if(dsid <=0) {
        H5_FAILED();
        printf("    Line %d: Should have created dataset!\n",__LINE__);
        goto error;
    } /* end if */

    /* Close dataset */
    if(H5Dclose(dsid) < 0) {
        H5_FAILED();
        printf("    Line %d: Can't close dataset\n",__LINE__);
        goto error;
    } /* end if */

    /* Close dataspace */
    if(H5Sclose(sid) < 0) {
        H5_FAILED();
        printf("    Line %d: Can't close dataspace\n",__LINE__);
        goto error;
    } /* end if */

    /* Close dataset creation property list */
    if(H5Pclose(dcpl) < 0) {
        H5_FAILED();
        printf("    Line %d: Can't close dcpl\n",__LINE__);
        goto error;
    } /* end if */

    /* Create another data space */
    if((sid = H5Screate_simple(2, dims2, NULL)) < 0) {
        H5_FAILED();
        printf("    Line %d: Can't open dataspace\n",__LINE__);
        goto error;
    } /* end if */

    /* Create dcpl with special filter */
    if((dcpl = H5Pcreate(H5P_DATASET_CREATE)) < 0) {
        H5_FAILED();
        printf("    Line %d: Can't create dcpl\n",__LINE__);
        goto error;
    } /* end if */
    if(H5Pset_chunk(dcpl, 2, chunk_dims2) < 0) {
        H5_FAILED();
        printf("    Line %d: Can't set chunk sizes\n",__LINE__);
        goto error;
    } /* end if */

    /* Set (invalid at dataset creation time) szip parameters */
    szip_pixels_per_block=32;
    if(H5Pset_szip (dcpl, szip_options_mask, szip_pixels_per_block) < 0) {
        H5_FAILED();
        printf("    Line %d: Can't set szip filter\n",__LINE__);
        goto error;
    }

    /* Create new dataset */
    /* (Should fail because the 'can apply' filter should indicate inappropriate combination) */
    H5E_BEGIN_TRY {
        dsid = H5Dcreate2(file, DSET_CAN_APPLY_SZIP_NAME, H5T_NATIVE_INT, sid, H5P_DEFAULT, dcpl, H5P_DEFAULT);
    } H5E_END_TRY;
    if(dsid >=0) {
        H5_FAILED();
        printf("    Line %d: Shouldn't have created dataset!\n",__LINE__);
        H5Dclose(dsid);
        goto error;
    } /* end if */

    /* Close dataspace */
    if(H5Sclose(sid) < 0) {
        H5_FAILED();
        printf("    Line %d: Can't close dataspace\n",__LINE__);
        goto error;
    } /* end if */

    /* Close dataset creation property list */
    if(H5Pclose(dcpl) < 0) {
        H5_FAILED();
        printf("    Line %d: Can't close dcpl\n",__LINE__);
        goto error;
    } /* end if */


    PASSED();
} else {
    SKIPPED();
    puts("    Szip encoding is not enabled.");
}
#else /* H5_HAVE_FILTER_SZIP */
    SKIPPED();
    puts("    Szip filter is not enabled.");
#endif /* H5_HAVE_FILTER_SZIP */
    return 0;

#ifdef H5_HAVE_FILTER_SZIP
error:
    return -1;
#endif /* H5_HAVE_FILTER_SZIP */
} /* end test_can_apply_szip() */


/* This message derives from H5Z */
const H5Z_class2_t H5Z_SET_LOCAL_TEST[1] = {{
    H5Z_CLASS_T_VERS,
    H5Z_FILTER_SET_LOCAL_TEST,	/* Filter id number		*/
    1, 1,
    "set_local_test",		/* Filter name for debugging	*/
    NULL,                       /* The "can apply" callback     */
    set_local_bogus2,           /* The "set local" callback     */
    filter_bogus2,		/* The actual filter function	*/
}};


/*-------------------------------------------------------------------------
 * Function:	test_set_local
 *
 * Purpose:	Tests library behavior for "set local" filter callback
 *
 * Return:	Success:	0
 *		Failure:	-1
 *
 * Programmer:	Quincey Koziol
 *              Monday, April  7, 2003
 *
 *-------------------------------------------------------------------------
 */
static herr_t
test_set_local(hid_t fapl)
{
    char        filename[FILENAME_BUF_SIZE];
    hid_t       file;           /* File ID */
    hid_t       dsid;           /* Dataset ID */
    hid_t       sid;            /* Dataspace ID */
    hid_t       dcpl;           /* Dataspace creation property list ID */
    const hsize_t dims[2] = {DSET_DIM1, DSET_DIM2};         /* Dataspace dimensions */
    const hsize_t chunk_dims[2] = {2, 25};      /* Chunk dimensions */
    hsize_t     dset_size;      /* Dataset size */
    unsigned    cd_values[2]={BOGUS2_PARAM_1, BOGUS2_PARAM_2};   /* Parameters for Bogus2 filter */
    size_t      i,j;          /* Local index variables */
    double      n;          /* Local index variables */

    TESTING("dataset filter 'set local' callback");

    h5_fixname(FILENAME[5], fapl, filename, sizeof filename);

    /* Initialize the integer & floating-point dataset */
    n=1.0F;
    for(i = 0; i < DSET_DIM1; i++)
	for(j = 0; j < DSET_DIM2; j++) {
	    points[i][j] = (int)n++;
	    points_dbl[i][j] = (double)1.5F*n++;
	}

    /* Open file */
    if((file=H5Fcreate(filename, H5F_ACC_TRUNC, H5P_DEFAULT, fapl)) < 0) {
        H5_FAILED();
        printf("    Line %d: Can't open file\n",__LINE__);
	goto error;
    }

    /* Create dcpl with special filter */
    if((dcpl = H5Pcreate(H5P_DATASET_CREATE)) < 0) {
        H5_FAILED();
        printf("    Line %d: Can't create dcpl\n",__LINE__);
        goto error;
    } /* end if */
    if(H5Pset_chunk(dcpl, 2, chunk_dims) < 0) {
        H5_FAILED();
        printf("    Line %d: Can't set chunk sizes\n",__LINE__);
        goto error;
    } /* end if */
    if(H5Zregister (H5Z_SET_LOCAL_TEST) < 0) {
        H5_FAILED();
        printf("    Line %d: Can't register 'set local' filter\n",__LINE__);
        goto error;
    }
    if(H5Pset_filter(dcpl, H5Z_FILTER_SET_LOCAL_TEST, 0, (size_t)BOGUS2_PERM_NPARMS, cd_values) < 0) {
        H5_FAILED();
        printf("    Line %d: Can't set bogus2 filter\n",__LINE__);
        goto error;
    }

    /* Create the data space */
    if((sid = H5Screate_simple(2, dims, NULL)) < 0) {
        H5_FAILED();
        printf("    Line %d: Can't open dataspace\n",__LINE__);
        goto error;
    } /* end if */

    /* Create new dataset */
    if((dsid = H5Dcreate2(file, DSET_SET_LOCAL_NAME, H5T_NATIVE_INT, sid, H5P_DEFAULT, dcpl, H5P_DEFAULT)) < 0) {
        H5_FAILED();
        printf("    Line %d: Can't create dataset\n",__LINE__);
        goto error;
    } /* end if */

    /* Write data */
    if(H5Dwrite(dsid, H5T_NATIVE_INT, H5S_ALL, H5S_ALL, H5P_DEFAULT, points) < 0) {
        H5_FAILED();
        printf("    Line %d: Error writing dataset data\n",__LINE__);
        goto error;
    } /* end if */

    /* Close dataset */
    if(H5Dclose(dsid) < 0) {
        H5_FAILED();
        printf("    Line %d: Can't close dataset\n",__LINE__);
        goto error;
    } /* end if */

    /* Create new dataset */
    /* (Shouldn't get modified by output filter) */
    if((dsid = H5Dcreate2(file, DSET_SET_LOCAL_NAME_2, H5T_NATIVE_DOUBLE, sid, H5P_DEFAULT, dcpl, H5P_DEFAULT)) < 0) {
        H5_FAILED();
        printf("    Line %d: Can't create dataset\n",__LINE__);
        goto error;
    } /* end if */

    /* Write data */
    if(H5Dwrite(dsid, H5T_NATIVE_DOUBLE, H5S_ALL, H5S_ALL, H5P_DEFAULT, points_dbl) < 0) {
        H5_FAILED();
        printf("    Line %d: Error writing dataset data\n",__LINE__);
        goto error;
    } /* end if */

    /* Close dataset */
    if(H5Dclose(dsid) < 0) {
        H5_FAILED();
        printf("    Line %d: Can't close dataset\n",__LINE__);
        goto error;
    } /* end if */

    /* Close dataspace */
    if(H5Sclose(sid) < 0) {
        H5_FAILED();
        printf("    Line %d: Can't close dataspace\n", __LINE__);
        goto error;
    } /* end if */

    /* Close dataset creation property list */
    if(H5Pclose(dcpl) < 0) {
        H5_FAILED();
        printf("    Line %d: Can't close dcpl\n", __LINE__);
        goto error;
    } /* end if */

    /* Close file (flushes & empties cache) */
    if(H5Fclose(file) < 0) {
        H5_FAILED();
        printf("    Line %d: Can't close file\n", __LINE__);
        goto error;
    } /* end if */

    /* Open file */
    if((file = H5Fopen(filename, H5F_ACC_RDWR, fapl)) < 0) {
        H5_FAILED();
        printf("    Line %d: Can't open file\n", __LINE__);
        goto error;
    }

    /* Re-open dataset */
    if((dsid = H5Dopen2(file, DSET_SET_LOCAL_NAME, H5P_DEFAULT)) < 0) {
        H5_FAILED();
        printf("    Line %d: Can't open dataset\n", __LINE__);
        goto error;
    } /* end if */

    /* Query the dataset's size on disk */
    if((dset_size = H5Dget_storage_size(dsid)) == 0) {
        H5_FAILED();
        printf("    Line %d: Error querying dataset size\n", __LINE__);
        goto error;
    } /* end if */

    /* Verify that the size indicates data is uncompressed */
    if((H5Tget_size(H5T_NATIVE_INT) * dims[0] * dims[1]) != dset_size) {
        H5_FAILED();
        printf("    Line %d: Incorrect dataset size: %lu\n", __LINE__, (unsigned long)dset_size);
        goto error;
    } /* end if */

    /* Read data */
    if(H5Dread(dsid, H5T_NATIVE_INT, H5S_ALL, H5S_ALL, H5P_DEFAULT, check) < 0) {
        H5_FAILED();
        printf("    Line %d: Error reading dataset data\n", __LINE__);
        goto error;
    } /* end if */

    /* Compare data */
    /* Check that the values read are the modified version of what was written */
    for(i=0; i<dims[0]; i++) {
	for(j=0; j<dims[1]; j++) {
	    if((points[i][j]+(int)sizeof(int)) != check[i][j]) {
		H5_FAILED();
		printf("    Line %d: Read different values than written.\n",__LINE__);
		printf("    At index %lu,%lu\n", (unsigned long)(i), (unsigned long)(j));
		printf("    At original: %d\n",points[i][j]);
		printf("    At returned: %d\n",check[i][j]);
		goto error;
	    } /* end if */
	} /* end for */
    } /* end for */

    /* Close dataset */
    if(H5Dclose(dsid) < 0) {
        H5_FAILED();
        printf("    Line %d: Can't close dataset\n", __LINE__);
        goto error;
    } /* end if */

    /* Re-open second dataset */
    if((dsid = H5Dopen2(file, DSET_SET_LOCAL_NAME_2, H5P_DEFAULT)) < 0) {
        H5_FAILED();
        printf("    Line %d: Can't open dataset\n", __LINE__);
        goto error;
    } /* end if */

    /* Query the dataset's size on disk */
    if((dset_size = H5Dget_storage_size(dsid)) == 0) {
        H5_FAILED();
        printf("    Line %d: Error querying dataset size\n", __LINE__);
        goto error;
    } /* end if */

    /* Verify that the size indicates data is uncompressed */
    if((H5Tget_size(H5T_NATIVE_DOUBLE) * dims[0] * dims[1]) != dset_size) {
        H5_FAILED();
        printf("    Line %d: Incorrect dataset size: %lu\n", __LINE__, (unsigned long)dset_size);
        goto error;
    } /* end if */

    /* Read data */
    if(H5Dread(dsid, H5T_NATIVE_DOUBLE, H5S_ALL, H5S_ALL, H5P_DEFAULT, check_dbl) < 0) {
        H5_FAILED();
        printf("    Line %d: Error reading dataset data\n", __LINE__);
        goto error;
    } /* end if */

    /* Compare data */
    /* Check that the values read are the modified version of what was written */
    for(i=0; i<dims[0]; i++) {
	for(j=0; j<dims[1]; j++) {
	    /* If the difference between two values is greater than 0.001%, they're
             * considered not equal. */
            if(!H5_DBL_REL_EQUAL(points_dbl[i][j],check_dbl[i][j],0.00001F)) {
		H5_FAILED();
		printf("    Line %d: Read different values than written.\n",__LINE__);
		printf("    At index %lu,%lu\n", (unsigned long)(i), (unsigned long)(j));
		printf("    At original: %f\n",points_dbl[i][j]);
		printf("    At returned: %f\n",check_dbl[i][j]);
		goto error;
	    } /* end if */
	} /* end for */
    } /* end for */

    /* Close dataset */
    if(H5Dclose(dsid) < 0) {
        H5_FAILED();
        printf("    Line %d: Can't close dataset\n",__LINE__);
        goto error;
    } /* end if */

    /* Close file */
    if(H5Fclose(file) < 0) {
        H5_FAILED();
        printf("    Line %d: Can't close file\n",__LINE__);
        goto error;
    } /* end if */


    PASSED();
    return 0;

error:
    return -1;
} /* end test_set_local() */


/*-------------------------------------------------------------------------
 * Function:	test_compare_dcpl
 *
 * Purpose:	Verifies that if the same DCPL was used to create two
 *              datasets, the DCPLs retrieved from each dataset should
 *              compare equal.
 *
 * Return:	Success:	0
 *		Failure:	-1
 *
 * Programmer:	Quincey Koziol
 *              Wednesday, January  7, 2004
 *
 *-------------------------------------------------------------------------
 */
static herr_t
test_compare_dcpl(hid_t file)
{
    hid_t       dsid=(-1);      /* Dataset ID */
    hid_t       sid=(-1);       /* Dataspace ID */
    hid_t       dcpl=(-1);      /* Dataspace creation property list ID */
    hid_t       dcpl1=(-1),dcpl2=(-1);          /* Dataspace creation property list IDs from datasets */
    const hsize_t dims[2] = {500, 4096};        /* Dataspace dimensions */
    const hsize_t chunk_dims[2] = {250, 2048};  /* Chunk dimensions */

    TESTING("comparing dataset creation property lists");

    /* Create the data space */
    if((sid = H5Screate_simple(2, dims, NULL)) < 0) TEST_ERROR

    /* Create dcpl with special filter */
    if((dcpl = H5Pcreate(H5P_DATASET_CREATE)) < 0) TEST_ERROR
    if(H5Pset_chunk(dcpl, 2, chunk_dims) < 0) TEST_ERROR

    /* Set gzip parameter (if available) */
#ifdef H5_HAVE_FILTER_DEFLATE
    if(H5Pset_deflate (dcpl, 9) < 0) TEST_ERROR
#endif /* H5_HAVE_FILTER_DEFLATE */

    /* Create first dataset */
    if((dsid = H5Dcreate2(file, DSET_COMPARE_DCPL_NAME, H5T_NATIVE_INT, sid, H5P_DEFAULT, dcpl, H5P_DEFAULT)) < 0) TEST_ERROR

    /* Get copy of dataset's dataset creation property list */
    if((dcpl1=H5Dget_create_plist(dsid)) < 0) TEST_ERROR

    /* Close dataset */
    if(H5Dclose (dsid) < 0) TEST_ERROR

    /* Create second dataset */
    if((dsid = H5Dcreate2(file, DSET_COMPARE_DCPL_NAME_2, H5T_NATIVE_INT, sid, H5P_DEFAULT, dcpl, H5P_DEFAULT)) < 0) TEST_ERROR

    /* Get copy of dataset's dataset creation property list */
    if((dcpl2=H5Dget_create_plist(dsid)) < 0) TEST_ERROR

    /* Close dataset */
    if(H5Dclose (dsid) < 0) TEST_ERROR

    /* Close dataspace */
    if(H5Sclose(sid) < 0) TEST_ERROR

    /* Compare dataset creation property lists */
    if(H5Pequal(dcpl1,dcpl2)<=0) TEST_ERROR

    /* Close dataset creation property lists */
    if(H5Pclose(dcpl) < 0) TEST_ERROR
    if(H5Pclose(dcpl1) < 0) TEST_ERROR
    if(H5Pclose(dcpl2) < 0) TEST_ERROR


    PASSED();

    return 0;

error:
    H5E_BEGIN_TRY {
        H5Dclose(dsid);
        H5Sclose(sid);
        H5Pclose(dcpl);
        H5Pclose(dcpl1);
        H5Pclose(dcpl2);
    } H5E_END_TRY;
    return -1;
} /* end test_compare_dcpl() */


/*-------------------------------------------------------------------------
 * Function:	test_copy_dcpl
 *
 * Purpose:	Verifies whether the copy of dataset creation property
 *              list works.  It tests the DCPL for chunked layout with
 *              filter and for contiguous layout with external storage.
 *              (Please see #1608 in Bugzilla)
 *
 * Return:	Success:	0
 *		Failure:	-1
 *
 * Programmer:	Raymond Lu
 *              28 January 2010
 *
 *-------------------------------------------------------------------------
 */
static herr_t
test_copy_dcpl(hid_t file, hid_t fapl)
{
    hid_t       dsid1=(-1), dsid2=(-1);         /* Dataset ID */
    hid_t       new_dsid1=(-1), new_dsid2=(-1); /* Dataset ID */
    hid_t       sid=(-1);                       /* Dataspace ID */
    hid_t       dcpl=(-1);                      /* Dataset creation property list ID */
    hid_t       dcpl1=(-1),dcpl2=(-1);          /* Copies of creation property list IDs */
    hid_t       dcpl1_copy=(-1),dcpl2_copy=(-1);/* Copies of creation property list IDs */
    const hsize_t dims[2] = {500, 4096};        /* Dataspace dimensions */
    const hsize_t chunk_dims[2] = {250, 2048};  /* Chunk dimensions */
    char	filename[FILENAME_BUF_SIZE];
    hid_t       new_file=(-1);

    TESTING("copying dataset creation property lists");

    /* Create the data space */
    if((sid = H5Screate_simple(2, dims, NULL)) < 0) TEST_ERROR

    /* Create dcpl with special filter */
    if((dcpl = H5Pcreate(H5P_DATASET_CREATE)) < 0) TEST_ERROR
    if(H5Pset_chunk(dcpl, 2, chunk_dims) < 0) TEST_ERROR
    if(H5Pset_fletcher32(dcpl) < 0) TEST_ERROR

    /* Create first dataset of chunking with filter */
    if((dsid1 = H5Dcreate2(file, DSET_COPY_DCPL_NAME_1, H5T_NATIVE_INT, sid, H5P_DEFAULT, dcpl,
        H5P_DEFAULT)) < 0) TEST_ERROR

    /* Close dataset */
    if(H5Dclose (dsid1) < 0) TEST_ERROR

    /* Reopen the first dataset */
    if((dsid1 = H5Dopen2(file, DSET_COPY_DCPL_NAME_1, H5P_DEFAULT)) < 0) TEST_ERROR

    /* Get the copy of dataset's creation property list */
    if((dcpl1=H5Dget_create_plist(dsid1)) < 0) TEST_ERROR
    if((dcpl1_copy = H5Pcopy(dcpl1)) < 0) TEST_ERROR

    /* Close dataset */
    if(H5Dclose (dsid1) < 0) TEST_ERROR

    /* Change the DCPL for contiguous layout with external storage.  The size of the reserved
     * space in the external file is the size of the dataset - 500*4096*sizeof(int).
     * There's no need to clean up the external file since the library doesn't create it
     * until the data is written to it. */
    if(H5Pset_layout(dcpl, H5D_CONTIGUOUS) < 0) TEST_ERROR
    if(H5Premove_filter(dcpl, H5Z_FILTER_FLETCHER32) < 0) TEST_ERROR
    if(H5Pset_external(dcpl, COPY_DCPL_EXTFILE_NAME, (off_t)0, (hsize_t)(500 * 4096 * sizeof(int))) < 0) TEST_ERROR

    /* Create second dataset of contiguous layout with external storage */
    if((dsid2 = H5Dcreate2(file, DSET_COPY_DCPL_NAME_2, H5T_NATIVE_INT, sid, H5P_DEFAULT, dcpl,
        H5P_DEFAULT)) < 0) TEST_ERROR

    /* Close dataset */
    if(H5Dclose (dsid2) < 0) TEST_ERROR

    /* Reopen the second dataset */
    if((dsid2 = H5Dopen2(file, DSET_COPY_DCPL_NAME_2, H5P_DEFAULT)) < 0) TEST_ERROR

    /* Get copy of dataset's dataset creation property list */
    if((dcpl2=H5Dget_create_plist(dsid2)) < 0) TEST_ERROR
    if((dcpl2_copy = H5Pcopy(dcpl2)) < 0) TEST_ERROR

    /* Close dataset */
    if(H5Dclose (dsid2) < 0) TEST_ERROR

    /* Create a second file and create 2 datasets with the copies of the DCPLs in the first
     * file.  Test whether the copies of DCPLs work. */
    h5_fixname(FILENAME[11], fapl, filename, sizeof filename);
    if((new_file = H5Fcreate(filename, H5F_ACC_TRUNC, H5P_DEFAULT, H5P_DEFAULT)) < 0)
        TEST_ERROR

    if((new_dsid1 = H5Dcreate2(new_file, DSET_COPY_DCPL_NAME_1, H5T_NATIVE_INT, sid,
			H5P_DEFAULT, dcpl1_copy, H5P_DEFAULT)) < 0) TEST_ERROR

    if((new_dsid2 = H5Dcreate2(new_file, DSET_COPY_DCPL_NAME_2, H5T_NATIVE_INT, sid,
			H5P_DEFAULT, dcpl2_copy, H5P_DEFAULT)) < 0) TEST_ERROR

    /* Close dataspace */
    if(H5Sclose(sid) < 0) TEST_ERROR

    /* Close datasets */
    if(H5Dclose (new_dsid1) < 0) TEST_ERROR
    if(H5Dclose (new_dsid2) < 0) TEST_ERROR

    /* Close the second file */
    if(H5Fclose (new_file) < 0) TEST_ERROR

    /* Close dataset creation property lists */
    if(H5Pclose(dcpl) < 0) TEST_ERROR
    if(H5Pclose(dcpl1) < 0) TEST_ERROR
    if(H5Pclose(dcpl2) < 0) TEST_ERROR
    if(H5Pclose(dcpl1_copy) < 0) TEST_ERROR
    if(H5Pclose(dcpl2_copy) < 0) TEST_ERROR

    PASSED();

    return 0;

error:
    H5E_BEGIN_TRY {
        H5Dclose(dsid1);
        H5Dclose(dsid2);
        H5Dclose(new_dsid1);
        H5Dclose(new_dsid2);
        H5Sclose(sid);
        H5Pclose(dcpl);
        H5Pclose(dcpl1);
        H5Pclose(dcpl2);
        H5Pclose(dcpl1_copy);
        H5Pclose(dcpl2_copy);
    } H5E_END_TRY;
    return -1;
} /* end test_copy_dcpl() */


/*-------------------------------------------------------------------------
 * Function: test_filter_delete
 *
 * Purpose: Tests deletion of filters from a dataset creation property list
 *
 * Return: Success: 0
 *  Failure: -1
 *
 * Programmer: Pedro Vicente
 *              Monday, January 26, 2004
 *
 *-------------------------------------------------------------------------
 */
static herr_t
test_filter_delete(hid_t file)
{
    H5Z_filter_t filtn;                 /* filter identification number */
    hid_t        dsid=-1;                  /* dataset ID */
    hid_t        sid=-1;                   /* dataspace ID */
    hid_t        dcpl=-1;                  /* dataset creation property list ID */
    hid_t        dcpl1=-1;                 /* dataset creation property list ID */
    hsize_t      dims[2]={20,20};       /* dataspace dimensions */
    hsize_t      chunk_dims[2]={10,10}; /* chunk dimensions */
    int          nfilters;              /* number of filters in DCPL */
    unsigned     flags;                 /* flags for filter */
    herr_t       ret;                   /* generic return value */
    int          i;

    TESTING("filter deletion");

#ifdef H5_HAVE_FILTER_DEFLATE
    /* create the data space */
    if((sid = H5Screate_simple(2, dims, NULL)) < 0) goto error;

    /* create dcpl  */
    if((dcpl = H5Pcreate(H5P_DATASET_CREATE)) < 0) goto error;
    if(H5Pset_chunk(dcpl, 2, chunk_dims) < 0) goto error;

    if(H5Pset_fletcher32 (dcpl) < 0) goto error;
    if(H5Pset_deflate (dcpl, 6) < 0) goto error;
    if(H5Pset_shuffle (dcpl) < 0) goto error;

    /* create a dataset */
    if((dsid = H5Dcreate2(file,"dsetdel", H5T_NATIVE_INT, sid, H5P_DEFAULT, dcpl, H5P_DEFAULT)) < 0) goto error;

    /* get copy of dataset's dataset creation property list */
    if((dcpl1=H5Dget_create_plist(dsid)) < 0) goto error;

   /*----------------------------------------------------------------------
    * delete the deflate filter
    *----------------------------------------------------------------------
    */
    /* delete the deflate filter */
    if(H5Premove_filter(dcpl1,H5Z_FILTER_DEFLATE) < 0) goto error;

    /* get information about filters */
    if((nfilters = H5Pget_nfilters(dcpl1)) < 0) goto error;

    /* check if filter was deleted */
    for(i=0; i<nfilters; i++) {
        filtn = H5Pget_filter2(dcpl1, (unsigned)i, NULL, NULL, NULL, (size_t)0, NULL, NULL);
        if(H5Z_FILTER_DEFLATE==filtn)
            goto error;
    }

    /* try to get the info for the deflate filter */
    H5E_BEGIN_TRY {
        ret = H5Pget_filter_by_id2(dcpl1, H5Z_FILTER_DEFLATE, &flags, NULL, NULL, (size_t)0, NULL, NULL);
    } H5E_END_TRY;
    if(ret >=0) {
        H5_FAILED();
        printf("    Line %d: Shouldn't have deleted filter!\n",__LINE__);
        goto error;
    } /* end if */

    /* try to delete the deflate filter again */
    H5E_BEGIN_TRY {
        ret=H5Premove_filter(dcpl1,H5Z_FILTER_DEFLATE);
    } H5E_END_TRY;
    if(ret >=0) {
        H5_FAILED();
        printf("    Line %d: Shouldn't have deleted filter!\n",__LINE__);
        goto error;
    } /* end if */

   /*----------------------------------------------------------------------
    * delete all filters
    *----------------------------------------------------------------------
    */
    /* delete all filters */
    if(H5Premove_filter(dcpl1,H5Z_FILTER_ALL) < 0) goto error;

    /* get information about filters */
    if((nfilters = H5Pget_nfilters(dcpl1)) < 0) goto error;

    /* check if filters were deleted */
    if(nfilters)goto error;

   /*----------------------------------------------------------------------
    * close
    *----------------------------------------------------------------------
    */

    /* clean up objects used for this test */
    if(H5Pclose (dcpl) < 0) goto error;
    if(H5Pclose (dcpl1) < 0) goto error;
    if(H5Dclose (dsid) < 0) goto error;
    if(H5Sclose (sid) < 0) goto error;

    PASSED();
#else
    SKIPPED();
#endif
    return 0;

error:
    H5E_BEGIN_TRY {
        H5Pclose(dcpl);
        H5Pclose(dcpl1);
        H5Dclose(dsid);
        H5Sclose(sid);
    } H5E_END_TRY;
    return -1;
} /* end test_filter_delete() */



/*-------------------------------------------------------------------------
 * Function: auxread_fdata
 *
 * Purpose: reads a dataset "NAME" from FID
 *
 * Return: Success: 0
 *  Failure: -1
 *
 * Programmer: Pedro Vicente
 *              Monday, March 8, 2004
 *
 *-------------------------------------------------------------------------
 */
static herr_t
auxread_fdata(hid_t fid, const char *name)
{
    hid_t     dset_id=-1;           /* dataset ID */
    hid_t     dcpl_id=-1;           /* dataset creation property list ID */
    hid_t     space_id=-1;          /* space ID */
    hid_t     ftype_id=-1;          /* file data type ID */
    hid_t     mtype_id=-1;          /* memory data type ID */
    size_t    msize;             /* memory size of memory type */
    void      *buf=NULL;         /* data buffer */
    hsize_t   nelmts;            /* number of elements in dataset */
    int       rank;              /* rank of dataset */
    hsize_t   dims[H5S_MAX_RANK];/* dimensions of dataset */
    int       i;

    if((dset_id = H5Dopen2(fid, name, H5P_DEFAULT)) < 0)
        goto error;
    if((space_id = H5Dget_space(dset_id)) < 0)
        goto error;
    if((ftype_id = H5Dget_type(dset_id)) < 0)
        goto error;
    if((dcpl_id = H5Dget_create_plist(dset_id)) < 0)
        goto error;
    if((rank = H5Sget_simple_extent_ndims(space_id)) < 0)
        goto error;
    HDmemset(dims, 0, sizeof dims);
    if(H5Sget_simple_extent_dims(space_id, dims, NULL) < 0)
        goto error;
    nelmts = 1;
    for(i = 0; i < rank; i++)
        nelmts *= dims[i];
    if((mtype_id = H5Tget_native_type(ftype_id, H5T_DIR_DEFAULT)) < 0)
        goto error;
    if((msize = H5Tget_size(mtype_id)) == 0)
        goto error;

    if(nelmts) {
        buf = (void *)HDmalloc((size_t)(nelmts * msize));
        if(buf == NULL) {
            printf( "cannot read into memory\n" );
            goto error;
        }
        if(H5Dread(dset_id, mtype_id, H5S_ALL, H5S_ALL, H5P_DEFAULT, buf) < 0)
            goto error;
    }

    if(H5Pclose(dcpl_id) < 0)
        goto error;
    if(H5Sclose(space_id) < 0)
        goto error;
    if(H5Dclose(dset_id) < 0)
        goto error;
    if(buf)
        HDfree(buf);

    return 0;

error:
    H5E_BEGIN_TRY {
        H5Pclose(dcpl_id);
        H5Sclose(space_id);
        H5Dclose(dset_id);
        H5Tclose(ftype_id);
        H5Tclose(mtype_id);
        if(buf)
            HDfree(buf);
    } H5E_END_TRY;
    return -1;
}


/*-------------------------------------------------------------------------
 * Function: test_filters_endianess
 *
 * Purpose: Reads/writes data with filters (big-endian/little-endian data)
 *
 * Return: Success: 0
 *  Failure: -1
 *
 * Programmer: Pedro Vicente
 *              Monday, March 8, 2004
 *
 *-------------------------------------------------------------------------
 */
static herr_t
test_filters_endianess(void)
{
    hid_t     fid=-1;                   /* file ID */
    hid_t     dsid=-1;                  /* dataset ID */
    hid_t     sid=-1;                   /* dataspace ID */
    hid_t     dcpl=-1;                  /* dataset creation property list ID */
    const char *data_file = H5_get_srcdir_filename("test_filters_le.h5"); /* Corrected test file name */

    TESTING("filters with big-endian/little-endian data");

   /*-------------------------------------------------------------------------
    * step 1: open a file written on a little-endian machine
    *-------------------------------------------------------------------------
    */

    /* open */
    if((fid = H5Fopen(data_file, H5F_ACC_RDONLY, H5P_DEFAULT)) < 0) FAIL_STACK_ERROR

    /* read */
    if(auxread_fdata(fid,"dset") < 0) TEST_ERROR

    /* close */
    if(H5Fclose(fid) < 0) FAIL_STACK_ERROR

   /*-------------------------------------------------------------------------
    * step 2: open a file written on a big-endian machine
    *-------------------------------------------------------------------------
    */

    /* compose the name of the file to open, using the srcdir, if appropriate */
    data_file = H5_get_srcdir_filename("test_filters_be.h5"); /* Corrected test file name */

    /* open */
    if((fid = H5Fopen(data_file, H5F_ACC_RDONLY, H5P_DEFAULT)) < 0) FAIL_STACK_ERROR

    /* read */
    if(auxread_fdata(fid,"dset") < 0) TEST_ERROR

    /* close */
    if(H5Fclose(fid) < 0) FAIL_STACK_ERROR

    PASSED();

    return 0;

error:
    H5E_BEGIN_TRY {
        H5Pclose(dcpl);
        H5Dclose(dsid);
        H5Sclose(sid);
        H5Fclose(fid);
    } H5E_END_TRY;
    return -1;
} /* end test_filters_endianess() */


/*-------------------------------------------------------------------------
 * Function: test_zero_dims
 *
 * Purpose: Tests read/writes to zero-sized extendible datasets
 *
 * Return: Success: 0
 *  Failure: -1
 *
 * Programmer: Quincey Koziol
 *              Tuesday, July 27, 2004
 *
 *-------------------------------------------------------------------------
 */
static herr_t
test_zero_dims(hid_t file)
{
    hid_t       s = -1, d = -1, dcpl = -1;
    hsize_t     dsize = 0, dmax = H5S_UNLIMITED, csize = 5;
    herr_t      ret;

    TESTING("I/O on datasets with zero-sized dims");

    /* 
     * One-dimensional dataset 
     */
    if((s = H5Screate_simple(1, &dsize, &dmax)) < 0) FAIL_STACK_ERROR

    /* Try creating chunked dataset with undefined chunk dimensions */
    if((dcpl = H5Pcreate(H5P_DATASET_CREATE)) < 0) FAIL_STACK_ERROR
    if(H5Pset_layout(dcpl, H5D_CHUNKED) < 0) FAIL_STACK_ERROR

    H5E_BEGIN_TRY {
        d = H5Dcreate2(file, ZERODIM_DATASET, H5T_NATIVE_INT, s, H5P_DEFAULT, dcpl, H5P_DEFAULT);
    } H5E_END_TRY;
    if(d > 0) {
        H5Dclose(d);
        FAIL_PUTS_ERROR("created dataset with undefined chunk dimensions")
    } /* end if */

    /* Try creating chunked dataset with zero-sized chunk dimensions */
    H5E_BEGIN_TRY {
        ret = H5Pset_chunk(dcpl, 1, &dsize);
    } H5E_END_TRY;
    if(ret > 0)
        FAIL_PUTS_ERROR("set zero-sized chunk dimensions")

    if(H5Pclose(dcpl) < 0) FAIL_STACK_ERROR

    /* Create the zero-sized extendible dataset */
    if((dcpl = H5Pcreate(H5P_DATASET_CREATE)) < 0) FAIL_STACK_ERROR
    if(H5Pset_chunk(dcpl, 1, &csize) < 0) FAIL_STACK_ERROR
    if((d = H5Dcreate2(file, ZERODIM_DATASET, H5T_NATIVE_INT, s, H5P_DEFAULT, dcpl, H5P_DEFAULT)) < 0) FAIL_STACK_ERROR

    /* Various no-op writes */
    if(H5Dwrite(d, H5T_NATIVE_INT, s, s, H5P_DEFAULT, (void*)911) < 0) FAIL_STACK_ERROR
    if(H5Dwrite(d, H5T_NATIVE_INT, s, s, H5P_DEFAULT, NULL) < 0) FAIL_STACK_ERROR
    if(H5Dwrite(d, H5T_NATIVE_INT, H5S_ALL, H5S_ALL, H5P_DEFAULT, (void*)911) < 0) FAIL_STACK_ERROR
    if(H5Dwrite(d, H5T_NATIVE_INT, H5S_ALL, H5S_ALL, H5P_DEFAULT, NULL) < 0) FAIL_STACK_ERROR

    /* Various no-op reads */
    if(H5Dread(d, H5T_NATIVE_INT, s, s, H5P_DEFAULT, (void*)911) < 0) FAIL_STACK_ERROR
    if(H5Dread(d, H5T_NATIVE_INT, s, s, H5P_DEFAULT, NULL) < 0) FAIL_STACK_ERROR
    if(H5Dread(d, H5T_NATIVE_INT, H5S_ALL, H5S_ALL, H5P_DEFAULT, (void*)911) < 0) FAIL_STACK_ERROR
    if(H5Dread(d, H5T_NATIVE_INT, H5S_ALL, H5S_ALL, H5P_DEFAULT, NULL) < 0) FAIL_STACK_ERROR

    if(H5Dclose(d) < 0) FAIL_STACK_ERROR
    if(H5Pclose(dcpl) < 0) FAIL_STACK_ERROR
    if(H5Sclose(s) < 0) FAIL_STACK_ERROR

    PASSED();
    return 0;

error:
    H5E_BEGIN_TRY {
        H5Pclose(dcpl);
        H5Dclose(d);
        H5Sclose(s);
    } H5E_END_TRY;
    return -1;
} /* end test_zero_dims() */


/*-------------------------------------------------------------------------
 * Function: test_missing_chunk
 *
 * Purpose: Tests that reads from chunked dataset with undefined fill value and
 *              not all chunks written don't overwrite data in user's buffer
 *              for missing chunks.
 *
 * Return: Success: 0
 *  Failure: -1
 *
 * Programmer: Quincey Koziol
 *              Tuesday, August 25, 2004
 *
 *-------------------------------------------------------------------------
 */
static herr_t
test_missing_chunk(hid_t file)
{
    hid_t       s = -1, d = -1, dcpl = -1;
    hsize_t	hs_start[1];
    hsize_t	hs_stride[1],
                hs_count[1],
                hs_block[1];
    int         wdata[MISSING_CHUNK_DIM],
                rdata[MISSING_CHUNK_DIM];
    hsize_t     dsize=100, dmax=H5S_UNLIMITED;
    hsize_t	csize=5;
    size_t      u;

    TESTING("Read dataset with unwritten chunk & undefined fill value");

    /* Initialize data for 1-D dataset */
    for(u = 0; u < MISSING_CHUNK_DIM; u++) {
        wdata[u] = (int)u;
        rdata[u] = 911;
    } /* end for */

    /* Create dataspace */
    if((s = H5Screate_simple(1, &dsize, &dmax)) < 0) TEST_ERROR;

    /* Create dataset creation property list */
    if((dcpl = H5Pcreate(H5P_DATASET_CREATE)) < 0) TEST_ERROR;

    /* Set to chunked */
    if(H5Pset_chunk(dcpl, 1, &csize) < 0) TEST_ERROR;

    /* Undefine fill value */
    if(H5Pset_fill_value(dcpl, H5T_NATIVE_INT, NULL) < 0) TEST_ERROR;

    /* Create dataset */
    if((d = H5Dcreate2(file, MISSING_CHUNK_DATASET, H5T_NATIVE_INT, s, H5P_DEFAULT, dcpl, H5P_DEFAULT)) < 0) TEST_ERROR;

    /* Select elements in every other chunk for 1-D dataset */
    hs_start[0]=0;
    hs_stride[0]=10;
    hs_count[0]=10;
    hs_block[0]=5;
    if(H5Sselect_hyperslab(s, H5S_SELECT_SET, hs_start, hs_stride, hs_count,
			    hs_block) < 0) TEST_ERROR;

    /* Write selected data */
    if(H5Dwrite(d, H5T_NATIVE_INT, s, s, H5P_DEFAULT, wdata) < 0) TEST_ERROR;

    /* Read all data */
    if(H5Dread(d, H5T_NATIVE_INT, H5S_ALL, H5S_ALL, H5P_DEFAULT, rdata) < 0) TEST_ERROR;

    /* Validata values read */
    for(u=0; u<MISSING_CHUNK_DIM; u++) {
        if((u%10)>=5) {
            if(rdata[u]!=911) {
                printf("    Line %d: Incorrect value, rdata[%u]=%d\n",__LINE__,(unsigned)u,rdata[u]);
                TEST_ERROR;
            } /* end if */
        } /* end if */
        else {
            if(rdata[u]!=wdata[u]) {
                printf("    Line %d: Incorrect value, wdata[%u]=%d, rdata[%u]=%d\n",__LINE__,(unsigned)u,wdata[u],(unsigned)u,rdata[u]);
                TEST_ERROR;
            } /* end if */
        } /* end else */
    } /* end for */

    /* Close everything */
    if(H5Pclose(dcpl) < 0) TEST_ERROR;
    if(H5Sclose(s) < 0) TEST_ERROR;
    if(H5Dclose(d) < 0) TEST_ERROR;

    PASSED();
    return 0;

error:
    H5E_BEGIN_TRY {
        H5Pclose(dcpl);
        H5Dclose(d);
        H5Sclose(s);
    } H5E_END_TRY;
    return -1;
} /* end test_missing_chunk() */


/*-------------------------------------------------------------------------
 * Function: test_random_chunks
 *
 * Purpose: Tests that write/read on randomly selected chunks in 2 datasets.
 *              One dataset has fixed dimensions, and the other has unlimited
 *              dimensions which are extended before write/read operations.
 *
 *
 * Return: Success: 0
 *  Failure: -1
 *
 * Programmer: Christian Chilan
 *             Monday, March 26, 2007
 *
 *-------------------------------------------------------------------------
 */
static herr_t
test_random_chunks(hid_t fapl)
{
    char        filename[FILENAME_BUF_SIZE];
    hid_t       s=-1, m=-1, d=-1, dcpl=-1, file=-1;
    int         wbuf[NPOINTS],
                rbuf[NPOINTS],
                check2[20][20];
    hsize_t     coord[NPOINTS][2];
    hsize_t     dsize[2]={100,100}, dmax[2]={H5S_UNLIMITED, H5S_UNLIMITED}, csize[2]={10,10}, nsize[2]={200,200};
    hsize_t     msize[1]={NPOINTS};
    const char  dname[]="dataset";
    int         chunk_row, chunk_col;
    size_t      i, j;


    TESTING("Write/read on randomly selected chunks");

    assert(NPOINTS < 100);

    h5_fixname(FILENAME[6], fapl, filename, sizeof filename);

    /* Create file for first test */
    if((file = H5Fcreate(filename, H5F_ACC_TRUNC, H5P_DEFAULT, fapl)) < 0) TEST_ERROR;

    /* Create dataspace */
    if((s = H5Screate_simple(2, dsize, NULL)) < 0) TEST_ERROR;

    /* Create dataset creation property list */
    if((dcpl = H5Pcreate(H5P_DATASET_CREATE)) < 0) TEST_ERROR;

    /* Set chunked layout */
    if(H5Pset_chunk(dcpl, 2, csize) < 0) TEST_ERROR;

    /* Set early allocation time */
    if(H5Pset_alloc_time(dcpl, H5D_ALLOC_TIME_EARLY) < 0) TEST_ERROR;

    /* Create dataset */
    if((d = H5Dcreate2(file, dname, H5T_NATIVE_INT, s, H5P_DEFAULT, dcpl, H5P_DEFAULT)) < 0) TEST_ERROR;

    /* Initialization of check array for repeated coordinates */
    for(i=0; i<dsize[0]/csize[0]; i++)
        for(j=0; j<dsize[1]/csize[1]; j++)
            check2[i][j] = 0;

    /* Generate random point coordinates. Only one point is selected per chunk */
    for(i=0; i<NPOINTS; i++){
        do {
            chunk_row = (int)HDrandom () % (int)(dsize[0]/csize[0]);
            chunk_col = (int)HDrandom () % (int)(dsize[1]/csize[1]);
        } while (check2[chunk_row][chunk_col]);

        wbuf[i] = check2[chunk_row][chunk_col] = chunk_row+chunk_col+1;
        coord[i][0] = (hsize_t)chunk_row * csize[0];
        coord[i][1] = (hsize_t)chunk_col * csize[1];
    }

    /* Create dataspace for write buffer */
    if((m = H5Screate_simple(1, msize, NULL)) < 0) TEST_ERROR;

    /* Select the random points for writing */
    if(H5Sselect_elements(s, H5S_SELECT_SET, (size_t)NPOINTS, (const hsize_t *)coord) < 0) TEST_ERROR;

    /* Write into dataset */
    if(H5Dwrite(d, H5T_NATIVE_INT, m, s, H5P_DEFAULT, wbuf) < 0) TEST_ERROR;

    /* Close resources*/
    if(H5Sclose(s) < 0) TEST_ERROR;
    if(H5Sclose(m) < 0) TEST_ERROR;
    if(H5Pclose(dcpl) < 0) TEST_ERROR;
    if(H5Dclose(d) < 0) TEST_ERROR;
    if(H5Fclose(file) < 0) TEST_ERROR;

    /* Open file again */
    if((file = H5Fopen(filename, H5F_ACC_RDWR, fapl)) < 0) TEST_ERROR;

    /* Open dataset */
    if((d = H5Dopen2(file, dname, H5P_DEFAULT)) < 0) TEST_ERROR;

    /* Get dataset dataspace */
    if((s = H5Dget_space(d)) < 0) TEST_ERROR;

    /* Create dataspace for read buffer */
    if((m = H5Screate_simple(1, msize, NULL)) < 0) TEST_ERROR;

    /* Select the random points for reading */
    if(H5Sselect_elements (s, H5S_SELECT_SET, (size_t)NPOINTS, (const hsize_t *)coord) < 0) TEST_ERROR;

    /* Read from dataset */
    if(H5Dread(d, H5T_NATIVE_INT, m, s, H5P_DEFAULT, rbuf) < 0) TEST_ERROR;

    /* Verify that written and read data are the same */
    for(i = 0; i < NPOINTS; i++)
        if(rbuf[i] != wbuf[i]){
            printf("    Line %d: Incorrect value, wbuf[%u]=%d, rbuf[%u]=%d\n",__LINE__,(unsigned)i,wbuf[i],(unsigned)i,rbuf[i]);
            printf("             coord[%u] = {%lu, %lu}\n", (unsigned)i, (unsigned long)coord[i][0], (unsigned long)coord[i][1]);
            TEST_ERROR;
        } /* end if */

    /* Close resources */
    if(H5Sclose(s) < 0) TEST_ERROR;
    if(H5Sclose(m) < 0) TEST_ERROR;
    if(H5Dclose(d) < 0) TEST_ERROR;
    if(H5Fclose(file) < 0) TEST_ERROR;


    /* Create second file */
    if((file = H5Fcreate(filename, H5F_ACC_TRUNC, H5P_DEFAULT, fapl)) < 0) TEST_ERROR;

    /* Create dataspace with unlimited maximum dimensions */
    if((s = H5Screate_simple(2, dsize, dmax)) < 0) TEST_ERROR;

    /* Create dataset creation property list */
    if((dcpl = H5Pcreate(H5P_DATASET_CREATE)) < 0) TEST_ERROR;

    /* Set chunked layout */
    if(H5Pset_chunk(dcpl, 2, csize) < 0) TEST_ERROR;

    /* Set allocation time to early */
    if(H5Pset_alloc_time(dcpl, H5D_ALLOC_TIME_EARLY) < 0) TEST_ERROR;

    /* Create dataset */
    if((d = H5Dcreate2(file, dname, H5T_NATIVE_INT, s, H5P_DEFAULT, dcpl, H5P_DEFAULT)) < 0) TEST_ERROR;

    /* Extend both dimensions of the dataset */
    if(H5Dset_extent(d, nsize) < 0) TEST_ERROR;

    /* Reset the dataset dataspace to new dimensions */
    if(H5Sset_extent_simple(s, 2, nsize, dmax) < 0) TEST_ERROR;

    /* Initialize check buffer for repeated coordinates */
    for(i = 0; i < nsize[0]/csize[0]; i++)
        for(j = 0; j < nsize[1] / csize[1]; j++)
            check2[i][j] = 0;

    /* Generate random point coordinates. Only one point is selected per chunk */
    for(i = 0; i < NPOINTS; i++){
        do {
            chunk_row = (int)HDrandom() % (int)(nsize[0] / csize[0]);
            chunk_col = (int)HDrandom() % (int)(nsize[1] / csize[1]);
        } while (check2[chunk_row][chunk_col]);

        wbuf[i] = check2[chunk_row][chunk_col] = chunk_row + chunk_col + 1;
        coord[i][0] = (hsize_t)chunk_row * csize[0];
        coord[i][1] = (hsize_t)chunk_col * csize[1];
    }

    /* Create dataspace for write buffer */
    if((m = H5Screate_simple(1, msize, NULL)) < 0) TEST_ERROR;

    /* Select the random points for writing */
    if(H5Sselect_elements(s, H5S_SELECT_SET, (size_t)NPOINTS, (const hsize_t *)coord) < 0) TEST_ERROR;

    /* Write into dataset */
    if(H5Dwrite(d, H5T_NATIVE_INT, m, s, H5P_DEFAULT, wbuf) < 0) TEST_ERROR;

    /* Close resources */
    if(H5Sclose(s) < 0) TEST_ERROR;
    if(H5Sclose(m) < 0) TEST_ERROR;
    if(H5Pclose(dcpl) < 0) TEST_ERROR;
    if(H5Dclose(d) < 0) TEST_ERROR;
    if(H5Fclose(file) < 0) TEST_ERROR;

    /* Open file again */
    if((file = H5Fopen(filename, H5F_ACC_RDWR, fapl)) < 0) TEST_ERROR;

    /* Open dataset */
    if((d = H5Dopen2(file, dname, H5P_DEFAULT)) < 0) TEST_ERROR;

    /* Get dataset dataspace */
    if((s = H5Dget_space(d)) < 0) TEST_ERROR;

    /* Create dataspace for read buffer */
    if((m = H5Screate_simple(1, msize, NULL)) < 0) TEST_ERROR;

    /* Select the random points for reading */
    if(H5Sselect_elements (s, H5S_SELECT_SET, (size_t)NPOINTS, (const hsize_t *)coord) < 0) TEST_ERROR;

    /* Read from dataset */
    if(H5Dread(d, H5T_NATIVE_INT, m, s, H5P_DEFAULT, rbuf) < 0) TEST_ERROR;

    /* Verify that written and read data are the same */
    for(i = 0; i < NPOINTS; i++)
        if(rbuf[i] != wbuf[i]){
            printf("    Line %d: Incorrect value, wbuf[%u]=%d, rbuf[%u]=%d\n",__LINE__,(unsigned)i,wbuf[i],(unsigned)i,rbuf[i]);
                TEST_ERROR;
        } /* end if */

    /* Close resources */
    if(H5Sclose(s) < 0) TEST_ERROR;
    if(H5Sclose(m) < 0) TEST_ERROR;
    if(H5Dclose(d) < 0) TEST_ERROR;
    if(H5Fclose(file) < 0) TEST_ERROR;

    PASSED();
    return 0;

error:
    H5E_BEGIN_TRY {
        H5Pclose(dcpl);
        H5Sclose(s);
        H5Sclose(m);
        H5Dclose(d);
        H5Fclose(file);
    } H5E_END_TRY;
    return -1;
} /* end test_random_chunks() */

#ifndef H5_NO_DEPRECATED_SYMBOLS
/* Empty can_apply and set_local callbacks */
static htri_t
can_apply_deprec(hid_t H5_ATTR_UNUSED dcpl_id, hid_t H5_ATTR_UNUSED type_id, hid_t H5_ATTR_UNUSED space_id)
{
    return 1;
}

static herr_t
set_local_deprec(hid_t H5_ATTR_UNUSED dcpl_id, hid_t H5_ATTR_UNUSED type_id, hid_t H5_ATTR_UNUSED space_id)
{
    return(SUCCEED);
}

/* Old style H5Z_class_t, essentially a copy of the "bogus" filter */
const H5Z_class1_t H5Z_DEPREC[1] = {{
    H5Z_FILTER_DEPREC,		/* Filter id number		*/
    "deprec",			/* Filter name for debugging	*/
    can_apply_deprec,           /* The "can apply" callback     */
    set_local_deprec,           /* The "set local" callback     */
    filter_bogus,		/* The actual filter function	*/
}};


/*-------------------------------------------------------------------------
 * Function: test_deprec
 *
 * Purpose: Tests deprecated API symbols
 *
 * Return: Success: 0
 *  Failure: -1
 *
 * Programmer: Quincey Koziol
 *             Monday, October 8, 2007
 *
 *-------------------------------------------------------------------------
 */
static herr_t
test_deprec(hid_t file)
{
    hid_t	dataset, space, small_space, create_parms, dcpl;
    hsize_t	dims[2], small_dims[2];
    hsize_t     deprec_size;
    herr_t	status;
    hsize_t	csize[2];

    TESTING("deprecated API routines");

    /* Create the data space */
    dims[0] = 256;
    dims[1] = 512;
    space = H5Screate_simple(2, dims, NULL);
    assert(space>=0);

    /* Create a small data space for compact dataset */
    small_dims[0] = 16;
    small_dims[1] = 8;
    small_space = H5Screate_simple(2, small_dims, NULL);
    assert(space>=0);

    /*
     * Create a dataset using the default dataset creation properties.	We're
     * not sure what they are, so we won't check.
     */
    if((dataset = H5Dcreate1(file, DSET_DEPREC_NAME, H5T_NATIVE_DOUBLE, space, H5P_DEFAULT)) < 0) goto error;

    /* Close the dataset */
    if(H5Dclose(dataset) < 0) goto error;

    /*
     * Try creating a dataset that already exists.  This should fail since a
     * dataset can only be created once.  Temporarily turn off error
     * reporting.
     */
    H5E_BEGIN_TRY {
	dataset = H5Dcreate1(file, DSET_DEFAULT_NAME, H5T_NATIVE_DOUBLE, space,
			    H5P_DEFAULT);
    } H5E_END_TRY;
    if(dataset >= 0) {
	H5_FAILED();
	puts("    Library allowed overwrite of existing dataset.");
	goto error;
    }

    /*
     * Open the dataset we created above and then close it.  This is how
     * existing datasets are accessed.
     */
    if((dataset = H5Dopen1(file, DSET_DEPREC_NAME)) < 0) goto error;
    if(H5Dclose(dataset) < 0) goto error;

    /*
     * Try opening a non-existent dataset. This should fail since new datasets
     * cannot be created with this function.  Temporarily turn off error
     * reporting.
     */
    H5E_BEGIN_TRY {
	dataset = H5Dopen1(file, "does_not_exist");
    } H5E_END_TRY;
    if(dataset >= 0) {
	H5_FAILED();
	puts("    Opened a non-existent dataset.");
	goto error;
    }

    /*
     * Create a new dataset that uses chunked storage instead of the default
     * layout.
     */
    create_parms = H5Pcreate(H5P_DATASET_CREATE);
    assert(create_parms >= 0);

    /* Add the deflate filter, if available */
#if defined H5_HAVE_FILTER_DEFLATE
{
    H5Z_filter_t filtn;                 /* filter identification number */
    size_t cd_nelmts = 1;               /* Number of filter parameters */
    unsigned cd_value;                  /* Filter parameter */

    if(H5Pset_deflate(create_parms, 6) < 0) goto error;

    /* Check for the deflate filter */
    filtn = H5Pget_filter1(create_parms, (unsigned)0, NULL, &cd_nelmts, &cd_value, (size_t)0, NULL);
    if(H5Z_FILTER_DEFLATE != filtn)
        goto error;
    if(1 != cd_nelmts)
        goto error;
    if(6 != cd_value)
        goto error;

    /* Check for the deflate filter */
    if(H5Pget_filter_by_id1(create_parms, H5Z_FILTER_DEFLATE, NULL, &cd_nelmts, &cd_value, (size_t)0, NULL) < 0) goto error;
    if(1 != cd_nelmts)
        goto error;
    if(6 != cd_value)
        goto error;
}
#endif /* H5_HAVE_FILTER_DEFLATE */

    /* Attempt to create a dataset with invalid chunk sizes */
    csize[0] = dims[0]*2;
    csize[1] = dims[1]*2;
    status = H5Pset_chunk(create_parms, 2, csize);
    assert(status >= 0);
    H5E_BEGIN_TRY {
        dataset = H5Dcreate1(file, DSET_DEPREC_NAME_CHUNKED, H5T_NATIVE_DOUBLE, space,
			create_parms);
    } H5E_END_TRY;
    if(dataset >= 0) {
	H5_FAILED();
	puts("    Opened a dataset with incorrect chunking parameters.");
	goto error;
    }

    csize[0] = 5;
    csize[1] = 100;
    status = H5Pset_chunk(create_parms, 2, csize);
    assert(status >= 0);

    if((dataset = H5Dcreate1(file, DSET_DEPREC_NAME_CHUNKED, H5T_NATIVE_DOUBLE, space, create_parms)) < 0) goto error;
    H5Pclose(create_parms);

    /*
     * Close the chunked dataset.
     */
    if(H5Dclose(dataset) < 0) goto error;


    /*
     * Open the dataset we created above and then close it.  This is how
     * existing datasets are accessed.
     */
    if((dataset = H5Dopen1(file, DSET_DEPREC_NAME_CHUNKED)) < 0) goto error;
    if(H5Dclose(dataset) < 0) goto error;

    /*
     * Create a compact dataset, then close it.
     */
    create_parms = H5Pcreate(H5P_DATASET_CREATE);
    assert(create_parms >= 0);
    status = H5Pset_layout(create_parms, H5D_COMPACT);
    assert(status >= 0);
    status = H5Pset_alloc_time(create_parms, H5D_ALLOC_TIME_EARLY);
    assert(status >= 0);

    if((dataset = H5Dcreate1(file, DSET_DEPREC_NAME_COMPACT, H5T_NATIVE_DOUBLE, small_space, create_parms)) < 0) goto error;
    H5Pclose(create_parms);
    if(H5Dclose(dataset) < 0) goto error;

    /*
     * Open the dataset we created above and then close it.  This is how
     * existing datasets are accessed.
     */
    if((dataset = H5Dopen1(file, DSET_DEPREC_NAME_COMPACT)) < 0) goto error;
    if(H5Dclose(dataset) < 0) goto error;

    /* Test H5Zregister with deprecated H5Z_class1_t */
    if((dcpl = H5Pcreate(H5P_DATASET_CREATE)) < 0) goto error;
    if(H5Pset_chunk(dcpl, 2, csize) < 0) goto error;
    if(H5Zregister(H5Z_DEPREC) < 0) goto error;
    if(H5Pset_filter(dcpl, H5Z_FILTER_DEPREC, 0, (size_t)0, NULL) < 0) goto error;

    puts("");
    if(test_filter_internal(file,DSET_DEPREC_NAME_FILTER,dcpl,DISABLE_FLETCHER32,DATA_NOT_CORRUPTED,&deprec_size) < 0) goto error;

    if(H5Pclose(dcpl) < 0) goto error;

    return 0;

 error:
    return -1;
} /* end test_deprec() */
#endif /* H5_NO_DEPRECATED_SYMBOLS */


/*-------------------------------------------------------------------------
 * Function: test_huge_chunks
 *
 * Purpose: Tests that datasets with chunks >4GB can't be created.
 *
 * Return:      Success: 0
 *              Failure: -1
 *
 * Programmer:  Quincey Koziol
 *              Thursday, May  1, 2008
 *
 *-------------------------------------------------------------------------
 */
static herr_t
test_huge_chunks(hid_t fapl)
{
    char        filename[FILENAME_BUF_SIZE];
    hid_t       fid = -1;       /* File ID */
    hid_t       dcpl = -1;      /* Dataset creation property list ID */
    hid_t       sid = -1;       /* Dataspace ID */
    hid_t       dsid = -1;      /* Dataset ID */
    hsize_t     dim, chunk_dim; /* Dataset and chunk dimensions */
    hsize_t     dim2[3], chunk_dim2[3];  /* Dataset and chunk dimensions */
    herr_t      ret;            /* Generic return value */

    TESTING("creating dataset with >4GB chunks");

    h5_fixname(FILENAME[7], fapl, filename, sizeof filename);

    /* Create file */
    if((fid = H5Fcreate(filename, H5F_ACC_TRUNC, H5P_DEFAULT, fapl)) < 0) FAIL_STACK_ERROR

    /* Create dataset creation property list */
    if((dcpl = H5Pcreate(H5P_DATASET_CREATE)) < 0) FAIL_STACK_ERROR

    /* Try to set too large of a chunk for 1-D dataset (# of elements) */
    chunk_dim = TOO_HUGE_CHUNK_DIM;
    H5E_BEGIN_TRY {
        ret = H5Pset_chunk(dcpl, 1, &chunk_dim);
    } H5E_END_TRY;
    if(ret >= 0)
	FAIL_PUTS_ERROR("    Set chunk size with too large of chunk dimensions.")

    /* Try to set too large of a chunk for n-D dataset (# of elements) */
    chunk_dim2[0] = TOO_HUGE_CHUNK_DIM2_0;
    chunk_dim2[1] = TOO_HUGE_CHUNK_DIM2_1;
    chunk_dim2[2] = TOO_HUGE_CHUNK_DIM2_2;
    H5E_BEGIN_TRY {
        ret = H5Pset_chunk(dcpl, 3, chunk_dim2);
    } H5E_END_TRY;
    if(ret >= 0)
	FAIL_PUTS_ERROR("    Set chunk size with too large of chunk dimensions.")

    /* Set 1-D chunk size */
    chunk_dim = HUGE_CHUNK_DIM;
    if(H5Pset_chunk(dcpl, 1, &chunk_dim) < 0) FAIL_STACK_ERROR

    /* Create 1-D dataspace */
    dim = HUGE_DIM;
    if((sid = H5Screate_simple(1, &dim, NULL)) < 0) FAIL_STACK_ERROR

    /* Try to create dataset */
    H5E_BEGIN_TRY {
        dsid = H5Dcreate2(fid, HUGE_DATASET, H5T_NATIVE_INT, sid, H5P_DEFAULT, dcpl, H5P_DEFAULT);
    } H5E_END_TRY;
    if(dsid >= 0)
	FAIL_PUTS_ERROR("    1-D Dataset with too large of chunk dimensions created.")

    /* Close 1-D dataspace */
    if(H5Sclose(sid) < 0) FAIL_STACK_ERROR


    /* Set n-D chunk size */
    chunk_dim2[0] = HUGE_CHUNK_DIM2_0;
    chunk_dim2[1] = HUGE_CHUNK_DIM2_1;
    chunk_dim2[2] = HUGE_CHUNK_DIM2_2;
    if(H5Pset_chunk(dcpl, 3, chunk_dim2) < 0) FAIL_STACK_ERROR

    /* Create n-D dataspace */
    dim2[0] = HUGE_DIM2_0;
    dim2[1] = HUGE_DIM2_1;
    dim2[2] = HUGE_DIM2_2;
    if((sid = H5Screate_simple(3, dim2, NULL)) < 0) FAIL_STACK_ERROR

    /* Try to create dataset */
    H5E_BEGIN_TRY {
        dsid = H5Dcreate2(fid, HUGE_DATASET2, H5T_NATIVE_INT, sid, H5P_DEFAULT, dcpl, H5P_DEFAULT);
    } H5E_END_TRY;
    if(dsid >= 0)
	FAIL_PUTS_ERROR("    n-D Dataset with too large of chunk dimensions created.")

    /* Close n-D dataspace */
    if(H5Sclose(sid) < 0) FAIL_STACK_ERROR

    /* Close everything else */
    if(H5Pclose(dcpl) < 0) FAIL_STACK_ERROR
    if(H5Fclose(fid) < 0) FAIL_STACK_ERROR

    PASSED();
    return 0;

error:
    H5E_BEGIN_TRY {
        H5Pclose(dcpl);
        H5Dclose(dsid);
        H5Sclose(sid);
        H5Fclose(fid);
    } H5E_END_TRY;
    return -1;
} /* end test_huge_chunks() */


/*-------------------------------------------------------------------------
 * Function: test_chunk_cache
 *
 * Purpose: Tests API for setting rdcc info on a DAPL, and interaction
 *          with the corresponding properties in the file structure.
 *
 * Return:      Success: 0
 *              Failure: -1
 *
 * Programmer:  Neil Fortner
 *              Wednesday, October 29, 2008
 *
 *-------------------------------------------------------------------------
 */
static herr_t
test_chunk_cache(hid_t fapl)
{
    char        filename[FILENAME_BUF_SIZE];
    hid_t       fid = -1;       /* File ID */
    hid_t       fapl_local = -1; /* Local fapl */
    hid_t       fapl_def = -1;  /* Default fapl */
    hid_t       dcpl = -1;      /* Dataset creation property list ID */
    hid_t       dapl1 = -1;     /* Dataset access property list ID */
    hid_t       dapl2 = -1;     /* Dataset access property list ID */
    hid_t       sid = -1;       /* Dataspace ID */
    hid_t       dsid = -1;      /* Dataset ID */
    hsize_t     dim, chunk_dim; /* Dataset and chunk dimensions */
    size_t      nslots_1, nslots_2, nslots_3, nslots_4; /* rdcc number of elements */
    size_t      nbytes_1, nbytes_2, nbytes_3, nbytes_4; /* rdcc number of bytes */
    size_t      nlinks;         /* Number of link traversals */
    double      w0_1, w0_2, w0_3, w0_4; /* rdcc preemption policy */

    TESTING("dataset chunk cache configuration");

    /* Create a default fapl and dapl */
    if ((fapl_def = H5Pcreate(H5P_FILE_ACCESS)) < 0) FAIL_STACK_ERROR
    if ((dapl1 = H5Pcreate(H5P_DATASET_ACCESS)) < 0) FAIL_STACK_ERROR

    /* Verify that H5Pget_chunk_cache(dapl) returns the same values as are in
     * the default fapl.
     */
    if (H5Pget_cache(fapl_def, NULL, &nslots_1, &nbytes_1, &w0_1) < 0) FAIL_STACK_ERROR
    if (H5Pget_chunk_cache(dapl1, &nslots_4, &nbytes_4, &w0_4) < 0) FAIL_STACK_ERROR
    if ((nslots_1 != nslots_4) || (nbytes_1 != nbytes_4) || !H5_DBL_ABS_EQUAL(w0_1, w0_4))
        FAIL_PUTS_ERROR("    Cache values from default dapl do not match those from fapl.")

    /* Set a lapl property on dapl1 (to verify inheritance) */
    if (H5Pset_nlinks(dapl1, (size_t)134) < 0) FAIL_STACK_ERROR
    if (H5Pget_nlinks(dapl1, &nlinks) < 0) FAIL_STACK_ERROR
    if (nlinks != 134)
        FAIL_PUTS_ERROR("    nlinks parameter not set properly on dapl.")

    /* Copy fapl passed to this function (as we will be modifying it) */
    if ((fapl_local = H5Pcopy(fapl)) < 0) FAIL_STACK_ERROR

    /* Set new rdcc settings on fapl */
    nslots_2 = nslots_1 * 2;
    nbytes_2 = nbytes_1 * 2;
    w0_2 = w0_1 / 2.0F;
    if (H5Pset_cache(fapl_local, 0, nslots_2, nbytes_2, w0_2) < 0) FAIL_STACK_ERROR

    h5_fixname(FILENAME[8], fapl, filename, sizeof filename);

    /* Create file */
    if ((fid = H5Fcreate(filename, H5F_ACC_TRUNC, H5P_DEFAULT, fapl_local)) < 0) FAIL_STACK_ERROR

    /* Create dataset creation property list */
    if ((dcpl = H5Pcreate(H5P_DATASET_CREATE)) < 0) FAIL_STACK_ERROR

    /* Set chunking */
    chunk_dim = 10;
    if (H5Pset_chunk(dcpl, 1, &chunk_dim) < 0) FAIL_STACK_ERROR

    /* Create 1-D dataspace */
    dim = 100;
    if ((sid = H5Screate_simple(1, &dim, NULL)) < 0) FAIL_STACK_ERROR

    /* Create dataset with default dapl */
    if ((dsid = H5Dcreate2(fid, "dset", H5T_NATIVE_INT, sid, H5P_DEFAULT, dcpl, dapl1)) < 0)
        FAIL_STACK_ERROR

    /* Retrieve dapl from dataset, verfiy cache values are the same as on fapl_local */
    if ((dapl2 = H5Dget_access_plist(dsid)) < 0) FAIL_STACK_ERROR
    if (H5Pget_chunk_cache(dapl2, &nslots_4, &nbytes_4, &w0_4) < 0) FAIL_STACK_ERROR
    if ((nslots_2 != nslots_4) || (nbytes_2 != nbytes_4) || !H5_DBL_ABS_EQUAL(w0_2, w0_4))
        FAIL_PUTS_ERROR("    Cache values from retrieved dapl do not match those from fapl.")
    if (H5Pclose(dapl2) < 0) FAIL_STACK_ERROR

    /* Set new values on dapl1.  nbytes will be set to default, so the file
     * property will override this setting */
    nslots_3 = nslots_2 * 2;
    nbytes_3 = H5D_CHUNK_CACHE_NBYTES_DEFAULT;
    w0_3 = w0_2 / 2;
    if (H5Pset_chunk_cache(dapl1, nslots_3, nbytes_3, w0_3) < 0) FAIL_STACK_ERROR

    /* Close dataset, reopen with dapl1.  Note the use of a dapl with H5Oopen */
    if (H5Dclose(dsid) < 0) FAIL_STACK_ERROR
    if ((dsid = H5Oopen(fid, "dset", dapl1)) < 0) FAIL_STACK_ERROR

    /* Retrieve dapl from dataset, verfiy cache values are the same as on dapl1 */
    /* Note we rely on the knowledge that H5Pget_chunk_cache retrieves these
     * values directly from the dataset structure, and not from a copy of the
     * dapl used to open the dataset (which is not preserved).
     */
    if ((dapl2 = H5Dget_access_plist(dsid)) < 0) FAIL_STACK_ERROR
    if (H5Pget_chunk_cache(dapl2, &nslots_4, &nbytes_4, &w0_4) < 0) FAIL_STACK_ERROR
    if ((nslots_3 != nslots_4) || (nbytes_2 != nbytes_4) || !H5_DBL_ABS_EQUAL(w0_3, w0_4))
        FAIL_PUTS_ERROR("    Cache values from retrieved dapl do not match those from dapl1.")
    if (H5Pclose(dapl2) < 0) FAIL_STACK_ERROR

    /* Close dataset, reopen with H5P_DEFAULT as dapl */
    if (H5Dclose(dsid) < 0) FAIL_STACK_ERROR
    if ((dsid = H5Dopen2(fid, "dset", H5P_DEFAULT)) < 0) FAIL_STACK_ERROR

    /* Retrieve dapl from dataset, verfiy cache values are the same on fapl_local */
    if ((dapl2 = H5Dget_access_plist(dsid)) < 0) FAIL_STACK_ERROR
    if (H5Pget_chunk_cache(dapl2, &nslots_4, &nbytes_4, &w0_4) < 0) FAIL_STACK_ERROR
    if ((nslots_2 != nslots_4) || (nbytes_2 != nbytes_4) || !H5_DBL_ABS_EQUAL(w0_2, w0_4))
        FAIL_PUTS_ERROR("    Cache values from retrieved dapl do not match those from fapl.")
    if (H5Pclose(dapl2) < 0) FAIL_STACK_ERROR

    /* Similary, test use of H5Dcreate2 with H5P_DEFAULT */
    if (H5Dclose(dsid) < 0) FAIL_STACK_ERROR
    if ((dsid = H5Dcreate2(fid, "dset2", H5T_NATIVE_INT, sid, H5P_DEFAULT, dcpl, H5P_DEFAULT)) < 0)
        FAIL_STACK_ERROR
    if ((dapl2 = H5Dget_access_plist(dsid)) < 0) FAIL_STACK_ERROR
    if (H5Pget_chunk_cache(dapl2, &nslots_4, &nbytes_4, &w0_4) < 0) FAIL_STACK_ERROR
    if ((nslots_2 != nslots_4) || (nbytes_2 != nbytes_4) || !H5_DBL_ABS_EQUAL(w0_2, w0_4))
        FAIL_PUTS_ERROR("    Cache values from retrieved dapl do not match those from fapl.")
    /* Don't close dapl2, we will use it in the next section */

    /* Modify cache values on fapl_local */
    nbytes_3 = nbytes_2 * 2;
    if (H5Pset_cache(fapl_local, 0, nslots_3, nbytes_3, w0_3) < 0) FAIL_STACK_ERROR

    /* Close and reopen file with new fapl_local */
    if (H5Dclose(dsid) < 0) FAIL_STACK_ERROR
    if (H5Fclose(fid) < 0) FAIL_STACK_ERROR
    if ((fid = H5Fopen(filename, H5F_ACC_RDWR, fapl_local)) < 0) FAIL_STACK_ERROR

    /* Verify that dapl2 retrieved earlier (using values from the old fapl)
     * sets its values in the new file (test use of H5Dopen2 with a dapl)
     */
    if ((dsid = H5Dopen2(fid, "dset", dapl2)) < 0) FAIL_STACK_ERROR
    if (H5Pclose(dapl2) < 0) FAIL_STACK_ERROR /* Close dapl2, to avoid id leak */
    if ((dapl2 = H5Dget_access_plist(dsid)) < 0) FAIL_STACK_ERROR
    if (H5Pget_chunk_cache(dapl2, &nslots_4, &nbytes_4, &w0_4) < 0) FAIL_STACK_ERROR
    if ((nslots_2 != nslots_4) || (nbytes_2 != nbytes_4) || !H5_DBL_ABS_EQUAL(w0_2, w0_4))
        FAIL_PUTS_ERROR("    Cache values from retrieved dapl do not match those from dapl2.")

    /* Test H5D_CHUNK_CACHE_NSLOTS_DEFAULT and H5D_CHUNK_CACHE_W0_DEFAULT */
    nslots_2 = H5D_CHUNK_CACHE_NSLOTS_DEFAULT;
    w0_2 = H5D_CHUNK_CACHE_W0_DEFAULT;
    if (H5Pset_chunk_cache(dapl2, nslots_2, nbytes_2, w0_2) < 0) FAIL_STACK_ERROR

    if (H5Dclose(dsid) < 0) FAIL_STACK_ERROR
    if ((dsid = H5Dopen2(fid, "dset", dapl2)) < 0) FAIL_STACK_ERROR
    if (H5Pclose(dapl2) < 0) FAIL_STACK_ERROR /* Close dapl2, to avoid id leak */
    if ((dapl2 = H5Dget_access_plist(dsid)) < 0) FAIL_STACK_ERROR
    if (H5Pget_chunk_cache(dapl2, &nslots_4, &nbytes_4, &w0_4) < 0) FAIL_STACK_ERROR
    if ((nslots_3 != nslots_4) || (nbytes_2 != nbytes_4) || !H5_DBL_ABS_EQUAL(w0_3, w0_4))
        FAIL_PUTS_ERROR("    Cache values from retrieved dapl do not match those expected.")
    if (H5Pclose(dapl2) < 0) FAIL_STACK_ERROR

    /* Verify that the file has indeed started using the new cache values (test
     * use of H5Oopen with H5P_DEFAULT) */
    if (H5Dclose(dsid) < 0) FAIL_STACK_ERROR
    if ((dsid = H5Oopen(fid, "dset", H5P_DEFAULT)) < 0) FAIL_STACK_ERROR
    if ((dapl2 = H5Dget_access_plist(dsid)) < 0) FAIL_STACK_ERROR
    if (H5Pget_chunk_cache(dapl2, &nslots_4, &nbytes_4, &w0_4) < 0) FAIL_STACK_ERROR
    if ((nslots_3 != nslots_4) || (nbytes_3 != nbytes_4) || !H5_DBL_ABS_EQUAL(w0_3, w0_4))
        FAIL_PUTS_ERROR("    Cache values from retrieved dapl do not match those from fapl.")
    if (H5Pclose(dapl2) < 0) FAIL_STACK_ERROR

    /* Verify functionality of H5Pcopy with a dapl */
    if ((dapl2 = H5Pcopy(dapl1)) < 0) FAIL_STACK_ERROR
    if (H5Pget_chunk_cache(dapl2, &nslots_4, &nbytes_4, &w0_4) < 0) FAIL_STACK_ERROR
    if ((nslots_3 != nslots_4) || (nbytes_1 != nbytes_4) || !H5_DBL_ABS_EQUAL(w0_3, w0_4))
        FAIL_PUTS_ERROR("    Cache values from dapl2 do not match those from dapl1.")

    /* Close */
    if (H5Dclose(dsid) < 0) FAIL_STACK_ERROR
    if (H5Sclose(sid) < 0) FAIL_STACK_ERROR
    if (H5Pclose(fapl_local) < 0) FAIL_STACK_ERROR
    if (H5Pclose(fapl_def) < 0) FAIL_STACK_ERROR
    if (H5Pclose(dapl1) < 0) FAIL_STACK_ERROR
    if (H5Pclose(dapl2) < 0) FAIL_STACK_ERROR
    if (H5Pclose(dcpl) < 0) FAIL_STACK_ERROR
    if (H5Fclose(fid) < 0) FAIL_STACK_ERROR

    PASSED();
    return 0;

error:
    H5E_BEGIN_TRY {
        H5Pclose(fapl_local);
        H5Pclose(fapl_def);
        H5Pclose(dapl1);
        H5Pclose(dapl2);
        H5Pclose(dcpl);
        H5Dclose(dsid);
        H5Sclose(sid);
        H5Fclose(fid);
    } H5E_END_TRY;
    return -1;
} /* end test_chunk_cache() */


/*-------------------------------------------------------------------------
 * Function:    test_big_chunks_bypass_cache
 *
 * Purpose:     When the chunk size is bigger than the cache size and the
 *              chunk isn't on disk, this test verifies that the library
 *              bypasses the cache.
 *
 * Note:        This test is not very conclusive - it doesn't actually check
 *              if the chunks bypass the cache... :-(  -QAK
 *
 * Return:      Success: 0
 *              Failure: -1
 *
 * Programmer:  Raymond Lu
 *              11 Feb 2009
 *
 *-------------------------------------------------------------------------
 */
static herr_t
test_big_chunks_bypass_cache(hid_t fapl)
{
    char        filename[FILENAME_BUF_SIZE];
    hid_t       fid = -1;       /* File ID */
    hid_t       fapl_local = -1; /* File access property list ID */
    hid_t       dcpl = -1;      /* Dataset creation property list ID */
    hid_t       sid = -1;       /* Dataspace ID */
    hid_t       dsid = -1;      /* Dataset ID */
    hsize_t     dim, chunk_dim; /* Dataset and chunk dimensions */
    size_t      rdcc_nelmts, rdcc_nbytes;
    int         fvalue = BYPASS_FILL_VALUE;
    hsize_t     count, stride, offset, block;
    static int  wdata[BYPASS_CHUNK_DIM/2], rdata1[BYPASS_DIM],
                rdata2[BYPASS_CHUNK_DIM/2];
    int         i, j;

    TESTING("big chunks bypassing the cache");

    h5_fixname(FILENAME[9], fapl, filename, sizeof filename);

    /* Copy fapl passed to this function (as we will be modifying it) */
    if((fapl_local = H5Pcopy(fapl)) < 0) FAIL_STACK_ERROR

    /* Define cache size to be smaller than chunk size */
    rdcc_nelmts = BYPASS_CHUNK_DIM/5;
    rdcc_nbytes = sizeof(int)*BYPASS_CHUNK_DIM/5;
    if(H5Pset_cache(fapl_local, 0, rdcc_nelmts, rdcc_nbytes, 0.0F) < 0) FAIL_STACK_ERROR

    /* Create file */
    if((fid = H5Fcreate(filename, H5F_ACC_TRUNC, H5P_DEFAULT, fapl_local)) < 0) FAIL_STACK_ERROR

    /* Create 1-D dataspace */
    dim = BYPASS_DIM;
    if((sid = H5Screate_simple(1, &dim, NULL)) < 0) FAIL_STACK_ERROR

    /* Create dataset creation property list */
    if((dcpl = H5Pcreate(H5P_DATASET_CREATE)) < 0) FAIL_STACK_ERROR

    /* Define chunk size.  There will be only 2 chunks in the dataset. */
    chunk_dim = BYPASS_CHUNK_DIM;
    if(H5Pset_chunk(dcpl, 1, &chunk_dim) < 0) FAIL_STACK_ERROR

    /* Define fill value, fill time, and chunk allocation time */
    if(H5Pset_fill_value(dcpl, H5T_NATIVE_INT, &fvalue) < 0) FAIL_STACK_ERROR
    if(H5Pset_fill_time(dcpl, H5D_FILL_TIME_IFSET) < 0) FAIL_STACK_ERROR
    if(H5Pset_alloc_time(dcpl, H5D_ALLOC_TIME_INCR) < 0) FAIL_STACK_ERROR

    /* Create the first 1-D dataset */
    if((dsid = H5Dcreate2(fid, BYPASS_DATASET1, H5T_NATIVE_INT, sid, H5P_DEFAULT, dcpl, H5P_DEFAULT)) < 0)
        FAIL_STACK_ERROR

    /* Select first chunk to write the data */
    offset = 0;
    count = 1;
    stride = 1;
    block = BYPASS_CHUNK_DIM / 2;
    if(H5Sselect_hyperslab(sid, H5S_SELECT_SET, &offset, &stride, &count, &block) < 0)
        FAIL_STACK_ERROR

    /* Initialize data to write */
    for(i = 0; i < BYPASS_CHUNK_DIM / 2; i++)
        wdata[i] = i;

    /* This write should go through the cache because fill value is used. */
    if(H5Dwrite(dsid, H5T_NATIVE_INT, H5S_ALL, sid, H5P_DEFAULT, wdata) < 0)
        FAIL_STACK_ERROR

    if(H5Dclose(dsid) < 0) FAIL_STACK_ERROR

    /* Reopen the dataset */
    if((dsid = H5Dopen2(fid, BYPASS_DATASET1, H5P_DEFAULT)) < 0) FAIL_STACK_ERROR

    /* Reads both 2 chunks.  Reading the second chunk should bypass the cache because the
     * chunk is bigger than the cache size and it isn't allocated on disk. */
        fprintf(stderr, "START\n");
    if(H5Dread(dsid, H5T_NATIVE_INT, H5S_ALL, H5S_ALL, H5P_DEFAULT, rdata1) < 0)
        FAIL_STACK_ERROR

    for(i = 0; i < BYPASS_CHUNK_DIM / 2; i++)
        if(rdata1[i] != i) {
            printf("    Read different values than written in the 1st chunk.\n");
            printf("    At line %d and index %d, rdata1 = %d. It should be %d.\n", __LINE__, i, rdata1[i], i);
            TEST_ERROR
        } /* end if */

    for(j = BYPASS_CHUNK_DIM / 2; j < BYPASS_DIM; j++)
        if(rdata1[j] != fvalue) {
            printf("    Read different values than written in the 2nd chunk.\n");
            printf("    At line %d and index %d, rdata1 = %d. It should be %d.\n", __LINE__, i, rdata1[i], fvalue);
            TEST_ERROR
        } /* end if */

    /* Close the first dataset */
    if(H5Dclose(dsid) < 0) FAIL_STACK_ERROR

    /* Create a second dataset without fill value.  This time, both write
     * and read should bypass the cache because the chunk is bigger than the
     * cache size and it's not allocated on disk. */
    if(H5Pset_fill_time(dcpl, H5D_FILL_TIME_NEVER) < 0) FAIL_STACK_ERROR

    if((dsid = H5Dcreate2(fid, BYPASS_DATASET2, H5T_NATIVE_INT, sid, H5P_DEFAULT, dcpl, H5P_DEFAULT)) < 0)
        FAIL_STACK_ERROR

    if(H5Dwrite(dsid, H5T_NATIVE_INT, H5S_ALL, sid, H5P_DEFAULT, wdata) < 0)
        FAIL_STACK_ERROR

    if(H5Dclose(dsid) < 0) FAIL_STACK_ERROR

    /* Reopen the dataset */
    if((dsid = H5Dopen2(fid, BYPASS_DATASET2, H5P_DEFAULT)) < 0) FAIL_STACK_ERROR

    /* Read back only the part that was written to the file.  Reading the
     * half chunk should bypass the cache because the chunk is bigger than
     * the cache size. */
    if(H5Dread(dsid, H5T_NATIVE_INT, H5S_ALL, sid, H5P_DEFAULT, rdata2) < 0)

    for(i = 0; i < BYPASS_CHUNK_DIM / 2; i++)
	if(rdata2[i] != i) {
            printf("    Read different values than written in the chunk.\n");
            printf("    At line %d and index %d, rdata2 = %d. It should be %d.\n", __LINE__, i, rdata2[i], i);
            TEST_ERROR
        } /* end if */

    /* Close IDs */
    if(H5Sclose(sid) < 0) FAIL_STACK_ERROR
    if(H5Dclose(dsid) < 0) FAIL_STACK_ERROR
    if(H5Pclose(dcpl) < 0) FAIL_STACK_ERROR
    if(H5Pclose(fapl_local) < 0) FAIL_STACK_ERROR
    if(H5Fclose(fid) < 0) FAIL_STACK_ERROR

    PASSED();
    return 0;

error:
    H5E_BEGIN_TRY {
        H5Pclose(dcpl);
        H5Pclose(fapl_local);
        H5Dclose(dsid);
        H5Sclose(sid);
        H5Fclose(fid);
    } H5E_END_TRY;
    return -1;
} /* end test_big_chunks_bypass_cache() */

/* This message derives from H5Z */
const H5Z_class2_t H5Z_EXPAND[1] = {{
    H5Z_CLASS_T_VERS,           /* H5Z_class_t version */
    H5Z_FILTER_EXPAND,		/* Filter id number		*/
    1, 1,                       /* Encoding and decoding enabled */
    "expand",			/* Filter name for debugging	*/
    NULL,                       /* The "can apply" callback     */
    NULL,                       /* The "set local" callback     */
    filter_expand,		/* The actual filter function	*/
}};

/* Global "expansion factor" for filter_expand() routine */
static size_t filter_expand_factor_g = 0;


/*-------------------------------------------------------------------------
 * Function:    filter_expand
 *
 * Purpose:     For testing library's behavior when a filter expands a chunk
 *              too much.
 *
 * Note:	This filter doesn't actually re-allocate the buffer to be
 *		larger, it just changes the buffer size to a value that's too
 *		large.  The library should throw an error before using the
 *		incorrect buffer information.
 *
 * Return:	Success:	Data chunk size
 *		Failure:	0
 *
 * Programmer:	Quincey Koziol
 *              Mar 31, 2009
 *
 *-------------------------------------------------------------------------
 */
static size_t
filter_expand(unsigned int flags, size_t H5_ATTR_UNUSED cd_nelmts,
      const unsigned int H5_ATTR_UNUSED *cd_values, size_t nbytes,
      size_t *buf_size, void H5_ATTR_UNUSED **buf)
{
    size_t         ret_value = 0;

    if(flags & H5Z_FLAG_REVERSE) {
        /* Don't do anything when filter is applied in reverse */
        *buf_size = nbytes;
        ret_value = nbytes;
    } /* end if */
    else {
        /* Check for expanding the chunk */
        if(filter_expand_factor_g > 0) {
            /* Expand the buffer size beyond what can be encoded */
            *buf_size = nbytes * 256 * 256 * 256 * filter_expand_factor_g;
            ret_value = *buf_size;
        } /* end if */
        else {
            /* Don't expand the chunk's size */
            *buf_size = nbytes;
            ret_value = nbytes;
        } /* end else */
    } /* end else */

    return ret_value;
} /* end filter_expand() */


/*-------------------------------------------------------------------------
 * Function: test_chunk_expand
 *
 * Purpose: Tests support for proper error handling when a chunk expands
 *              too much after a filter is applied
 *
 * Return:      Success: 0
 *              Failure: -1
 *
 * Programmer:  Quincey Koziol
 *              Tuesday, March 31, 2009
 *
 *-------------------------------------------------------------------------
 */
static herr_t
test_chunk_expand(hid_t fapl)
{
    char        filename[FILENAME_BUF_SIZE];
    hid_t       fid = -1;       /* File ID */
    hid_t       dcpl = -1;      /* Dataset creation property list ID */
    hid_t       sid = -1;       /* Dataspace ID */
    hid_t       scalar_sid = -1;/* Scalar dataspace ID */
    hid_t       dsid = -1;      /* Dataset ID */
    hsize_t     dim, max_dim, chunk_dim; /* Dataset and chunk dimensions */
    hsize_t	hs_offset;      /* Hyperslab offset */
    hsize_t	hs_size;        /* Hyperslab size */
    H5D_alloc_time_t alloc_time;        /* Storage allocation time */
    unsigned    write_elem, read_elem;  /* Element written/read */
    unsigned    u;              /* Local index variable */
    size_t      size;           /* Size of type */
    herr_t      status;         /* Generic return value */

    TESTING("filter expanding chunks too much");

    h5_fixname(FILENAME[10], fapl, filename, sizeof filename);

    size = sizeof(size_t);
    if(size <= 4) {
	SKIPPED();
	puts("    Current machine can't test for error");
    } /* end if */
    else {
        /* Register "expansion" filter */
        if(H5Zregister(H5Z_EXPAND) < 0) FAIL_STACK_ERROR

        /* Check that the filter was registered */
        if(TRUE != H5Zfilter_avail(H5Z_FILTER_EXPAND)) FAIL_STACK_ERROR

        /* Loop over storage allocation time */
        for(alloc_time = H5D_ALLOC_TIME_EARLY; alloc_time <= H5D_ALLOC_TIME_INCR; H5_INC_ENUM(H5D_alloc_time_t, alloc_time)) {
            /* Create file */
            if((fid = H5Fcreate(filename, H5F_ACC_TRUNC, H5P_DEFAULT, fapl)) < 0) FAIL_STACK_ERROR

            /* Create dataset creation property list */
            if((dcpl = H5Pcreate(H5P_DATASET_CREATE)) < 0) FAIL_STACK_ERROR

            /* Set chunking */
            chunk_dim = 10;
            if(H5Pset_chunk(dcpl, 1, &chunk_dim) < 0) FAIL_STACK_ERROR

            /* Set fill time */
            if(H5Pset_fill_time(dcpl, H5D_FILL_TIME_ALLOC) < 0) FAIL_STACK_ERROR

            /* Set allocation time */
            if(H5Pset_alloc_time(dcpl, alloc_time) < 0) FAIL_STACK_ERROR

            /* Set "expand" filter */
            if(H5Pset_filter(dcpl, H5Z_FILTER_EXPAND, 0, (size_t)0, NULL) < 0) FAIL_STACK_ERROR

            /* Create scalar dataspace */
            if((scalar_sid = H5Screate(H5S_SCALAR)) < 0) FAIL_STACK_ERROR

            /* Create 1-D dataspace */
            dim = 100;
            max_dim = H5S_UNLIMITED;
            if((sid = H5Screate_simple(1, &dim, &max_dim)) < 0) FAIL_STACK_ERROR

            /* Create chunked dataset */
            if(H5D_ALLOC_TIME_EARLY == alloc_time) {
                /* Make the expansion factor large enough to cause failure right away */
                filter_expand_factor_g = 8;

                H5E_BEGIN_TRY {
                    dsid = H5Dcreate2(fid, "dset", H5T_NATIVE_UINT, sid, H5P_DEFAULT, dcpl, H5P_DEFAULT);
                } H5E_END_TRY;
                if(dsid >= 0) FAIL_PUTS_ERROR("should fail to create dataset when allocation time is early");
            } /* end if */
            else {
                if((dsid = H5Dcreate2(fid, "dset", H5T_NATIVE_UINT, sid, H5P_DEFAULT, dcpl, H5P_DEFAULT)) < 0)
                    FAIL_STACK_ERROR

                /* Fill elements */
                hs_size = 1;
                for(u = 0; u < 100; u++) {
                    /* Select a single element in the dataset */
                    hs_offset = u;
                    if(H5Sselect_hyperslab(sid, H5S_SELECT_SET, &hs_offset, NULL, &hs_size, NULL) < 0) FAIL_STACK_ERROR

                    /* Read (unwritten) element from dataset */
                    read_elem = 1;
                    if(H5Dread(dsid, H5T_NATIVE_UINT, scalar_sid, sid, H5P_DEFAULT, &read_elem) < 0) FAIL_STACK_ERROR

                    /* Verify unwritten element is fill value (0) */
                    if(read_elem != 0) FAIL_PUTS_ERROR("invalid unwritten element read");

                    /* Don't expand chunks yet */
                    filter_expand_factor_g = 0;

                    /* Write element to dataset */
                    write_elem = u;
                    if(H5Dwrite(dsid, H5T_NATIVE_UINT, scalar_sid, sid, H5P_DEFAULT, &write_elem) < 0) FAIL_STACK_ERROR

                    /* Read element from dataset */
                    read_elem = write_elem + 1;
                    if(H5Dread(dsid, H5T_NATIVE_UINT, scalar_sid, sid, H5P_DEFAULT, &read_elem) < 0) FAIL_STACK_ERROR

                    /* Verify written element is read in */
                    if(read_elem != write_elem) FAIL_PUTS_ERROR("invalid written element read");

                    /* Expand chunks now */
                    filter_expand_factor_g = 8;

                    /* Write element to dataset */
                    write_elem = u;
                    H5E_BEGIN_TRY {
                        status = H5Dwrite(dsid, H5T_NATIVE_UINT, scalar_sid, sid, H5P_DEFAULT, &write_elem);
                    } H5E_END_TRY;
                    if(status >= 0) FAIL_PUTS_ERROR("should fail to write to dataset when allocation time is not early");
                } /* end for */

                /* Incrementally extend dataset and verify write/reads */
                while(dim < 1000) {
                    /* Extend dataset */
                    dim += 100;
                    if(H5Dset_extent(dsid, &dim) < 0) FAIL_STACK_ERROR

                    /* Close old dataspace */
                    if(H5Sclose(sid) < 0) FAIL_STACK_ERROR

                    /* Get dataspace for dataset now */
                    if((sid = H5Dget_space(dsid)) < 0) FAIL_STACK_ERROR

                    /* Fill new elements */
                    hs_size = 1;
                    for(u = 0; u < 100; u++) {
                        /* Select a single element in the dataset */
                        hs_offset = (dim + u) - 100;
                        if(H5Sselect_hyperslab(sid, H5S_SELECT_SET, &hs_offset, NULL, &hs_size, NULL) < 0) FAIL_STACK_ERROR

                        /* Read (unwritten) element from dataset */
                        read_elem = 1;
                        if(H5Dread(dsid, H5T_NATIVE_UINT, scalar_sid, sid, H5P_DEFAULT, &read_elem) < 0) FAIL_STACK_ERROR

                        /* Verify unwritten element is fill value (0) */
                        if(read_elem != 0) FAIL_PUTS_ERROR("invalid unwritten element read");

                        /* Don't expand chunks yet */
                        filter_expand_factor_g = 0;

                        /* Write element to dataset */
                        write_elem = u;
                        if(H5Dwrite(dsid, H5T_NATIVE_UINT, scalar_sid, sid, H5P_DEFAULT, &write_elem) < 0) FAIL_STACK_ERROR

                        /* Read element from dataset */
                        read_elem = write_elem + 1;
                        if(H5Dread(dsid, H5T_NATIVE_UINT, scalar_sid, sid, H5P_DEFAULT, &read_elem) < 0) FAIL_STACK_ERROR

                        /* Verify written element is read in */
                        if(read_elem != write_elem) FAIL_PUTS_ERROR("invalid written element read");

                        /* Expand chunks now */
                        filter_expand_factor_g = 8;

                        /* Write element to dataset */
                        write_elem = u;
                        H5E_BEGIN_TRY {
                            status = H5Dwrite(dsid, H5T_NATIVE_UINT, scalar_sid, sid, H5P_DEFAULT, &write_elem);
                        } H5E_END_TRY;
                        if(status >= 0) FAIL_PUTS_ERROR("should fail to write to dataset when allocation time is not early");
                    } /* end for */
                } /* end while */

                /* Close dataset */
                if(H5Dclose(dsid) < 0) FAIL_STACK_ERROR
            } /* end else */

            /* Close everything */
            if(H5Sclose(sid) < 0) FAIL_STACK_ERROR
            if(H5Sclose(scalar_sid) < 0) FAIL_STACK_ERROR
            if(H5Pclose(dcpl) < 0) FAIL_STACK_ERROR
            if(H5Fclose(fid) < 0) FAIL_STACK_ERROR

            /* If the dataset was created, do some extra testing */
            if(H5D_ALLOC_TIME_EARLY != alloc_time) {
                /* Re-open file & dataset */
                if((fid = H5Fopen(filename, H5F_ACC_RDWR, fapl)) < 0) FAIL_STACK_ERROR

                /* Open dataset */
                if((dsid = H5Dopen2(fid, "dset", H5P_DEFAULT)) < 0) FAIL_STACK_ERROR

                /* Create scalar dataspace */
                if((scalar_sid = H5Screate(H5S_SCALAR)) < 0) FAIL_STACK_ERROR

                /* Get dataspace for dataset now */
                if((sid = H5Dget_space(dsid)) < 0) FAIL_STACK_ERROR

                /* Read elements */
                hs_size = 1;
                for(u = 0; u < 1000; u++) {
                    /* Select a single element in the dataset */
                    hs_offset = u;
                    if(H5Sselect_hyperslab(sid, H5S_SELECT_SET, &hs_offset, NULL, &hs_size, NULL) < 0) FAIL_STACK_ERROR

                    /* Read element from dataset */
                    read_elem = u + 1;
                    if(H5Dread(dsid, H5T_NATIVE_UINT, scalar_sid, sid, H5P_DEFAULT, &read_elem) < 0) FAIL_STACK_ERROR

                    /* Verify unwritten element is proper value */
                    if(read_elem != (u % 100)) FAIL_PUTS_ERROR("invalid element read");

                    /* Don't expand chunks yet */
                    filter_expand_factor_g = 0;

                    /* Write element to dataset */
                    write_elem = u % 100;
                    if(H5Dwrite(dsid, H5T_NATIVE_UINT, scalar_sid, sid, H5P_DEFAULT, &write_elem) < 0) FAIL_STACK_ERROR

                    /* Read element from dataset */
                    read_elem = write_elem + 1;
                    if(H5Dread(dsid, H5T_NATIVE_UINT, scalar_sid, sid, H5P_DEFAULT, &read_elem) < 0) FAIL_STACK_ERROR

                    /* Verify written element is read in */
                    if(read_elem != write_elem) FAIL_PUTS_ERROR("invalid written element read");

                    /* Expand chunks now */
                    filter_expand_factor_g = 8;

                    /* Write element to dataset */
                    write_elem = u % 100;
                    H5E_BEGIN_TRY {
                        status = H5Dwrite(dsid, H5T_NATIVE_UINT, scalar_sid, sid, H5P_DEFAULT, &write_elem);
                    } H5E_END_TRY;
                    if(status >= 0) FAIL_PUTS_ERROR("should fail to write to dataset when allocation time is not early");
                } /* end for */

                /* Close everything */
                if(H5Sclose(sid) < 0) FAIL_STACK_ERROR
                if(H5Sclose(scalar_sid) < 0) FAIL_STACK_ERROR
                if(H5Dclose(dsid) < 0) FAIL_STACK_ERROR
                if(H5Fclose(fid) < 0) FAIL_STACK_ERROR

                /* Re-open file */
                if((fid = H5Fopen(filename, H5F_ACC_RDWR, fapl)) < 0) FAIL_STACK_ERROR

                /* Delete dataset */
                if(H5Ldelete(fid, "dset", H5P_DEFAULT) < 0) FAIL_STACK_ERROR

                /* Close everything */
                if(H5Fclose(fid) < 0) FAIL_STACK_ERROR
            } /* end if */
        } /* end for */

        /* Unregister "expansion" filter */
        if(H5Zunregister(H5Z_FILTER_EXPAND) < 0) FAIL_STACK_ERROR

        /* Check that the filter was unregistered */
        if(FALSE != H5Zfilter_avail(H5Z_FILTER_EXPAND)) FAIL_STACK_ERROR

        PASSED();
    } /* end else */

    return 0;

error:
    H5E_BEGIN_TRY {
        H5Pclose(dcpl);
        H5Dclose(dsid);
        H5Sclose(sid);
        H5Sclose(scalar_sid);
        H5Fclose(fid);
    } H5E_END_TRY;
    return -1;
} /* end test_chunk_expand() */


/*-------------------------------------------------------------------------
 * Function: test_large_chunk_shrink
 *
 * Purpose: Tests support for shrinking a chunk larger than 1 MB by a
 *              size greater than 1 MB.
 *
 * Return:      Success: 0
 *              Failure: -1
 *
 * Programmer:  Neil Fortner
 *              Monday, November 31, 2011
 *
 *-------------------------------------------------------------------------
 */
static herr_t
test_large_chunk_shrink(hid_t fapl)
{
    char        filename[FILENAME_BUF_SIZE];
    hid_t       fid = -1;       /* File ID */
    hid_t       dcpl = -1;      /* Dataset creation property list ID */
    hid_t       sid = -1;       /* Dataspace ID */
    hid_t       scalar_sid = -1;/* Scalar dataspace ID */
    hid_t       dsid = -1;      /* Dataset ID */
    hsize_t     dim, max_dim, chunk_dim; /* Dataset and chunk dimensions */
    hsize_t     hs_offset;      /* Hyperslab offset */
    hsize_t     hs_size;        /* Hyperslab size */
    unsigned    write_elem, read_elem;  /* Element written/read */

    TESTING("shrinking large chunk");

    h5_fixname(FILENAME[10], fapl, filename, sizeof filename);

    /* Create file */
    if((fid = H5Fcreate(filename, H5F_ACC_TRUNC, H5P_DEFAULT, fapl)) < 0) FAIL_STACK_ERROR

    /* Create dataset creation property list */
    if((dcpl = H5Pcreate(H5P_DATASET_CREATE)) < 0) FAIL_STACK_ERROR

    /* Set 2 MB chunk size */
    chunk_dim = 2 * 1024 * 1024 / sizeof(unsigned);
    if(H5Pset_chunk(dcpl, 1, &chunk_dim) < 0) FAIL_STACK_ERROR

    /* Create scalar dataspace */
    if((scalar_sid = H5Screate(H5S_SCALAR)) < 0) FAIL_STACK_ERROR

    /* Create 1-D dataspace */
    dim = 2 * 1024 * 1024 / sizeof(unsigned);
    max_dim = H5S_UNLIMITED;
    if((sid = H5Screate_simple(1, &dim, &max_dim)) < 0) FAIL_STACK_ERROR

    /* Create 2 MB chunked dataset */
    if((dsid = H5Dcreate2(fid, "dset", H5T_NATIVE_UINT, sid, H5P_DEFAULT, dcpl, H5P_DEFAULT)) < 0)
        FAIL_STACK_ERROR

    /* Select last element in the dataset */
    hs_offset = dim - 1;
    hs_size = 1;
    if(H5Sselect_hyperslab(sid, H5S_SELECT_SET, &hs_offset, NULL, &hs_size, NULL) < 0) FAIL_STACK_ERROR

    /* Read (unwritten) element from dataset */
    read_elem = 1;
    if(H5Dread(dsid, H5T_NATIVE_UINT, scalar_sid, sid, H5P_DEFAULT, &read_elem) < 0) FAIL_STACK_ERROR

    /* Verify unwritten element is fill value (0) */
    if(read_elem != 0) FAIL_PUTS_ERROR("invalid unwritten element read");

    /* Write element to dataset */
    write_elem = 2;
    if(H5Dwrite(dsid, H5T_NATIVE_UINT, scalar_sid, sid, H5P_DEFAULT, &write_elem) < 0) FAIL_STACK_ERROR

    /* Read element from dataset */
    read_elem = write_elem + 1;
    if(H5Dread(dsid, H5T_NATIVE_UINT, scalar_sid, sid, H5P_DEFAULT, &read_elem) < 0) FAIL_STACK_ERROR

    /* Verify written element is read in */
    if(read_elem != write_elem) FAIL_PUTS_ERROR("invalid written element read");

    /* Shrink dataset to 512 KB */
    dim = 512 * 1024 / sizeof(unsigned);
    if(H5Dset_extent(dsid, &dim) < 0) FAIL_STACK_ERROR

    /* Expand dataset back to 2MB */
    dim = 2 * 1024 * 1024 / sizeof(unsigned);
    if(H5Dset_extent(dsid, &dim) < 0) FAIL_STACK_ERROR

    /* Read element from dataset */
    read_elem = 1;
    if(H5Dread(dsid, H5T_NATIVE_UINT, scalar_sid, sid, H5P_DEFAULT, &read_elem) < 0) FAIL_STACK_ERROR

    /* Verify element is now 0 */
    if(read_elem != 0) FAIL_PUTS_ERROR("invalid element read");

    /* Close everything */
    if(H5Sclose(sid) < 0) FAIL_STACK_ERROR
    if(H5Sclose(scalar_sid) < 0) FAIL_STACK_ERROR
    if(H5Dclose(dsid) < 0) FAIL_STACK_ERROR
    if(H5Pclose(dcpl) < 0) FAIL_STACK_ERROR
    if(H5Fclose(fid) < 0) FAIL_STACK_ERROR

    PASSED();

    return 0;

error:
    H5E_BEGIN_TRY {
        H5Pclose(dcpl);
        H5Dclose(dsid);
        H5Sclose(sid);
        H5Sclose(scalar_sid);
        H5Fclose(fid);
    } H5E_END_TRY;
    return -1;
} /* end test_large_chunk_shrink() */


/*-------------------------------------------------------------------------
 * Function: test_zero_dim_dset
 *
 * Purpose:     Tests support for reading a 1D chunled dataset with 
 *              dimension size = 0.
 *
 * Return:      Success: 0
 *              Failure: -1
 *
 * Programmer:  Mohamad Chaarawi
 *              Wednesdat, July 9, 2014
 *
 *-------------------------------------------------------------------------
 */
static herr_t
test_zero_dim_dset(hid_t fapl)
{
    char        filename[FILENAME_BUF_SIZE];
    hid_t       fid = -1;       /* File ID */
    hid_t       dcpl = -1;      /* Dataset creation property list ID */
    hid_t       sid = -1;       /* Dataspace ID */
    hid_t       dsid = -1;      /* Dataset ID */
    hsize_t     dim, chunk_dim; /* Dataset and chunk dimensions */
    int         data[1];

    TESTING("shrinking large chunk");

    h5_fixname(FILENAME[13], fapl, filename, sizeof filename);

    /* Create file */
    if((fid = H5Fcreate(filename, H5F_ACC_TRUNC, H5P_DEFAULT, fapl)) < 0) FAIL_STACK_ERROR

    /* Create dataset creation property list */
    if((dcpl = H5Pcreate(H5P_DATASET_CREATE)) < 0) FAIL_STACK_ERROR

    /* Set 1 chunk size */
    chunk_dim = 1;
    if(H5Pset_chunk(dcpl, 1, &chunk_dim) < 0) FAIL_STACK_ERROR

    /* Create 1D dataspace with 0 dim size */
    dim = 0;
    if((sid = H5Screate_simple(1, &dim, NULL)) < 0) FAIL_STACK_ERROR

    /* Create chunked dataset */
    if((dsid = H5Dcreate2(fid, "dset", H5T_NATIVE_INT, sid, H5P_DEFAULT, dcpl, H5P_DEFAULT)) < 0)
        FAIL_STACK_ERROR

    /* write 0 elements from dataset */
    if(H5Dwrite(dsid, H5T_NATIVE_INT, sid, sid, H5P_DEFAULT, data) < 0) FAIL_STACK_ERROR

    /* Read 0 elements from dataset */
    if(H5Dread(dsid, H5T_NATIVE_INT, sid, sid, H5P_DEFAULT, data) < 0) FAIL_STACK_ERROR

    /* Close everything */
    if(H5Sclose(sid) < 0) FAIL_STACK_ERROR
    if(H5Dclose(dsid) < 0) FAIL_STACK_ERROR
    if(H5Pclose(dcpl) < 0) FAIL_STACK_ERROR
    if(H5Fclose(fid) < 0) FAIL_STACK_ERROR

    PASSED();

    return 0;

error:
    H5E_BEGIN_TRY {
        H5Pclose(dcpl);
        H5Dclose(dsid);
        H5Sclose(sid);
        H5Fclose(fid);
    } H5E_END_TRY;
    return -1;
} /* end test_zero_dim_dset() */


/*-------------------------------------------------------------------------
 * Function:    test_scatter
 *
 * Purpose:     Tests H5Dscatter with a variety of different selections
 *              and source buffer sizes.
 *
 * Return:      Success: 0
 *              Failure: -1
 *
 * Programmer:  Neil Fortner
 *              Wednesday, January 16, 2013
 *
 *-------------------------------------------------------------------------
 */
typedef struct scatter_info_t {
    int *src_buf;   /* Source data buffer */
    size_t block;   /* Maximum number of elements to return to H5Dscatter() */
    size_t size;    /* Remaining number of elements to return */
} scatter_info_t;

#define TEST_SCATTER_CHECK_ARR(ARR, EXP) \
    for(i=0; i<(int)(sizeof(ARR)/sizeof(ARR[0])); i++) \
        for(j=0; j<(int)(sizeof(ARR[0])/sizeof(ARR[0][0])); j++) \
            for(k=0; k<(int)(sizeof(ARR[0][0])/sizeof(ARR[0][0][0])); k++) \
                if(ARR[i][j][k] != EXP[i][j][k]) { \
                    H5_FAILED(); AT(); \
                    printf("  " #ARR "[%d][%d][%d] == %d, " #EXP "[%d][%d][%d] == %d\n", i, j, k, ARR[i][j][k], i, j, k, EXP[i][j][k]); \
                    goto error; \
                }

static herr_t
scatter_cb(void **src_buf/*out*/, size_t *src_buf_bytes_used/*out*/,
    void *_scatter_info)
{
    scatter_info_t *scatter_info = (scatter_info_t *)_scatter_info;
    size_t nelmts;      /* Number of elements to return in src_buf */

    /* Calculate number of elements */
    nelmts = MIN(scatter_info->block, scatter_info->size);
    HDassert(nelmts > 0);

    /* Set output variables */
    *src_buf = (void *)scatter_info->src_buf;
    *src_buf_bytes_used = nelmts * sizeof(scatter_info->src_buf[0]);

    /* Update scatter_info */
    scatter_info->src_buf += nelmts;
    scatter_info->size -= nelmts;

    return SUCCEED;
}

static herr_t
test_scatter(void)
{
    hid_t       sid = -1;       /* Dataspace ID */
    hsize_t     dim[3] = {8, 5, 8}; /* Dataspace dimensions */
    hsize_t     start[3] = {0, 0, 0};
    hsize_t     stride[3] = {0, 0, 0};
    hsize_t     count[3] = {0, 0, 0};
    hsize_t     block[3] = {0, 0, 0};
    hsize_t     start2[3] = {0, 0, 0};
    hsize_t     count2[3] = {0, 0, 0};
    hsize_t     point[4][3] = {{2, 3, 2}, {3, 0, 2}, {7, 2, 0}, {0, 1, 5}};
    size_t      src_buf_size;
    int         src_buf[36];    /* Source data buffer */
    int         dst_buf[8][5][8]; /* Destination data buffer */
    int         expect_dst_buf[8][5][8]; /* Expected destination data buffer */
    scatter_info_t scatter_info; /* Operator data for callback */
    int         i, j, k, src_i; /* Local index variables */

    TESTING("H5Dscatter()");

    /* Create dataspace */
    if((sid = H5Screate_simple(3, dim, NULL)) < 0) TEST_ERROR

    /* Initialize src_buf */
    for(i=0; i<(int)(sizeof(src_buf)/sizeof(src_buf[0])); i++)
        src_buf[i] = i + 1;


    /*
     * Test 1: Simple case
     */
    /* Select hyperslab */
    count[0] = 1;
    count[1] = 1;
    count[2] = 8;
    if(H5Sselect_hyperslab(sid, H5S_SELECT_SET, start, NULL ,count, NULL) < 0)
        TEST_ERROR

    /* Initialize dst_buf and expect_dst_buf */
    (void)HDmemset(expect_dst_buf, 0, sizeof(expect_dst_buf));
    for(i=0; i<8; i++)
        expect_dst_buf[0][0][i] = src_buf[i];

    /* Loop over buffer sizes */
    for(src_buf_size=1; src_buf_size<=9; src_buf_size++) {
        /* Reset dst_buf */
        (void)HDmemset(dst_buf, 0, sizeof(dst_buf));

        /* Set up scatter info */
        scatter_info.src_buf = src_buf;
        scatter_info.block = src_buf_size;
        scatter_info.size = 8;

        /* Scatter data */
        if(H5Dscatter((H5D_scatter_func_t)scatter_cb, &scatter_info, H5T_NATIVE_INT, sid, dst_buf) < 0)
            TEST_ERROR

        /* Verify data */
        TEST_SCATTER_CHECK_ARR(dst_buf, expect_dst_buf)
    } /* end for */


    /*
     * Test 2: Single block in dataset
     */
    /* Select hyperslab */
    start[0] = 3;
    start[1] = 2;
    start[2] = 4;
    count[0] = 2;
    count[1] = 3;
    count[2] = 2;
    if(H5Sselect_hyperslab(sid, H5S_SELECT_SET, start, NULL ,count, NULL) < 0)
        TEST_ERROR

    /* Initialize expect_dst_buf */
    (void)HDmemset(expect_dst_buf, 0, sizeof(expect_dst_buf));
    src_i = 0;
    for(i=3; i<5; i++)
        for(j=2; j<5; j++)
            for(k=4; k<6; k++)
                expect_dst_buf[i][j][k] = src_buf[src_i++];

    /* Loop over buffer sizes */
    for(src_buf_size=1; src_buf_size<=13; src_buf_size++) {
        /* Reset dst_buf */
        (void)HDmemset(dst_buf, 0, sizeof(dst_buf));

        /* Set up scatter info */
        scatter_info.src_buf = src_buf;
        scatter_info.block = src_buf_size;
        scatter_info.size = 12;

        /* Scatter data */
        if(H5Dscatter((H5D_scatter_func_t)scatter_cb, &scatter_info, H5T_NATIVE_INT, sid, dst_buf) < 0)
            TEST_ERROR

        /* Verify data */
        TEST_SCATTER_CHECK_ARR(dst_buf, expect_dst_buf)
    } /* end for */


    /*
     * Test 3: Multiple blocks
     */
    /* Select hyperslab */
    start[0] = 1;
    start[1] = 1;
    start[2] = 1;
    stride[0] = 3;
    stride[1] = 4;
    stride[2] = 5;
    count[0] = 3;
    count[1] = 1;
    count[2] = 2;
    block[0] = 1;
    block[1] = 3;
    block[2] = 2;
    if(H5Sselect_hyperslab(sid, H5S_SELECT_SET, start, stride ,count, block) < 0)
        TEST_ERROR

    /* Initialize expect_dst_buf */
    /* Iterate over block containing selection, checking if each element is in
     * selection.  Note that the algorithm used here (if statement) would not
     * work for overlapping hyperslabs. */
    (void)HDmemset(expect_dst_buf, 0, sizeof(expect_dst_buf));
    src_i = 0;
    for(i=1; i<8; i++)
        for(j=1; j<4; j++)
            for(k=1; k<8; k++)
                if((hsize_t)i >= start[0]
                        && ((hsize_t)i - start[0]) % stride[0] < block[0]
                        && ((hsize_t)i - start[0]) / stride[0] < count[0]
                        && (hsize_t)j >= start[1]
                        && ((hsize_t)j - start[1]) % stride[1] < block[1]
                        && ((hsize_t)j - start[1]) / stride[1] < count[1]
                        && (hsize_t)k >= start[2]
                        && ((hsize_t)k - start[2]) % stride[2] < block[2]
                        && ((hsize_t)k - start[2]) / stride[2] < count[2])
                    expect_dst_buf[i][j][k] = src_buf[src_i++];

    /* Loop over buffer sizes */
    for(src_buf_size=1; src_buf_size<=37; src_buf_size++) {
        /* Reset dst_buf */
        (void)HDmemset(dst_buf, 0, sizeof(dst_buf));

        /* Set up scatter info */
        scatter_info.src_buf = src_buf;
        scatter_info.block = src_buf_size;
        scatter_info.size = 36;

        /* Scatter data */
        if(H5Dscatter((H5D_scatter_func_t)scatter_cb, &scatter_info, H5T_NATIVE_INT, sid, dst_buf) < 0)
            TEST_ERROR

        /* Verify data */
        TEST_SCATTER_CHECK_ARR(dst_buf, expect_dst_buf)
    } /* end for */


    /*
     * Test 4: Compound selection
     */
    /* Select hyperslabs */
    start[0] = 2;
    start[1] = 1;
    start[2] = 1;
    count[0] = 2;
    count[1] = 3;
    count[2] = 2;
    if(H5Sselect_hyperslab(sid, H5S_SELECT_SET, start, NULL ,count, NULL) < 0)
        TEST_ERROR
    start2[0] = 1;
    start2[1] = 2;
    start2[2] = 2;
    count2[0] = 3;
    count2[1] = 2;
    count2[2] = 2;
    if(H5Sselect_hyperslab(sid, H5S_SELECT_XOR, start2, NULL ,count2, NULL) < 0)
        TEST_ERROR

    /* Initialize expect_dst_buf */
    /* Iterate over block containing selection, checking if each element is in
     * selection. */
    (void)HDmemset(expect_dst_buf, 0, sizeof(expect_dst_buf));
    src_i = 0;
    for(i=1; i<4; i++)
        for(j=1; j<4; j++)
            for(k=1; k<4; k++)
                if(!(((hsize_t)i >= start[0] && (hsize_t)i < start[0] + count[0])
                        && ((hsize_t)j >= start[1] && (hsize_t)j < start[1] + count[1])
                        && ((hsize_t)k >= start[2] && (hsize_t)k < start[2] + count[2]))
                        != !(((hsize_t)i >= start2[0] && (hsize_t)i < start2[0] + count2[0])
                        && ((hsize_t)j >= start2[1] && (hsize_t)j < start2[1] + count2[1])
                        && ((hsize_t)k >= start2[2] && (hsize_t)k < start2[2] + count2[2])))
                    expect_dst_buf[i][j][k] = src_buf[src_i++];

    /* Loop over buffer sizes */
    for(src_buf_size=1; src_buf_size<=17; src_buf_size++) {
        /* Reset dst_buf */
        (void)HDmemset(dst_buf, 0, sizeof(dst_buf));

        /* Set up scatter info */
        scatter_info.src_buf = src_buf;
        scatter_info.block = src_buf_size;
        scatter_info.size = 16;

        /* Scatter data */
        if(H5Dscatter((H5D_scatter_func_t)scatter_cb, &scatter_info, H5T_NATIVE_INT, sid, dst_buf) < 0)
            TEST_ERROR

        /* Verify data */
        TEST_SCATTER_CHECK_ARR(dst_buf, expect_dst_buf)
    } /* end for */


    /*
     * Test 5: Point selection
     */
    /* Select hyperslabs */
    if(H5Sselect_elements(sid, H5S_SELECT_SET, sizeof(point) / sizeof(point[0]), (hsize_t *)point) < 0)
        TEST_ERROR

    /* Initialize expect_dst_buf */
    /* Iterate over block containing selection, checking if each element is in
     * selection. */
    (void)HDmemset(expect_dst_buf, 0, sizeof(expect_dst_buf));
    for(i=0; i<(int)(sizeof(point) / sizeof(point[0])); i++)
        expect_dst_buf[point[i][0]][point[i][1]][point[i][2]]
                = src_buf[i];

    /* Loop over buffer sizes */
    for(src_buf_size=1; src_buf_size<=5; src_buf_size++) {
        /* Reset dst_buf */
        (void)HDmemset(dst_buf, 0, sizeof(dst_buf));

        /* Set up scatter info */
        scatter_info.src_buf = src_buf;
        scatter_info.block = src_buf_size;
        scatter_info.size = 4;

        /* Scatter data */
        if(H5Dscatter((H5D_scatter_func_t)scatter_cb, &scatter_info, H5T_NATIVE_INT, sid, dst_buf) < 0)
            TEST_ERROR

        /* Verify data */
        TEST_SCATTER_CHECK_ARR(dst_buf, expect_dst_buf)
    } /* end for */


    /* Close everything */
    if(H5Sclose(sid) < 0) TEST_ERROR

    PASSED();

    return 0;

error:
    H5E_BEGIN_TRY {
        H5Sclose(sid);
    } H5E_END_TRY;
    return -1;
} /* end test_scatter() */


/*-------------------------------------------------------------------------
 * Function:    test_gather
 *
 * Purpose:     Tests H5Dgather with a variety of different selections and
 *              destination buffer sizes.
 *
 * Return:      Success: 0
 *              Failure: -1
 *
 * Programmer:  Neil Fortner
 *              Wednesday, January 16, 2013
 *
 *-------------------------------------------------------------------------
 */
typedef struct gather_info_t {
    int *expect_dst_buf; /* Expected destination data buffer */
    size_t max_nelmts;  /* Maximum number of elements passed to callback */
    hbool_t last_call;  /* Whether this should be the last time the callback is called */
} gather_info_t;

static herr_t
gather_cb(const void *dst_buf, size_t dst_buf_bytes_used,
    void *_gather_info)
{
    gather_info_t *gather_info = (gather_info_t *)_gather_info;
    size_t nelmts;      /* Number of elements in src_buf */
    int i;              /* Local index variable */

    HDassert(dst_buf_bytes_used > 0);

    /* Calculate number of elements */
    nelmts = dst_buf_bytes_used / sizeof(gather_info->expect_dst_buf[0]);

    /* Make sure the number of bytes is a multiple of the number of elements */
    if(nelmts * sizeof(gather_info->expect_dst_buf[0]) != dst_buf_bytes_used)
        TEST_ERROR

    /* Make sure we weren't passed more data than we requested to be passed at
     * once */
    if(nelmts > gather_info->max_nelmts)
        TEST_ERROR

    /* If we were passed less data than requested, make sure this is the last
     * time the callback was called */
    if(gather_info->last_call)
        TEST_ERROR
    if(nelmts < gather_info->max_nelmts)
        gather_info->last_call = TRUE;

    /* Compare data and expected data */
    for(i=0; i<(int)nelmts; i++)
        if(((const int *)dst_buf)[i] != *((gather_info->expect_dst_buf)++))
            TEST_ERROR

    return SUCCEED;

error:
    return FAIL;
}

static herr_t
test_gather(void)
{
    hid_t       sid = -1;       /* Dataspace ID */
    hsize_t     dim[3] = {8, 5, 8}; /* Dataspace dimensions */
    hsize_t     start[3] = {0, 0, 0};
    hsize_t     stride[3] = {0, 0, 0};
    hsize_t     count[3] = {0, 0, 0};
    hsize_t     block[3] = {0, 0, 0};
    hsize_t     start2[3] = {0, 0, 0};
    hsize_t     count2[3] = {0, 0, 0};
    hsize_t     point[4][3] = {{2, 3, 2}, {3, 0, 2}, {7, 2, 0}, {0, 1, 5}};
    size_t      dst_buf_size;
    int         src_buf[8][5][8]; /* Source data buffer */
    int         dst_buf[36];    /* Destination data buffer */
    int         expect_dst_buf[36]; /* Expected destination data buffer */
    gather_info_t gather_info;  /* Operator data for callback */
    int         i, j, k, dst_i; /* Local index variables */

    TESTING("H5Dgather()");

    /* Create dataspace */
    if((sid = H5Screate_simple(3, dim, NULL)) < 0) TEST_ERROR

    /* Initialize src_buf */
    for(i=0; i<(int)(sizeof(src_buf)/sizeof(src_buf[0])); i++)
        for(j=0; j<(int)(sizeof(src_buf[0])/sizeof(src_buf[0][0])); j++)
            for(k=0; k<(int)(sizeof(src_buf[0][0])/sizeof(src_buf[0][0][0])); k++)
                src_buf[i][j][k] = 1 + k
                        + (int)(sizeof(src_buf[0][0]) / sizeof(src_buf[0][0][0])) * j
                        + (int)(sizeof(src_buf[0]) / sizeof(src_buf[0][0][0])) * i;


    /*
     * Test 1: Simple case
     */
    /* Select hyperslab */
    count[0] = 1;
    count[1] = 1;
    count[2] = 8;
    if(H5Sselect_hyperslab(sid, H5S_SELECT_SET, start, NULL ,count, NULL) < 0)
        TEST_ERROR

    /* Initialize expect_dst_buf */
    (void)HDmemset(expect_dst_buf, 0, sizeof(expect_dst_buf));
    for(i=0; i<8; i++)
        expect_dst_buf[i] = src_buf[0][0][i];

    /* Loop over buffer sizes */
    for(dst_buf_size=1; dst_buf_size<=9; dst_buf_size++) {
        /* Reset dst_buf */
        (void)HDmemset(dst_buf, 0, sizeof(dst_buf));

        /* Initialize gather_info */
        gather_info.expect_dst_buf = expect_dst_buf;
        gather_info.max_nelmts = dst_buf_size;
        gather_info.last_call = FALSE;

        /* Gather data */
        if(H5Dgather(sid, src_buf, H5T_NATIVE_INT, dst_buf_size * sizeof(dst_buf[0]), dst_buf, gather_cb, &gather_info) < 0)
            TEST_ERROR

        /* Verify that all data has been gathered (and verified) */
        if(gather_info.expect_dst_buf - expect_dst_buf != 8) TEST_ERROR
    } /* end for */

    /* Test without a callback */
    /* Loop over buffer sizes */
    for(dst_buf_size=8; dst_buf_size<=9; dst_buf_size++) {
        /* Reset dst_buf */
        (void)HDmemset(dst_buf, 0, sizeof(dst_buf));

        /* Gather data */
        if(H5Dgather(sid, src_buf, H5T_NATIVE_INT, dst_buf_size * sizeof(dst_buf[0]), dst_buf, NULL, NULL) < 0)
            TEST_ERROR

        /* Verify data */
        for(i=0; i<(int)(sizeof(dst_buf)/sizeof(dst_buf[0])); i++)
            if(dst_buf[i] != expect_dst_buf[i])
                TEST_ERROR
    } /* end for */

    /* Test with a dst_buf_size that is not a multiple of the datatype size */
    /* Reset dst_buf */
    dst_buf_size = 7;
    (void)HDmemset(dst_buf, 0, sizeof(dst_buf));

    /* Initialize gather_info */
    gather_info.expect_dst_buf = expect_dst_buf;
    gather_info.max_nelmts = dst_buf_size - 1;
    gather_info.last_call = FALSE;

    /* Gather data */
    if(H5Dgather(sid, src_buf, H5T_NATIVE_INT, dst_buf_size * sizeof(dst_buf[0]) - 1, dst_buf, gather_cb, &gather_info) < 0)
        TEST_ERROR

    /* Verify that all data has been gathered (and verified) */
    if(gather_info.expect_dst_buf - expect_dst_buf != 8) TEST_ERROR


    /*
     * Test 2: Single block in dataset
     */
    /* Select hyperslab */
    start[0] = 3;
    start[1] = 2;
    start[2] = 4;
    count[0] = 2;
    count[1] = 3;
    count[2] = 2;
    if(H5Sselect_hyperslab(sid, H5S_SELECT_SET, start, NULL ,count, NULL) < 0)
        TEST_ERROR

    /* Initialize expect_dst_buf */
    (void)HDmemset(expect_dst_buf, 0, sizeof(expect_dst_buf));
    dst_i = 0;
    for(i=3; i<5; i++)
        for(j=2; j<5; j++)
            for(k=4; k<6; k++)
                expect_dst_buf[dst_i++] = src_buf[i][j][k];

    /* Loop over buffer sizes */
    for(dst_buf_size=1; dst_buf_size<=13; dst_buf_size++) {
        /* Reset dst_buf */
        (void)HDmemset(dst_buf, 0, sizeof(dst_buf));

        /* Initialize gather_info */
        gather_info.expect_dst_buf = expect_dst_buf;
        gather_info.max_nelmts = dst_buf_size;
        gather_info.last_call = FALSE;

        /* Gather data */
        if(H5Dgather(sid, src_buf, H5T_NATIVE_INT, dst_buf_size * sizeof(dst_buf[0]), dst_buf, gather_cb, &gather_info) < 0)
            TEST_ERROR

        /* Verify that all data has been gathered (and verified) */
        if(gather_info.expect_dst_buf - expect_dst_buf != 12) TEST_ERROR
    } /* end for */


    /*
     * Test 3: Multiple blocks
     */
    /* Select hyperslab */
    start[0] = 1;
    start[1] = 1;
    start[2] = 1;
    stride[0] = 3;
    stride[1] = 4;
    stride[2] = 5;
    count[0] = 3;
    count[1] = 1;
    count[2] = 2;
    block[0] = 1;
    block[1] = 3;
    block[2] = 2;
    if(H5Sselect_hyperslab(sid, H5S_SELECT_SET, start, stride ,count, block) < 0)
        TEST_ERROR

    /* Initialize expect_dst_buf */
    /* Iterate over block containing selection, checking if each element is in
     * selection.  Note that the algorithm used here (if statement) would not
     * work for overlapping hyperslabs. */
    (void)HDmemset(expect_dst_buf, 0, sizeof(expect_dst_buf));
    dst_i = 0;
    for(i=1; i<8; i++)
        for(j=1; j<4; j++)
            for(k=1; k<8; k++)
                if((hsize_t)i >= start[0]
                        && ((hsize_t)i - start[0]) % stride[0] < block[0]
                        && ((hsize_t)i - start[0]) / stride[0] < count[0]
                        && (hsize_t)j >= start[1]
                        && ((hsize_t)j - start[1]) % stride[1] < block[1]
                        && ((hsize_t)j - start[1]) / stride[1] < count[1]
                        && (hsize_t)k >= start[2]
                        && ((hsize_t)k - start[2]) % stride[2] < block[2]
                        && ((hsize_t)k - start[2]) / stride[2] < count[2])
                    expect_dst_buf[dst_i++] = src_buf[i][j][k];

    /* Loop over buffer sizes */
    for(dst_buf_size=1; dst_buf_size<=37; dst_buf_size++) {
        /* Reset dst_buf */
        (void)HDmemset(dst_buf, 0, sizeof(dst_buf));

        /* Initialize gather_info */
        gather_info.expect_dst_buf = expect_dst_buf;
        gather_info.max_nelmts = dst_buf_size;
        gather_info.last_call = FALSE;

        /* Gather data */
        if(H5Dgather(sid, src_buf, H5T_NATIVE_INT, dst_buf_size * sizeof(dst_buf[0]), dst_buf, gather_cb, &gather_info) < 0)
            TEST_ERROR

        /* Verify that all data has been gathered (and verified) */
        if(gather_info.expect_dst_buf - expect_dst_buf != 36) TEST_ERROR
    } /* end for */


    /*
     * Test 4: Compound selection
     */
    /* Select hyperslabs */
    start[0] = 2;
    start[1] = 1;
    start[2] = 1;
    count[0] = 2;
    count[1] = 3;
    count[2] = 2;
    if(H5Sselect_hyperslab(sid, H5S_SELECT_SET, start, NULL ,count, NULL) < 0)
        TEST_ERROR
    start2[0] = 1;
    start2[1] = 2;
    start2[2] = 2;
    count2[0] = 3;
    count2[1] = 2;
    count2[2] = 2;
    if(H5Sselect_hyperslab(sid, H5S_SELECT_XOR, start2, NULL ,count2, NULL) < 0)
        TEST_ERROR

    /* Initialize expect_dst_buf */
    /* Iterate over block containing selection, checking if each element is in
     * selection. */
    (void)HDmemset(expect_dst_buf, 0, sizeof(expect_dst_buf));
    dst_i = 0;
    for(i=1; i<4; i++)
        for(j=1; j<4; j++)
            for(k=1; k<4; k++)
                if(!(((hsize_t)i >= start[0] && (hsize_t)i < start[0] + count[0])
                        && ((hsize_t)j >= start[1] && (hsize_t)j < start[1] + count[1])
                        && ((hsize_t)k >= start[2] && (hsize_t)k < start[2] + count[2]))
                        != !(((hsize_t)i >= start2[0] && (hsize_t)i < start2[0] + count2[0])
                        && ((hsize_t)j >= start2[1] && (hsize_t)j < start2[1] + count2[1])
                        && ((hsize_t)k >= start2[2] && (hsize_t)k < start2[2] + count2[2])))
                    expect_dst_buf[dst_i++] = src_buf[i][j][k];

    /* Loop over buffer sizes */
    for(dst_buf_size=1; dst_buf_size<=17; dst_buf_size++) {
        /* Reset dst_buf */
        (void)HDmemset(dst_buf, 0, sizeof(dst_buf));

        /* Initialize gather_info */
        gather_info.expect_dst_buf = expect_dst_buf;
        gather_info.max_nelmts = dst_buf_size;
        gather_info.last_call = FALSE;

        /* Gather data */
        if(H5Dgather(sid, src_buf, H5T_NATIVE_INT, dst_buf_size * sizeof(dst_buf[0]), dst_buf, gather_cb, &gather_info) < 0)
            TEST_ERROR

        /* Verify that all data has been gathered (and verified) */
        if(gather_info.expect_dst_buf - expect_dst_buf != 16) TEST_ERROR
    } /* end for */


    /*
     * Test 5: Point selection
     */
    /* Select hyperslabs */
    if(H5Sselect_elements(sid, H5S_SELECT_SET, sizeof(point) / sizeof(point[0]), (hsize_t *)point) < 0)
        TEST_ERROR

    /* Initialize expect_dst_buf */
    /* Iterate over block containing selection, checking if each element is in
     * selection. */
    (void)HDmemset(expect_dst_buf, 0, sizeof(expect_dst_buf));
    for(i=0; i<(int)(sizeof(point) / sizeof(point[0])); i++)
        expect_dst_buf[i] = src_buf[point[i][0]][point[i][1]][point[i][2]];

    /* Loop over buffer sizes */
    for(dst_buf_size=1; dst_buf_size<=5; dst_buf_size++) {
        /* Reset dst_buf */
        (void)HDmemset(dst_buf, 0, sizeof(dst_buf));

        /* Initialize gather_info */
        gather_info.expect_dst_buf = expect_dst_buf;
        gather_info.max_nelmts = dst_buf_size;
        gather_info.last_call = FALSE;

        /* Gather data */
        if(H5Dgather(sid, src_buf, H5T_NATIVE_INT, dst_buf_size * sizeof(dst_buf[0]), dst_buf, gather_cb, &gather_info) < 0)
            TEST_ERROR

        /* Verify that all data has been gathered (and verified) */
        if(gather_info.expect_dst_buf - expect_dst_buf != 4) TEST_ERROR
    } /* end for */


    /* Close everything */
    if(H5Sclose(sid) < 0) TEST_ERROR

    PASSED();

    return 0;

error:
    H5E_BEGIN_TRY {
        H5Sclose(sid);
    } H5E_END_TRY;
    return -1;
} /* end test_gather() */


/*-------------------------------------------------------------------------
 * Function:    test_scatter_error
 *
 * Purpose:     Tests H5Dscatter with a variety of different conditions
 *              that should cause errors.
 *
 * Return:      Success: 0
 *              Failure: -1
 *
 * Programmer:  Neil Fortner
 *              Monday, February 4, 2013
 *
 *-------------------------------------------------------------------------
 */
static herr_t
scatter_error_cb_fail(void **src_buf/*out*/, size_t *src_buf_bytes_used/*out*/,
    void *_scatter_info)
{
    scatter_info_t *scatter_info = (scatter_info_t *)_scatter_info;
    size_t nelmts;      /* Number of elements to return in src_buf */

    /* Calculate number of elements */
    nelmts = MIN(scatter_info->block, scatter_info->size);
    HDassert(nelmts > 0);

    /* Set output variables */
    *src_buf = (void *)scatter_info->src_buf;
    *src_buf_bytes_used = nelmts * sizeof(scatter_info->src_buf[0]);

    return FAIL;
}

static herr_t
scatter_error_cb_null(void **src_buf/*out*/, size_t *src_buf_bytes_used/*out*/,
    void *_scatter_info)
{
    scatter_info_t *scatter_info = (scatter_info_t *)_scatter_info;
    size_t nelmts;      /* Number of elements to return in src_buf */

    /* Calculate number of elements */
    nelmts = MIN(scatter_info->block, scatter_info->size);
    HDassert(nelmts > 0);

    /* Set output variables */
    *src_buf = NULL;
    *src_buf_bytes_used = nelmts * sizeof(scatter_info->src_buf[0]);

    return SUCCEED;
}

static herr_t
scatter_error_cb_unalign(void **src_buf/*out*/, size_t *src_buf_bytes_used/*out*/,
    void *_src_buf_bytes_used)
{
    /* Set output variables */
    *src_buf = _src_buf_bytes_used;
    *src_buf_bytes_used = *(size_t *)_src_buf_bytes_used;

    return SUCCEED;
}

static herr_t
test_scatter_error(void)
{
    hid_t       sid = -1;       /* Dataspace ID */
    hsize_t     dim[1] = {10};  /* Dataspace dimensions */
    hsize_t     start[3] = {2};
    hsize_t     count[3] = {6};
    int         src_buf[7];     /* Source data buffer */
    int         dst_buf[10];    /* Destination data buffer */
    scatter_info_t scatter_info; /* Operator data for callback */
    size_t      cb_unalign_nbytes; /* Number of bytes to return for unaligned test */
    herr_t      ret;            /* Return value */
    int         i;              /* Local index variable */

    TESTING("H5Dscatter() error conditions");

    /* Create dataspace */
    if((sid = H5Screate_simple(1, dim, NULL)) < 0) TEST_ERROR

    /* Initialize src_buf */
    for(i=0; i<(int)(sizeof(src_buf)/sizeof(src_buf[0])); i++)
        src_buf[i] = i + 1;

    /* Select hyperslab */
    if(H5Sselect_hyperslab(sid, H5S_SELECT_SET, start, NULL ,count, NULL) < 0)
        TEST_ERROR

    /* Verify that base configuration passes */
    scatter_info.src_buf = src_buf;
    scatter_info.block = sizeof(src_buf)/sizeof(src_buf[0]);
    scatter_info.size = 6;
    if(H5Dscatter((H5D_scatter_func_t)scatter_cb, &scatter_info, H5T_NATIVE_INT, sid, dst_buf) < 0)
        TEST_ERROR


    /*
     * Test invalid parameters
     */
    scatter_info.src_buf = src_buf;
    scatter_info.size = 6;
    H5E_BEGIN_TRY {
        ret = H5Dscatter(NULL, NULL, H5T_NATIVE_INT, sid, dst_buf);
    } H5E_END_TRY
    if(ret >= 0) TEST_ERROR

    scatter_info.src_buf = src_buf;
    scatter_info.size = 6;
    H5E_BEGIN_TRY {
        ret = H5Dscatter((H5D_scatter_func_t)scatter_cb, &scatter_info, sid, sid, dst_buf);
    } H5E_END_TRY
    if(ret >= 0) TEST_ERROR

    scatter_info.src_buf = src_buf;
    scatter_info.size = 6;
    H5E_BEGIN_TRY {
        ret = H5Dscatter((H5D_scatter_func_t)scatter_cb, &scatter_info, H5T_NATIVE_INT, H5T_NATIVE_INT, dst_buf);
    } H5E_END_TRY
    if(ret >= 0) TEST_ERROR

    scatter_info.src_buf = src_buf;
    scatter_info.size = 6;
    H5E_BEGIN_TRY {
        ret = H5Dscatter((H5D_scatter_func_t)scatter_cb, &scatter_info, H5T_NATIVE_INT, sid, NULL);
    } H5E_END_TRY
    if(ret >= 0) TEST_ERROR


    /*
     * Test returning too many elements in callback
     */
    scatter_info.src_buf = src_buf;
    scatter_info.size = 7;
    H5E_BEGIN_TRY {
        ret = H5Dscatter((H5D_scatter_func_t)scatter_cb, &scatter_info, H5T_NATIVE_INT, sid, dst_buf);
    } H5E_END_TRY
    if(ret >= 0) TEST_ERROR


    /*
     * Test callback returns failure
     */
    scatter_info.src_buf = src_buf;
    scatter_info.size = 6;
    H5E_BEGIN_TRY {
        ret = H5Dscatter((H5D_scatter_func_t)scatter_error_cb_fail, &scatter_info, H5T_NATIVE_INT, sid, dst_buf);
    } H5E_END_TRY
    if(ret >= 0) TEST_ERROR


    /*
     * Test callback returns NULL buffer
     */
    scatter_info.src_buf = src_buf;
    scatter_info.size = 6;
    H5E_BEGIN_TRY {
        ret = H5Dscatter((H5D_scatter_func_t)scatter_error_cb_null, &scatter_info, H5T_NATIVE_INT, sid, dst_buf);
    } H5E_END_TRY
    if(ret >= 0) TEST_ERROR


    /*
     * Test callback returns 0 for src_buf_bytes_used
     */
    cb_unalign_nbytes = 0;
    H5E_BEGIN_TRY {
        ret = H5Dscatter((H5D_scatter_func_t)scatter_error_cb_unalign, &cb_unalign_nbytes, H5T_NATIVE_INT, sid, dst_buf);
    } H5E_END_TRY
    if(ret >= 0) TEST_ERROR


    /*
     * Test callback returns src_buf_bytes_used that is not a multiple of
     * datatype size
     */
    cb_unalign_nbytes = sizeof(src_buf[0]) - 1;
    H5E_BEGIN_TRY {
        ret = H5Dscatter((H5D_scatter_func_t)scatter_error_cb_unalign, &cb_unalign_nbytes, H5T_NATIVE_INT, sid, dst_buf);
    } H5E_END_TRY
    if(ret >= 0) TEST_ERROR

    cb_unalign_nbytes = sizeof(src_buf[0]) + 1;
    H5E_BEGIN_TRY {
        ret = H5Dscatter((H5D_scatter_func_t)scatter_error_cb_unalign, &cb_unalign_nbytes, H5T_NATIVE_INT, sid, dst_buf);
    } H5E_END_TRY
    if(ret >= 0) TEST_ERROR


    /* Close everything */
    if(H5Sclose(sid) < 0) TEST_ERROR

    PASSED();

    return 0;

error:
    H5E_BEGIN_TRY {
        H5Sclose(sid);
    } H5E_END_TRY;
    return -1;
} /* end test_scatter_error() */


/*-------------------------------------------------------------------------
 * Function:    test_gather_error
 *
 * Purpose:     Tests H5Dgather with a variety of different conditions
 *              that should cause errors.
 *
 * Return:      Success: 0
 *              Failure: -1
 *
 * Programmer:  Neil Fortner
 *              Monday, February 4, 2013
 *
 *-------------------------------------------------------------------------
 */
static herr_t
gather_error_cb_fail(const void H5_ATTR_UNUSED *dst_buf,
    size_t H5_ATTR_UNUSED dst_buf_bytes_used, void H5_ATTR_UNUSED *op_data)
{
    return FAIL;
}

static herr_t
test_gather_error(void)
{
    hid_t       sid = -1;       /* Dataspace ID */
    hsize_t     dim[1] = {10};  /* Dataspace dimensions */
    hsize_t     start[1] = {2};
    hsize_t     count[1] = {6};
    int         src_buf[10];    /* Source data buffer */
    int         dst_buf[6];     /* Destination data buffer */
    int         expect_dst_buf[6]; /* Expected destination data buffer */
    gather_info_t gather_info;  /* Operator data for callback */
    herr_t      ret;            /* Return value */
    int         i;              /* Local index variable */

    TESTING("H5Dgather() error conditions");

    /* Create dataspace */
    if((sid = H5Screate_simple(1, dim, NULL)) < 0) TEST_ERROR

    /* Initialize src_buf */
    for(i=0; i<(int)(sizeof(src_buf)/sizeof(src_buf[0])); i++)
        src_buf[i] = 1 + i;

    /* Select hyperslab */
    if(H5Sselect_hyperslab(sid, H5S_SELECT_SET, start, NULL ,count, NULL) < 0)
        TEST_ERROR

    /* Initialize expect_dst_buf */
    (void)HDmemset(expect_dst_buf, 0, sizeof(expect_dst_buf));
    for(i=0; i<6; i++)
        expect_dst_buf[i] = src_buf[i + 2];

    /* Verify that base configuration passes */
    gather_info.expect_dst_buf = expect_dst_buf;
    gather_info.max_nelmts = 6;
    gather_info.last_call = FALSE;
    if(H5Dgather(sid, src_buf, H5T_NATIVE_INT, 6 * sizeof(dst_buf[0]), dst_buf, gather_cb, &gather_info) < 0)
        TEST_ERROR

    /*
     * Test invalid parameters
     */
    gather_info.expect_dst_buf = expect_dst_buf;
    gather_info.last_call = FALSE;
    H5E_BEGIN_TRY {
        ret = H5Dgather(H5T_NATIVE_INT, src_buf, H5T_NATIVE_INT, 6 * sizeof(dst_buf[0]), dst_buf, gather_cb, &gather_info);
    } H5E_END_TRY
    if(ret >= 0) TEST_ERROR

    gather_info.expect_dst_buf = expect_dst_buf;
    gather_info.last_call = FALSE;
    H5E_BEGIN_TRY {
        ret = H5Dgather(sid, NULL, H5T_NATIVE_INT, 6 * sizeof(dst_buf[0]), dst_buf, gather_cb, &gather_info);
    } H5E_END_TRY
    if(ret >= 0) TEST_ERROR

    gather_info.expect_dst_buf = expect_dst_buf;
    gather_info.last_call = FALSE;
    H5E_BEGIN_TRY {
        ret = H5Dgather(sid, src_buf, sid, 6 * sizeof(dst_buf[0]), dst_buf, gather_cb, &gather_info);
    } H5E_END_TRY
    if(ret >= 0) TEST_ERROR

    gather_info.expect_dst_buf = expect_dst_buf;
    gather_info.last_call = FALSE;
    H5E_BEGIN_TRY {
        ret = H5Dgather(sid, src_buf, H5T_NATIVE_INT, 0, dst_buf, gather_cb, &gather_info);
    } H5E_END_TRY
    if(ret >= 0) TEST_ERROR

    gather_info.expect_dst_buf = expect_dst_buf;
    gather_info.last_call = FALSE;
    H5E_BEGIN_TRY {
        ret = H5Dgather(sid, src_buf, H5T_NATIVE_INT, 1, dst_buf, gather_cb, &gather_info);
    } H5E_END_TRY
    if(ret >= 0) TEST_ERROR

    gather_info.expect_dst_buf = expect_dst_buf;
    gather_info.last_call = FALSE;
    H5E_BEGIN_TRY {
        ret = H5Dgather(sid, src_buf, H5T_NATIVE_INT, 6 * sizeof(dst_buf[0]), NULL, gather_cb, &gather_info);
    } H5E_END_TRY
    if(ret >= 0) TEST_ERROR

    gather_info.expect_dst_buf = expect_dst_buf;
    gather_info.last_call = FALSE;
    H5E_BEGIN_TRY {
        ret = H5Dgather(sid, src_buf, H5T_NATIVE_INT, 5 * sizeof(dst_buf[0]), dst_buf, NULL, &gather_info);
    } H5E_END_TRY
    if(ret >= 0) TEST_ERROR


    /*
     * Test callback returns failure
     */
    gather_info.expect_dst_buf = expect_dst_buf;
    gather_info.last_call = FALSE;
    H5E_BEGIN_TRY {
        ret = H5Dgather(sid, src_buf, H5T_NATIVE_INT, 6 * sizeof(dst_buf[0]), dst_buf, gather_error_cb_fail, NULL);
    } H5E_END_TRY
    if(ret >= 0) TEST_ERROR


    /* Close everything */
    if(H5Sclose(sid) < 0) TEST_ERROR

    PASSED();

    return 0;

error:
    H5E_BEGIN_TRY {
        H5Sclose(sid);
    } H5E_END_TRY;
    return -1;
} /* end test_gather_error() */


/*-------------------------------------------------------------------------
 * Function:	main
 *
 * Purpose:	Tests the dataset interface (H5D)
 *
 * Return:	Success:	exit(0)
 *
 *		Failure:	exit(1)
 *
 * Programmer:	Robb Matzke
 *		Tuesday, December  9, 1997
 *
 *-------------------------------------------------------------------------
 */
int
main(void)
{
    char		filename[FILENAME_BUF_SIZE];
    hid_t		file, grp, fapl, fapl2;
    unsigned new_format;
    int mdc_nelmts;
    size_t rdcc_nelmts;
    size_t rdcc_nbytes;
    double rdcc_w0;
    int	nerrors = 0;
    const char *envval;

    /* Don't run this test using certain file drivers */
    envval = HDgetenv("HDF5_DRIVER");
    if(envval == NULL)
        envval = "nomatch";

    /* Set the random # seed */
    HDsrandom((unsigned)HDtime(NULL));

    /* Testing setup */
    h5_reset();
    fapl = h5_fileaccess();

    /* Turn off the chunk cache, so all the chunks are immediately written to disk */
    if(H5Pget_cache(fapl, &mdc_nelmts, &rdcc_nelmts, &rdcc_nbytes, &rdcc_w0) < 0)
        goto error;
    rdcc_nbytes = 0;
    if(H5Pset_cache(fapl, mdc_nelmts, rdcc_nelmts, rdcc_nbytes, rdcc_w0) < 0)
        goto error;

    /* Copy the file access property list */
    if((fapl2 = H5Pcopy(fapl)) < 0) TEST_ERROR

    /* Set the "use the latest version of the format" bounds for creating objects in the file */
    if(H5Pset_libver_bounds(fapl2, H5F_LIBVER_LATEST, H5F_LIBVER_LATEST) < 0) TEST_ERROR

    h5_fixname(FILENAME[0], fapl, filename, sizeof filename);

    /* Test with old & new format groups */
    for(new_format = FALSE; new_format <= TRUE; new_format++) {
        hid_t my_fapl;

        /* Set the FAPL for the type of format */
        if(new_format) {
            puts("\nTesting with new file format:");
            my_fapl = fapl2;
        } /* end if */
        else {
            puts("Testing with old file format:");
            my_fapl = fapl;
        } /* end else */

        /* Create the file for this test */
        if((file = H5Fcreate(filename, H5F_ACC_TRUNC, H5P_DEFAULT, my_fapl)) < 0)
            goto error;

        /* Cause the library to emit initial messages */
        if((grp = H5Gcreate2(file, "emit diagnostics", H5P_DEFAULT, H5P_DEFAULT, H5P_DEFAULT)) < 0)
            goto error;
        if(H5Oset_comment(grp, "Causes diagnostic messages to be emitted") < 0)
            goto error;
        if(H5Gclose(grp) < 0)
            goto error;

        nerrors += (test_create(file) < 0 			? 1 : 0);
        nerrors += (test_simple_io(envval, my_fapl) < 0		? 1 : 0);
        nerrors += (test_compact_io(my_fapl) < 0  		? 1 : 0);
        nerrors += (test_max_compact(my_fapl) < 0  		? 1 : 0);
<<<<<<< HEAD
        nerrors += (test_conv_buffer(file) < 0    		? 1 : 0);
=======
        nerrors += (test_conv_buffer(file) < 0		        ? 1 : 0);
>>>>>>> b9763eee
        nerrors += (test_tconv(file) < 0			? 1 : 0);
        nerrors += (test_filters(file, my_fapl) < 0		? 1 : 0);
        nerrors += (test_onebyte_shuffle(file) < 0 		? 1 : 0);
        nerrors += (test_nbit_int(file) < 0 		        ? 1 : 0);
        nerrors += (test_nbit_float(file) < 0         	        ? 1 : 0);
        nerrors += (test_nbit_double(file) < 0         	        ? 1 : 0);
        nerrors += (test_nbit_array(file) < 0 		        ? 1 : 0);
        nerrors += (test_nbit_compound(file) < 0 		? 1 : 0);
        nerrors += (test_nbit_compound_2(file) < 0 		? 1 : 0);
        nerrors += (test_nbit_compound_3(file) < 0 		? 1 : 0);
        nerrors += (test_nbit_int_size(file) < 0 		? 1 : 0);
        nerrors += (test_nbit_flt_size(file) < 0 		? 1 : 0);
        nerrors += (test_scaleoffset_int(file) < 0 		? 1 : 0);
        nerrors += (test_scaleoffset_int_2(file) < 0 	        ? 1 : 0);
        nerrors += (test_scaleoffset_float(file) < 0 	        ? 1 : 0);
        nerrors += (test_scaleoffset_float_2(file) < 0 	        ? 1 : 0);
        nerrors += (test_scaleoffset_double(file) < 0 	        ? 1 : 0);
        nerrors += (test_scaleoffset_double_2(file) < 0 	? 1 : 0);
        nerrors += (test_multiopen (file) < 0		        ? 1 : 0);
        nerrors += (test_types(file) < 0       		        ? 1 : 0);
        nerrors += (test_userblock_offset(envval, my_fapl) < 0  ? 1 : 0);
        nerrors += (test_missing_filter(file) < 0		? 1 : 0);
        nerrors += (test_can_apply(file) < 0		        ? 1 : 0);
        nerrors += (test_can_apply2(file) < 0		        ? 1 : 0);
        nerrors += (test_set_local(my_fapl) < 0		        ? 1 : 0);
        nerrors += (test_can_apply_szip(file) < 0		? 1 : 0);
        nerrors += (test_compare_dcpl(file) < 0		        ? 1 : 0);
        nerrors += (test_copy_dcpl(file, my_fapl) < 0	        ? 1 : 0);
        nerrors += (test_filter_delete(file) < 0		? 1 : 0);
        nerrors += (test_filters_endianess() < 0	        ? 1 : 0);
        nerrors += (test_zero_dims(file) < 0		        ? 1 : 0);
        nerrors += (test_missing_chunk(file) < 0		? 1 : 0);
        nerrors += (test_random_chunks(my_fapl) < 0		? 1 : 0);
#ifndef H5_NO_DEPRECATED_SYMBOLS
        nerrors += (test_deprec(file) < 0			? 1 : 0);
#endif /* H5_NO_DEPRECATED_SYMBOLS */
        nerrors += (test_huge_chunks(my_fapl) < 0		? 1 : 0);
        nerrors += (test_chunk_cache(my_fapl) < 0		? 1 : 0);
        nerrors += (test_big_chunks_bypass_cache(my_fapl) < 0   ? 1 : 0);
        nerrors += (test_chunk_expand(my_fapl) < 0		? 1 : 0);
        nerrors += (test_layout_extend(my_fapl) < 0		? 1 : 0);
        nerrors += (test_large_chunk_shrink(my_fapl) < 0        ? 1 : 0);
        nerrors += (test_zero_dim_dset(my_fapl) < 0             ? 1 : 0);

        if(H5Fclose(file) < 0)
            goto error;
    } /* end for */

    /* Close 2nd FAPL */
    if(H5Pclose(fapl2) < 0) TEST_ERROR

    /* Tests that do not use files */
    nerrors += (test_scatter() < 0                          ? 1 : 0);
    nerrors += (test_gather() < 0                           ? 1 : 0);
    nerrors += (test_scatter_error() < 0                    ? 1 : 0);
    nerrors += (test_gather_error() < 0                     ? 1 : 0);

    /* Verify symbol table messages are cached */
    nerrors += (h5_verify_cached_stabs(FILENAME, fapl) < 0 ? 1 : 0);

    if(nerrors)
        goto error;
    printf("All dataset tests passed.\n");
#ifdef H5_HAVE_FILTER_SZIP
    if (GetTestCleanup())
        HDremove(NOENCODER_COPY_FILENAME);
#endif /* H5_HAVE_FILTER_SZIP */
    h5_cleanup(FILENAME, fapl);

    return 0;

error:
    nerrors = MAX(1, nerrors);
    printf("***** %d DATASET TEST%s FAILED! *****\n",
            nerrors, 1 == nerrors ? "" : "S");
    return 1;
}
<|MERGE_RESOLUTION|>--- conflicted
+++ resolved
@@ -9207,11 +9207,7 @@
         nerrors += (test_simple_io(envval, my_fapl) < 0		? 1 : 0);
         nerrors += (test_compact_io(my_fapl) < 0  		? 1 : 0);
         nerrors += (test_max_compact(my_fapl) < 0  		? 1 : 0);
-<<<<<<< HEAD
-        nerrors += (test_conv_buffer(file) < 0    		? 1 : 0);
-=======
         nerrors += (test_conv_buffer(file) < 0		        ? 1 : 0);
->>>>>>> b9763eee
         nerrors += (test_tconv(file) < 0			? 1 : 0);
         nerrors += (test_filters(file, my_fapl) < 0		? 1 : 0);
         nerrors += (test_onebyte_shuffle(file) < 0 		? 1 : 0);
