/* * * * * * * * * * * * * * * * * * * * * * * * * * * * * * * * * * * * * * *
 * Copyright by The HDF Group.                                               *
 * All rights reserved.                                                      *
 *                                                                           *
 * This file is part of HDF5.  The full HDF5 copyright notice, including     *
 * terms governing use, modification, and redistribution, is contained in    *
 * the COPYING file, which can be found at the root of the source code       *
 * distribution tree, or in https://www.hdfgroup.org/licenses.               *
 * If you do not have access to either file, you may request a copy from     *
 * help@hdfgroup.org.                                                        *
 * * * * * * * * * * * * * * * * * * * * * * * * * * * * * * * * * * * * * * */

/*
 * Read-Only S3 Virtual File Driver (VFD)
 *
 * Purpose:
 *
 *     Verify behavior for Read-Only S3 VFD
 *     at the VFL (virtual file layer) level.
 *
 *     Demonstrates basic use cases and fapl/dxpl interaction.
 */

#include "h5test.h"

#include "H5FDprivate.h" /* Virtual File Driver utilities */
#include "H5FDros3.h"    /* this file driver's utilities */
#include "H5FDs3comms.h" /* for loading of credentials */

#ifdef H5_HAVE_ROS3_VFD

#define MAXADDR (((haddr_t)1 << (8 * sizeof(HDoff_t) - 1)) - 1)

#define S3_TEST_PROFILE_NAME "ros3_vfd_test"

#define S3_TEST_MAX_URL_SIZE 256

#define S3_TEST_RESOURCE_TEXT_RESTRICTED "t8.shakespeare.txt"
#define S3_TEST_RESOURCE_TEXT_PUBLIC     "Poe_Raven.txt"
#define S3_TEST_RESOURCE_H5_PUBLIC       "GMODO-SVM01.h5"
#define S3_TEST_RESOURCE_MISSING         "missing.csv"

static char url_text_restricted[S3_TEST_MAX_URL_SIZE] = "";
static char url_text_public[S3_TEST_MAX_URL_SIZE]     = "";
static char url_h5_public[S3_TEST_MAX_URL_SIZE]       = "";
static char url_missing[S3_TEST_MAX_URL_SIZE]         = "";
static char s3_test_bucket_url[S3_TEST_MAX_URL_SIZE]  = "";
static bool s3_test_bucket_defined                    = false;

/* Global variables for aws test profile.
 * An attempt is made to read ~/.aws/credentials and ~/.aws/config upon test
 * startup -- if unable to open either file or cannot load region, id, and key,
 * tests connecting with S3 will not be run
 */
static int  s3_test_credentials_loaded = 0;
static char s3_test_aws_region[16];
static char s3_test_aws_access_key_id[64];
static char s3_test_aws_secret_access_key[128];

H5FD_ros3_fapl_t restricted_access_fa = {H5FD_CURR_ROS3_FAPL_T_VERSION, /* fapl version      */
                                         true,                          /* authenticate      */
                                         "",                            /* aws region        */
                                         "",                            /* access key id     */
                                         ""};                           /* secret access key */

H5FD_ros3_fapl_t anonymous_fa = {H5FD_CURR_ROS3_FAPL_T_VERSION, false, "", "", ""};

/*---------------------------------------------------------------------------
 * Function:    test_fapl_config_validation
 *
 * Purpose:     Test ros3 fapl configurations and H5Pset/get_fapl_ros3()
 *
 * Return:      PASS : 0
 *              FAIL : 1
 *---------------------------------------------------------------------------
 */
static int
test_fapl_config_validation(void)
{
    struct testcase {
        const char      *msg;
        herr_t           expected;
        H5FD_ros3_fapl_t config;
    };

    hid_t           fapl_id     = H5I_INVALID_HID;
    const int       NCASES      = 8; /* Should equal number of cases */
    struct testcase cases_arr[] = {
        {
            "non-authenticating config allows empties.\n",
            SUCCEED,
            {
                H5FD_CURR_ROS3_FAPL_T_VERSION, /* version      */
                false,                         /* authenticate */
                "",                            /* aws_region   */
                "",                            /* secret_id    */
                "",                            /* secret_key   */
            },
        },
        {
            "authenticating config asks for populated strings.\n",
            FAIL,
            {
                H5FD_CURR_ROS3_FAPL_T_VERSION,
                true,
                "",
                "",
                "",
            },
        },
        {
            "populated strings; key is the empty string?\n",
            SUCCEED,
            {
                H5FD_CURR_ROS3_FAPL_T_VERSION,
                true,
                "region",
                "me",
                "",
            },
        },
        {
            "id cannot be empty.\n",
            FAIL,
            {
                H5FD_CURR_ROS3_FAPL_T_VERSION,
                true,
                "",
                "me",
                "",
            },
        },
        {
            "region cannot be empty.\n",
            FAIL,
            {
                H5FD_CURR_ROS3_FAPL_T_VERSION,
                true,
                "where",
                "",
                "",
            },
        },
        {
            "all strings populated.\n",
            SUCCEED,
            {
                H5FD_CURR_ROS3_FAPL_T_VERSION,
                true,
                "where",
                "who",
                "thisIsA GREAT seeeecrit",
            },
        },
        {
            "incorrect version should fail\n",
            FAIL,
            {
                12345,
                false,
                "",
                "",
                "",
            },
        },
        {
            "non-authenticating config cares not for (de)population"
            "of strings.\n",
            SUCCEED,
            {
                H5FD_CURR_ROS3_FAPL_T_VERSION,
                false,
                "someregion",
                "someid",
                "somekey",
            },
        },
    };

    TESTING("ros3 fapl configuration validation");

    if (false == s3_test_bucket_defined) {
        SKIPPED();
        puts("    environment variable HDF5_ROS3_TEST_BUCKET_URL not defined");
        fflush(stdout);
        return 0;
    }

    for (int i = 0; i < NCASES; i++) {

        struct testcase *case_ptr = &cases_arr[i]; /* Alias */
        herr_t           ret;

        if ((fapl_id = H5Pcreate(H5P_FILE_ACCESS)) < 0)
            TEST_ERROR;

        H5E_BEGIN_TRY
        {
            ret = H5Pset_fapl_ros3(fapl_id, &case_ptr->config);
        }
        H5E_END_TRY

        if (ret != case_ptr->expected)
            FAIL_PUTS_ERROR(case_ptr->msg);

        /* If H5Pset_fapl_ros3() succeeded, make sure H5Pget_fapl_ros3()
         * returns what we put in.
         */
        if (ret == SUCCEED) {
            H5FD_ros3_fapl_t config = case_ptr->config; /* Alias for this config */
            H5FD_ros3_fapl_t conf_out;                  /* Config from fapl */

            /* Get the config from the fapl */
            if (H5Pget_fapl_ros3(fapl_id, &conf_out) < 0)
                TEST_ERROR;

            /* Make sure all fields match */
            if (H5FD_CURR_ROS3_FAPL_T_VERSION != conf_out.version)
                FAIL_PUTS_ERROR("invalid version number");
            if (config.version != conf_out.version)
                FAIL_PUTS_ERROR("version number mismatch");
            if (config.authenticate != conf_out.authenticate)
                FAIL_PUTS_ERROR("authentication flag mismatch");
            if (strncmp(config.aws_region, conf_out.aws_region, H5FD_ROS3_MAX_REGION_LEN + 1))
                FAIL_PUTS_ERROR("AWS region mismatch");
            if (strncmp(config.secret_id, conf_out.secret_id, H5FD_ROS3_MAX_SECRET_ID_LEN + 1))
                FAIL_PUTS_ERROR("secret ID mismatch");
            if (strncmp(config.secret_key, conf_out.secret_key, H5FD_ROS3_MAX_SECRET_KEY_LEN + 1))
                FAIL_PUTS_ERROR("secret key mismatch");
        }

        if (H5Pclose(fapl_id) < 0)
            TEST_ERROR;
    }

    PASSED();
    return 0;

error:
    H5E_BEGIN_TRY
    {
        H5Pclose(fapl_id);
    }
    H5E_END_TRY
    return 1;
} /* end test_fapl_config_validation() */

/*-------------------------------------------------------------------------
 * Function:    test_ros3_fapl
 *
 * Purpose:     Tests the file handle interface for the ROS3 driver
 *
 *              As the ROS3 driver is 1) read only, 2) requires access
 *              to an S3 server, this test is quite
 *              different from the other tests.
 *
 *              For now, test only fapl & flags.  Extend as the
 *              work on the VFD continues.
 *
 * Return:      PASS : 0
 *              FAIL : 1
 *-------------------------------------------------------------------------
 */
static int
test_ros3_fapl_driver_flags(void)
{
    hid_t            fapl_id      = H5I_INVALID_HID; /* file access property list ID */
    hid_t            driver_id    = H5I_INVALID_HID; /* ID for this VFD              */
    unsigned long    driver_flags = 0;               /* VFD feature flags            */
    H5FD_ros3_fapl_t ros3_fa_0    = {
        H5FD_CURR_ROS3_FAPL_T_VERSION, /* version       */
        false,                         /* authenticate  */
        "",                            /* aws_region    */
        "",                            /* secret_id     */
        "plugh",                       /* secret_key    */
    };

    TESTING("ros3 driver flags");

    if ((fapl_id = H5Pcreate(H5P_FILE_ACCESS)) < 0)
        TEST_ERROR;
    if (H5Pset_fapl_ros3(fapl_id, &ros3_fa_0) < 0)
        TEST_ERROR;
    if ((driver_id = H5Pget_driver(fapl_id)) < 0)
        TEST_ERROR;

    /* Get VFD flags */
    if (H5FDdriver_query(driver_id, &driver_flags) < 0)
        TEST_ERROR;

    /* Validate flags */
    if (0 == (driver_flags & H5FD_FEAT_DATA_SIEVE))
        FAIL_PUTS_ERROR("ros3 VFD should support H5FD_FEAT_DATA_SIEVE");
    if (H5FD_FEAT_DATA_SIEVE != driver_flags)
        FAIL_PUTS_ERROR("H5FD_FEAT_DATA_SIEVE should be the only supported flag");

    PASSED();
    return 0;

error:
    H5E_BEGIN_TRY
    {
        H5Pclose(fapl_id);
    }
    H5E_END_TRY

    return 1;

} /* end test_ros3_fapl() */

/*---------------------------------------------------------------------------
 * Function:    test_vfl_open
 *
 * Purpose:     Test the VFL "open" callback
 *
 * Return:      PASS : 0
 *              FAIL : 1
 *---------------------------------------------------------------------------
 */
static int
test_vfl_open(void)
{
    struct test_condition {
        const char *message;
        const char *url;
        unsigned    flags;
        hid_t       fapl;
        haddr_t     maxaddr;
    };

    /* struct test_condition tests[] defined after fapl initialization */

    H5FD_t   *fd              = NULL;
    hid_t     ros3_fapl_id    = H5I_INVALID_HID;
    hid_t     default_fapl_id = H5I_INVALID_HID;
    const int TESTS_COUNT     = 10;

    TESTING("ros3 VFD-level open");

    if (false == s3_test_bucket_defined) {
        SKIPPED();
        puts("    environment variable HDF5_ROS3_TEST_BUCKET_URL not defined");
        fflush(stdout);
        return 0;
    }

    /* Set up fapls */
    if ((default_fapl_id = H5Pcreate(H5P_FILE_ACCESS)) < 0)
        TEST_ERROR;
    if ((ros3_fapl_id = H5Pcreate(H5P_FILE_ACCESS)) < 0)
        TEST_ERROR;
    if (H5Pset_fapl_ros3(ros3_fapl_id, &anonymous_fa) < 0)
        TEST_ERROR;

    /* Set up test cases */
    struct test_condition tests[] = {
        {
            "default property list (H5P_DEFAULT) is invalid",
            url_text_public,
            H5F_ACC_RDONLY,
            H5P_DEFAULT,
            MAXADDR,
        },
        {
            "generic file access property list is invalid",
            url_text_public,
            H5F_ACC_RDONLY,
            default_fapl_id,
            MAXADDR,
        },
        {
            "filename cannot be null",
            NULL,
            H5F_ACC_RDONLY,
            ros3_fapl_id,
            MAXADDR,
        },
        {
            "filename cannot be empty",
            "",
            H5F_ACC_RDONLY,
            ros3_fapl_id,
            MAXADDR,
        },
        {
            "filename must exist",
            url_missing,
            H5F_ACC_RDONLY,
            ros3_fapl_id,
            MAXADDR,
        },
        {
            "read-write flag not supported",
            url_text_public,
            H5F_ACC_RDWR,
            ros3_fapl_id,
            MAXADDR,
        },
        {
            "truncate flag not supported",
            url_text_public,
            H5F_ACC_TRUNC,
            ros3_fapl_id,
            MAXADDR,
        },
        {
            "create flag not supported",
            url_text_public,
            H5F_ACC_CREAT,
            ros3_fapl_id,
            MAXADDR,
        },
        {
            "EXCL flag not supported",
            url_text_public,
            H5F_ACC_EXCL,
            ros3_fapl_id,
            MAXADDR,
        },
        {
            "maxaddr cannot be 0 (caught in `H5FD_open()`)",
            url_text_public,
            H5F_ACC_RDONLY,
            ros3_fapl_id,
            0,
        },
    };

    /* Test a variety of cases that are expected to fail */
    for (int i = 0; i < TESTS_COUNT; i++) {

        H5E_BEGIN_TRY
        {
            fd = H5FDopen(tests[i].url, tests[i].flags, tests[i].fapl, tests[i].maxaddr);
        }
        H5E_END_TRY

        if (NULL != fd)
            FAIL_PUTS_ERROR(tests[i].message);
    }

    /* Finally, show that a file can be opened */
    if (NULL == (fd = H5FDopen(url_text_public, H5F_ACC_RDONLY, ros3_fapl_id, MAXADDR)))
        TEST_ERROR;
    if (H5FDclose(fd) < 0)
        TEST_ERROR;

    if (H5Pclose(default_fapl_id) < 0)
        TEST_ERROR;
    if (H5Pclose(ros3_fapl_id) < 0)
        TEST_ERROR;

    PASSED();
    return 0;

error:
    H5E_BEGIN_TRY
    {
        H5FDclose(fd);
        H5Pclose(default_fapl_id);
        H5Pclose(ros3_fapl_id);
    }
    H5E_END_TRY

    return 1;

} /* end test_vfd_open() */

/*---------------------------------------------------------------------------
 * Function:    test_eof_eoa
 *
 * Purpose:     Demonstrate behavior of get_eof, get_eoa, and set_eoa
 *
 * Return:      PASS : 0
 *              FAIL : 1
 *---------------------------------------------------------------------------
 */
static int
test_eof_eoa(void)
{
    const haddr_t INITIAL_ADDR = 5458199; /* Fragile! */
    const haddr_t LOWER_ADDR   = INITIAL_ADDR - (1024 * 1024);
    const haddr_t HIGHER_ADDR  = INITIAL_ADDR + (1024 * 1024);
    H5FD_t       *fd           = NULL;
    hid_t         fapl_id      = H5I_INVALID_HID;

    TESTING("ROS3 eof/eoa gets and sets");

    if (s3_test_credentials_loaded == 0) {
        SKIPPED();
        puts("    s3 credentials are not loaded");
        fflush(stdout);
        return 0;
    }

    if (false == s3_test_bucket_defined) {
        SKIPPED();
        puts("    environment variable HDF5_ROS3_TEST_BUCKET_URL not defined");
        fflush(stdout);
        return 0;
    }

    if ((fapl_id = H5Pcreate(H5P_FILE_ACCESS)) < 0)
        TEST_ERROR;
    if (H5Pset_fapl_ros3(fapl_id, &restricted_access_fa) < 0)
        TEST_ERROR;

    /* Open and verify EOA and EOF in a sample file */
    if (NULL == (fd = H5FDopen(url_text_restricted, H5F_ACC_RDONLY, fapl_id, HADDR_UNDEF)))
        TEST_ERROR;
    if (INITIAL_ADDR != H5FDget_eof(fd, H5FD_MEM_DEFAULT))
        FAIL_PUTS_ERROR("incorrect EOF (fragile - make sure the file size didn't change)");
    if (H5FDget_eof(fd, H5FD_MEM_DEFAULT) != H5FDget_eof(fd, H5FD_MEM_DRAW))
        FAIL_PUTS_ERROR("mismatch between DEFAULT and RAW memory types");
    if (0 != H5FDget_eoa(fd, H5FD_MEM_DEFAULT))
        FAIL_PUTS_ERROR("EOA should be unset by H5FDopen");

    /* Set EOA below EOF - should succeed w/ EOF changed and EOA unchanged */
    if (H5FDset_eoa(fd, H5FD_MEM_DEFAULT, LOWER_ADDR) < 0)
        TEST_ERROR;
    if (INITIAL_ADDR != H5FDget_eof(fd, H5FD_MEM_DEFAULT))
        FAIL_PUTS_ERROR("EOF changed when setting (lower) EOA");
    if (LOWER_ADDR != H5FDget_eoa(fd, H5FD_MEM_DEFAULT))
        FAIL_PUTS_ERROR("EOA unchanged when setting (lower) EOA");

    /* Set EOA above EOF - should succeed w/ EOF changed and EOA unchanged */
    if (H5FDset_eoa(fd, H5FD_MEM_DEFAULT, HIGHER_ADDR) < 0)
        TEST_ERROR;
    if (INITIAL_ADDR != H5FDget_eof(fd, H5FD_MEM_DEFAULT))
        FAIL_PUTS_ERROR("EOF changed when setting (higher) EOA");
    if (HIGHER_ADDR != H5FDget_eoa(fd, H5FD_MEM_DEFAULT))
        FAIL_PUTS_ERROR("EOA unchanged when setting (higher) EOA");

    if (H5FDclose(fd) < 0)
        TEST_ERROR;
    if (H5Pclose(fapl_id) < 0)
        TEST_ERROR;

    PASSED();
    return 0;

error:
<<<<<<< HEAD
    /***********
     * CLEANUP *
     ***********/

    if (fd_shakespeare)
        (void)H5FDclose(fd_shakespeare);
    if (true == curl_ready)
        curl_global_cleanup();
    if (fapl_id >= 0) {
        H5E_BEGIN_TRY
        {
            (void)H5Pclose(fapl_id);
        }
        H5E_END_TRY
    }

    return 1;

} /* test_eof_eoa */

/*-----------------------------------------------------------------------------
 *
 * Function: test_H5FDread_without_eoa_set_fails()
 *
 * Purpose:
 *
 *     Demonstrate a not-obvious constraint by the library, preventing
 *     file read before EoA is set
 *
 *-----------------------------------------------------------------------------
 */
static int
test_H5FDread_without_eoa_set_fails(void)
{
    char         buffer[256];
    unsigned int i                = 0;
    H5FD_t      *file_shakespeare = NULL;
    hid_t        fapl_id          = H5I_INVALID_HID;

    TESTING("ROS3 VFD read-eoa temporal coupling library limitation ");

    if (s3_test_credentials_loaded == 0) {
        SKIPPED();
        puts("    s3 credentials are not loaded");
        fflush(stdout);
        return 0;
    }

    if (false == s3_test_bucket_defined) {
        SKIPPED();
        puts("    environment variable HDF5_ROS3_TEST_BUCKET_URL not defined");
        fflush(stdout);
        return 0;
    }

    /*********
     * SETUP *
     *********/

    /* create ROS3 fapl
     */
    fapl_id = H5Pcreate(H5P_FILE_ACCESS);
    FAIL_IF(fapl_id < 0)
    FAIL_IF(FAIL == H5Pset_fapl_ros3(fapl_id, &restricted_access_fa))

    file_shakespeare = H5FDopen(url_text_restricted, H5F_ACC_RDONLY, fapl_id, MAXADDR);
    FAIL_IF(NULL == file_shakespeare)

    JSVERIFY(0, H5FDget_eoa(file_shakespeare, H5FD_MEM_DEFAULT), "EoA should remain unset by H5FDopen")

    for (i = 0; i < 256; i++)
        buffer[i] = 0; /* zero buffer contents */

    /********
     * TEST *
     ********/

    H5E_BEGIN_TRY
    {/* mute stack trace on expected failure */
     JSVERIFY(FAIL, H5FDread(file_shakespeare, H5FD_MEM_DRAW, H5P_DEFAULT, 1200699, 102, buffer),
              "cannot read before eoa is set")} H5E_END_TRY
    JSVERIFY_STR("", buffer, "buffer should remain untouched")

    /************
     * TEARDOWN *
     ************/

    FAIL_IF(FAIL == H5FDclose(file_shakespeare))
    file_shakespeare = NULL;

    FAIL_IF(FAIL == H5Pclose(fapl_id))
    fapl_id = -1;

    PASSED();
    return 0;

error:
    /***********
     * CLEANUP *
     ***********/

    if (file_shakespeare) {
        (void)H5FDclose(file_shakespeare);
    }
    if (fapl_id >= 0) {
        H5E_BEGIN_TRY
        {
            (void)H5Pclose(fapl_id);
        }
        H5E_END_TRY
=======
    H5E_BEGIN_TRY
    {
        H5FDclose(fd);
        H5Pclose(fapl_id);
>>>>>>> 3b4016a6
    }
    H5E_END_TRY

    return 1;

} /* end test_eof_eoa() */

/*---------------------------------------------------------------------------
 * Function:    test_vfl_read
 *
 * Purpose:     Test reading via the VFL API
 *
 * Return:      PASS : 0
 *              FAIL : 1
 *---------------------------------------------------------------------------
 */
static int
test_vfl_read(void)
{
    struct testcase {
        const char *message;  /* purpose of test case */
        haddr_t     eoa_set;  /* set file EOA to this prior to read */
        size_t      addr;     /* offset of read in file */
        size_t      len;      /* length of read in file */
        herr_t      success;  /* expected return value of read function */
        const char *expected; /* expected contents of buffer; failure ignores */
    };

    struct testcase tests[] = {
        {
            "successful range-get",
            6464,
            5691,
            32, /* fancy quotes are three bytes each(?) */
            SUCCEED,
            "Quoth the Raven “Nevermore.”",
        },
        {
            "read past EOA fails (EOA < EOF < addr)",
            3000,
            4000,
            100,
            FAIL,
            NULL,
        },
        {
            "read overlapping EOA fails (EOA < addr < EOF < (addr+len))",
            3000,
            8000,
            100,
            FAIL,
            NULL,
        },
        {
            "read past EOA/EOF fails ((EOA==EOF) < addr)",
            6464,
            7000,
            100,
            FAIL,
            NULL,
        },
        {
            "read overlapping EOA/EOF fails (addr < (EOA==EOF) < (addr+len))",
            6464,
            6400,
            100,
            FAIL,
            NULL,
        },
        {
            "read between EOF and EOA fails (EOF < addr < (addr+len) < EOA)",
            8000,
            7000,
            100,
            FAIL,
            NULL,
        },
    };
    const int TESTCASE_COUNT = 6;
    char      buffer[S3_TEST_MAX_URL_SIZE];
    H5FD_t   *fd      = NULL;
    hid_t     fapl_id = H5I_INVALID_HID;

    TESTING("ros3 VFD read/range-gets");

    if (s3_test_credentials_loaded == 0) {
        SKIPPED();
        puts("    s3 credentials are not loaded");
        fflush(stdout);
        return 0;
    }

    if (false == s3_test_bucket_defined) {
        SKIPPED();
        puts("    environment variable HDF5_ROS3_TEST_BUCKET_URL not defined");
        fflush(stdout);
        return 0;
    }

    if ((fapl_id = H5Pcreate(H5P_FILE_ACCESS)) < 0)
        TEST_ERROR;
    if (H5Pset_fapl_ros3(fapl_id, &restricted_access_fa) < 0)
        TEST_ERROR;

    if (NULL == (fd = H5FDopen(url_text_public, H5F_ACC_RDONLY, fapl_id, HADDR_UNDEF)))
        TEST_ERROR;
    if (6464 != H5FDget_eof(fd, H5FD_MEM_DEFAULT))
        FAIL_PUTS_ERROR("incorrect EOF (fragile - make sure the file size didn't change)");

    for (int i = 0; i < TESTCASE_COUNT; i++) {

        herr_t ret = FAIL;

        /* Per-test setup */

        if (S3_TEST_MAX_URL_SIZE < tests[i].len)
            FAIL_PUTS_ERROR("buffer too small!");
        if (H5FD_set_eoa(fd, H5FD_MEM_DEFAULT, tests[i].eoa_set) < 0)
            TEST_ERROR;
        memset(buffer, 0, S3_TEST_MAX_URL_SIZE);

        /* Check test config */

        H5E_BEGIN_TRY
        {
            ret = H5FDread(fd, H5FD_MEM_DRAW, H5P_DEFAULT, tests[i].addr, tests[i].len, buffer);
        }
        H5E_END_TRY

        if (tests[i].success != ret)
            FAIL_PUTS_ERROR(tests[i].message);
        if (ret == SUCCEED)
            if (strncmp(tests[i].expected, buffer, S3_TEST_MAX_URL_SIZE))
                FAIL_PUTS_ERROR("expected output is not the same");
    }

    if (H5FDclose(fd) < 0)
        TEST_ERROR;
    if (H5Pclose(fapl_id) < 0)
        TEST_ERROR;

    PASSED();
    return 0;

error:
    H5E_BEGIN_TRY
    {
        H5FDclose(fd);
        H5Pclose(fapl_id);
    }
    H5E_END_TRY

    return 1;

} /* end test_vfl_read() */

/*-----------------------------------------------------------------------------
 * Function:    test_vfl_read_without_eoa_set_fails
 *
 * Purpose:     Demonstrate a not-obvious constraint by the library, preventing
 *              file read before EOA is set
 *
 * Return:      PASS : 0
 *              FAIL : 1
 *-----------------------------------------------------------------------------
 */
static int
test_vfl_read_without_eoa_set_fails(void)
{
    char    buffer[256];
    H5FD_t *fd      = NULL;
    hid_t   fapl_id = H5I_INVALID_HID;
    herr_t  ret;

    TESTING("ros3 VFD read-eoa temporal coupling library limitation");

    if (s3_test_credentials_loaded == 0) {
        SKIPPED();
        puts("    s3 credentials are not loaded");
        fflush(stdout);
        return 0;
    }

    if (false == s3_test_bucket_defined) {
        SKIPPED();
        puts("    environment variable HDF5_ROS3_TEST_BUCKET_URL not defined");
        fflush(stdout);
        return 0;
    }

    /* Set up fapl */
    if ((fapl_id = H5Pcreate(H5P_FILE_ACCESS)) < 0)
        TEST_ERROR;
    if (H5Pset_fapl_ros3(fapl_id, &restricted_access_fa) < 0)
        TEST_ERROR;

    /* Open w/ VFL call */
    if (NULL == (fd = H5FDopen(url_text_restricted, H5F_ACC_RDONLY, fapl_id, MAXADDR)))
        TEST_ERROR;
    if (0 != H5FDget_eoa(fd, H5FD_MEM_DEFAULT))
        FAIL_PUTS_ERROR("EOA should remain unset by H5FDopen");

    /* Try reading without EOA set (should fail) */
    memset(buffer, 0, 256);
    H5E_BEGIN_TRY
    {
        ret = H5FDread(fd, H5FD_MEM_DRAW, H5P_DEFAULT, 1200699, 102, buffer);
    }
    H5E_END_TRY
    if (ret != FAIL)
        FAIL_PUTS_ERROR("should not be able to read before eoa is set");
    for (int i = 0; i < 256; i++) {
        if (buffer[i] != 0)
            FAIL_PUTS_ERROR("buffer should remain untouched");
    }

    if (H5FDclose(fd) < 0)
        TEST_ERROR;
    if (H5Pclose(fapl_id) < 0)
        TEST_ERROR;

    PASSED();
    return 0;

<<<<<<< HEAD
    /* auto-fail calls to write and truncate
     */
    H5E_BEGIN_TRY
    {JSVERIFY(FAIL, H5FDwrite(file, H5FD_MEM_DRAW, H5P_DEFAULT, 1000, 35, data),
              "write must fail")} H5E_END_TRY

    H5E_BEGIN_TRY
    {JSVERIFY(FAIL, H5FDtruncate(file, H5P_DEFAULT, false), "truncate must fail")} H5E_END_TRY

    H5E_BEGIN_TRY
    {JSVERIFY(FAIL, H5FDtruncate(file, H5P_DEFAULT, true), "truncate must fail (closing)")} H5E_END_TRY
=======
error:
    H5E_BEGIN_TRY
    {
        H5FDclose(fd);
        H5Pclose(fapl_id);
    }
    H5E_END_TRY

    return 1;

} /* end test_vfl_read_without_eoa_set_fails() */
>>>>>>> 3b4016a6

/*---------------------------------------------------------------------------
 * Function:    test_noops_and_autofails
 *
 * Purpose:     Demonstrate the unavailable and do-nothing routines unique to
 *              Read-Only VFD
 *
 * Return:      PASS : 0
 *              FAIL : 1
 *---------------------------------------------------------------------------
 */
static int
test_noops_and_autofails(void)
{
    hid_t      fapl_id  = H5I_INVALID_HID;
    H5FD_t    *fd       = NULL;
    const char data[36] = "The Force shall be with you, always";
    herr_t     ret;

    TESTING("ros3 VFD always-fail and no-op routines");

    if (false == s3_test_bucket_defined) {
        SKIPPED();
        puts("    environment variable HDF5_ROS3_TEST_BUCKET_URL not defined");
        fflush(stdout);
        return 0;
    }

    if ((fapl_id = H5Pcreate(H5P_FILE_ACCESS)) < 0)
        TEST_ERROR;
    if (H5Pset_fapl_ros3(fapl_id, &anonymous_fa) < 0)
        TEST_ERROR;
    if (NULL == (fd = H5FDopen(url_text_public, H5F_ACC_RDONLY, fapl_id, HADDR_UNDEF)))
        TEST_ERROR;

    /* Calls to write and truncate must fail */
    H5E_BEGIN_TRY
    {
        ret = H5FDwrite(fd, H5FD_MEM_DRAW, H5P_DEFAULT, 1000, 35, data);
    }
    H5E_END_TRY
    if (ret == SUCCEED)
        FAIL_PUTS_ERROR("write calls must fail");

    H5E_BEGIN_TRY
    {
        ret = H5FDtruncate(fd, H5P_DEFAULT, false);
    }
    H5E_END_TRY
    if (ret == SUCCEED)
        FAIL_PUTS_ERROR("truncate calls must fail");

    H5E_BEGIN_TRY
    {
        ret = H5FDtruncate(fd, H5P_DEFAULT, true);
    }
    H5E_END_TRY
    if (ret == SUCCEED)
        FAIL_PUTS_ERROR("truncate calls must fail (closing flag set)");

    if (H5FDclose(fd) < 0)
        TEST_ERROR;
    if (H5Pclose(fapl_id) < 0)
        TEST_ERROR;

    PASSED();
    return 0;

error:
    H5E_BEGIN_TRY
    {
        H5FDclose(fd);
        H5Pclose(fapl_id);
    }
    H5E_END_TRY

    return 1;

} /* end test_noops_and_autofails() */

/*---------------------------------------------------------------------------
 * Function:    test_cmp
 *
 * Purpose:     Verify file comparison behavior
 *
 * Return:      PASS : 0
 *              FAIL : 1
 *---------------------------------------------------------------------------
 */
static int
test_cmp(void)
{
    H5FD_t *fd_raven   = NULL;
    H5FD_t *fd_shakes  = NULL;
    H5FD_t *fd_raven_2 = NULL;
    hid_t   fapl_id    = H5I_INVALID_HID;

    TESTING("ros3 cmp (comparison)");

    if (s3_test_credentials_loaded == 0) {
        SKIPPED();
        puts("    s3 credentials are not loaded");
        fflush(stdout);
        return 0;
    }

    if (false == s3_test_bucket_defined) {
        SKIPPED();
        puts("    environment variable HDF5_ROS3_TEST_BUCKET_URL not defined");
        fflush(stdout);
        return 0;
    }

    if ((fapl_id = H5Pcreate(H5P_FILE_ACCESS)) < 0)
        TEST_ERROR;
    if (H5Pset_fapl_ros3(fapl_id, &restricted_access_fa) < 0)
        TEST_ERROR;

    /* Open files */
    if (NULL == (fd_raven = H5FDopen(url_text_public, H5F_ACC_RDONLY, fapl_id, HADDR_UNDEF)))
        TEST_ERROR;
    if (NULL == (fd_shakes = H5FDopen(url_text_restricted, H5F_ACC_RDONLY, fapl_id, HADDR_UNDEF)))
        TEST_ERROR;
    if (NULL == (fd_raven_2 = H5FDopen(url_text_public, H5F_ACC_RDONLY, fapl_id, HADDR_UNDEF)))
        TEST_ERROR;

    /* Compare files */
    if (0 != H5FDcmp(fd_raven, fd_raven_2))
        FAIL_PUTS_ERROR("bad comparison (case 1)");
    if (-1 != H5FDcmp(fd_raven, fd_shakes))
        FAIL_PUTS_ERROR("bad comparison (case 2)");
    if (-1 != H5FDcmp(fd_shakes, fd_raven_2))
        FAIL_PUTS_ERROR("bad comparison (case 3)");

    if (H5FDclose(fd_raven) < 0)
        TEST_ERROR;
    if (H5FDclose(fd_shakes) < 0)
        TEST_ERROR;
    if (H5FDclose(fd_raven_2) < 0)
        TEST_ERROR;
    if (H5Pclose(fapl_id) < 0)
        TEST_ERROR;

    PASSED();
    return 0;

error:
    H5E_BEGIN_TRY
    {
        H5FDclose(fd_raven);
        H5FDclose(fd_shakes);
        H5FDclose(fd_raven_2);
        H5Pclose(fapl_id);
    }
    H5E_END_TRY

    return 1;

} /* end test_cmp() */

/*---------------------------------------------------------------------------
 * Function:    test_ros3_access_modes
 *
 * Purpose:     Make sure ros3 files can only be opened read-only
 *
 * Return:      PASS : 0
 *              FAIL : 1
 *---------------------------------------------------------------------------
 */
static int
test_ros3_access_modes(void)
{
    hid_t fid     = H5I_INVALID_HID;
    hid_t fapl_id = H5I_INVALID_HID;

    TESTING("ros3 access modes");

    if (s3_test_credentials_loaded == 0) {
        SKIPPED();
        puts("    s3 credentials are not loaded");
        fflush(stdout);
        return 0;
    }

    if (false == s3_test_bucket_defined) {
        SKIPPED();
        puts("    environment variable HDF5_ROS3_TEST_BUCKET_URL not defined");
        fflush(stdout);
        return 0;
    }

<<<<<<< HEAD
    /*********
     * SETUP *
     *********/

    fapl_id = H5Pcreate(H5P_FILE_ACCESS);
    FAIL_IF(0 > fapl_id)
    FAIL_IF(FAIL == H5Pset_fapl_ros3(fapl_id, &restricted_access_fa))

    /*********
     * TESTS *
     *********/

    /* Read-Write Open access is not allowed with this file driver.
     */
    H5E_BEGIN_TRY
    {FAIL_IF(0 <= H5Fopen(url_h5_public, H5F_ACC_RDWR, fapl_id))} H5E_END_TRY

    /* H5Fcreate() is not allowed with this file driver.
     */
    H5E_BEGIN_TRY
    {FAIL_IF(0 <= H5Fcreate(url_missing, H5F_ACC_RDONLY, H5P_DEFAULT, fapl_id))} H5E_END_TRY
=======
    if ((fapl_id = H5Pcreate(H5P_FILE_ACCESS)) < 0)
        TEST_ERROR;
    if (H5Pset_fapl_ros3(fapl_id, &restricted_access_fa) < 0)
        TEST_ERROR;
>>>>>>> 3b4016a6

    /* Read-Write Open access is not allowed with this file driver */
    H5E_BEGIN_TRY
    {
        fid = H5Fopen(url_h5_public, H5F_ACC_RDWR, fapl_id);
    }
    H5E_END_TRY
    if (fid != H5I_INVALID_HID)
        FAIL_PUTS_ERROR("should not be allowed to open a file read-write with the ros3 VFD");

    /* H5Fcreate() is not allowed with this file driver */
    H5E_BEGIN_TRY
    {
        fid = H5Fcreate(url_missing, H5F_ACC_RDONLY, H5P_DEFAULT, fapl_id);
    }
    H5E_END_TRY
    if (fid != H5I_INVALID_HID)
        FAIL_PUTS_ERROR("should not be allowed to create a file with the ros3 VFD");

    /* Read-only access should succeed */
    if ((fid = H5Fopen(url_h5_public, H5F_ACC_RDONLY, fapl_id)) < 0)
        TEST_ERROR;

    if (H5Fclose(fid) < 0)
        TEST_ERROR;
    if (H5Pclose(fapl_id) < 0)
        TEST_ERROR;

    PASSED();
    return 0;

error:
    H5E_BEGIN_TRY
    {
        H5Fclose(fid);
        H5Pclose(fapl_id);
    }
    H5E_END_TRY

    return 1;

} /* end test_ros3_access_modes() */
#endif /* H5_HAVE_ROS3_VFD */

/*-------------------------------------------------------------------------
 * Function:    main
 *
 * Purpose:     Tests the basic functionality of the ros3 VFD
 *
 * Return:      Success:    EXIT_SUCCESS
 *              Failure:    EXIT_FAILURE
 *-------------------------------------------------------------------------
 */
int
main(void)
{
#ifdef H5_HAVE_ROS3_VFD
    int         nerrors        = 0;
    const char *bucket_url_env = NULL;

#endif /* H5_HAVE_ROS3_VFD */

    printf("Testing ros3 VFD functionality.\n");

#ifdef H5_HAVE_ROS3_VFD

    /************************
     * Initialize test urls *
     ************************/

    bucket_url_env = getenv("HDF5_ROS3_TEST_BUCKET_URL");
    if (bucket_url_env == NULL || bucket_url_env[0] == '\0') {
        printf("WARNING: S3 bucket url is not defined in environment "
               "variable 'HDF5_ROS3_TEST_BUCKET_URL'!\n");
    }
    else {
        strncpy(s3_test_bucket_url, bucket_url_env, S3_TEST_MAX_URL_SIZE);
        s3_test_bucket_defined = true;
    }

    if (S3_TEST_MAX_URL_SIZE < snprintf(url_text_restricted, (size_t)S3_TEST_MAX_URL_SIZE, "%s/%s",
                                        (const char *)s3_test_bucket_url,
                                        (const char *)S3_TEST_RESOURCE_TEXT_RESTRICTED)) {
        printf("* ros3 setup failed (text_restricted) ! *\n");
        return EXIT_FAILURE;
    }
    if (S3_TEST_MAX_URL_SIZE < snprintf(url_text_public, (size_t)S3_TEST_MAX_URL_SIZE, "%s/%s",
                                        (const char *)s3_test_bucket_url,
                                        (const char *)S3_TEST_RESOURCE_TEXT_PUBLIC)) {
        printf("* ros3 setup failed (text_public) ! *\n");
        return EXIT_FAILURE;
    }
    if (S3_TEST_MAX_URL_SIZE < snprintf(url_h5_public, (size_t)S3_TEST_MAX_URL_SIZE, "%s/%s",
                                        (const char *)s3_test_bucket_url,
                                        (const char *)S3_TEST_RESOURCE_H5_PUBLIC)) {
        printf("* ros3 setup failed (h5_public) ! *\n");
        return EXIT_FAILURE;
    }
    if (S3_TEST_MAX_URL_SIZE < snprintf(url_missing, S3_TEST_MAX_URL_SIZE, "%s/%s",
                                        (const char *)s3_test_bucket_url,
                                        (const char *)S3_TEST_RESOURCE_MISSING)) {
        printf("* ros3 setup failed (missing) ! *\n");
        return EXIT_FAILURE;
    }

    /**************************************
     * Load credentials and prepare fapls *
     **************************************/

    /* Clear profile data strings */
    s3_test_aws_access_key_id[0]     = '\0';
    s3_test_aws_secret_access_key[0] = '\0';
    s3_test_aws_region[0]            = '\0';

    /* Attempt to load test credentials - if unable, certain tests will be skipped */
    if (SUCCEED == H5FD_s3comms_load_aws_profile(S3_TEST_PROFILE_NAME, s3_test_aws_access_key_id,
                                                 s3_test_aws_secret_access_key, s3_test_aws_region)) {
        s3_test_credentials_loaded = 1;
        strncpy(restricted_access_fa.aws_region, (const char *)s3_test_aws_region, H5FD_ROS3_MAX_REGION_LEN);
        strncpy(restricted_access_fa.secret_id, (const char *)s3_test_aws_access_key_id,
                H5FD_ROS3_MAX_SECRET_ID_LEN);
        strncpy(restricted_access_fa.secret_key, (const char *)s3_test_aws_secret_access_key,
                H5FD_ROS3_MAX_SECRET_KEY_LEN);
    }

    /******************
     * Commence tests *
     ******************/

    h5_test_init();

    if (CURLE_OK != curl_global_init(CURL_GLOBAL_DEFAULT)) {
        printf("Unable to set up curl, can't run ros3 tests\n");
        nerrors++;
    }

    if (nerrors == 0) {
        nerrors += test_fapl_config_validation();
        nerrors += test_ros3_fapl_driver_flags();
        nerrors += test_vfl_open();
        nerrors += test_eof_eoa();
        nerrors += test_vfl_read();
        nerrors += test_vfl_read_without_eoa_set_fails();
        nerrors += test_noops_and_autofails();
        nerrors += test_cmp();
        nerrors += test_ros3_access_modes();
    }

    curl_global_cleanup();

    if (nerrors > 0) {
        printf("***** %d ros3 TEST%s FAILED! *****\n", nerrors, nerrors > 1 ? "S" : "");
        return EXIT_FAILURE;
    }

    printf("All ros3 tests passed.\n");
    return EXIT_SUCCESS;

#else

    printf("SKIPPED - read-only S3 VFD not built\n");
    return EXIT_SUCCESS;

#endif /* H5_HAVE_ROS3_VFD */

} /* end main() */<|MERGE_RESOLUTION|>--- conflicted
+++ resolved
@@ -540,123 +540,10 @@
     return 0;
 
 error:
-<<<<<<< HEAD
-    /***********
-     * CLEANUP *
-     ***********/
-
-    if (fd_shakespeare)
-        (void)H5FDclose(fd_shakespeare);
-    if (true == curl_ready)
-        curl_global_cleanup();
-    if (fapl_id >= 0) {
-        H5E_BEGIN_TRY
-        {
-            (void)H5Pclose(fapl_id);
-        }
-        H5E_END_TRY
-    }
-
-    return 1;
-
-} /* test_eof_eoa */
-
-/*-----------------------------------------------------------------------------
- *
- * Function: test_H5FDread_without_eoa_set_fails()
- *
- * Purpose:
- *
- *     Demonstrate a not-obvious constraint by the library, preventing
- *     file read before EoA is set
- *
- *-----------------------------------------------------------------------------
- */
-static int
-test_H5FDread_without_eoa_set_fails(void)
-{
-    char         buffer[256];
-    unsigned int i                = 0;
-    H5FD_t      *file_shakespeare = NULL;
-    hid_t        fapl_id          = H5I_INVALID_HID;
-
-    TESTING("ROS3 VFD read-eoa temporal coupling library limitation ");
-
-    if (s3_test_credentials_loaded == 0) {
-        SKIPPED();
-        puts("    s3 credentials are not loaded");
-        fflush(stdout);
-        return 0;
-    }
-
-    if (false == s3_test_bucket_defined) {
-        SKIPPED();
-        puts("    environment variable HDF5_ROS3_TEST_BUCKET_URL not defined");
-        fflush(stdout);
-        return 0;
-    }
-
-    /*********
-     * SETUP *
-     *********/
-
-    /* create ROS3 fapl
-     */
-    fapl_id = H5Pcreate(H5P_FILE_ACCESS);
-    FAIL_IF(fapl_id < 0)
-    FAIL_IF(FAIL == H5Pset_fapl_ros3(fapl_id, &restricted_access_fa))
-
-    file_shakespeare = H5FDopen(url_text_restricted, H5F_ACC_RDONLY, fapl_id, MAXADDR);
-    FAIL_IF(NULL == file_shakespeare)
-
-    JSVERIFY(0, H5FDget_eoa(file_shakespeare, H5FD_MEM_DEFAULT), "EoA should remain unset by H5FDopen")
-
-    for (i = 0; i < 256; i++)
-        buffer[i] = 0; /* zero buffer contents */
-
-    /********
-     * TEST *
-     ********/
-
-    H5E_BEGIN_TRY
-    {/* mute stack trace on expected failure */
-     JSVERIFY(FAIL, H5FDread(file_shakespeare, H5FD_MEM_DRAW, H5P_DEFAULT, 1200699, 102, buffer),
-              "cannot read before eoa is set")} H5E_END_TRY
-    JSVERIFY_STR("", buffer, "buffer should remain untouched")
-
-    /************
-     * TEARDOWN *
-     ************/
-
-    FAIL_IF(FAIL == H5FDclose(file_shakespeare))
-    file_shakespeare = NULL;
-
-    FAIL_IF(FAIL == H5Pclose(fapl_id))
-    fapl_id = -1;
-
-    PASSED();
-    return 0;
-
-error:
-    /***********
-     * CLEANUP *
-     ***********/
-
-    if (file_shakespeare) {
-        (void)H5FDclose(file_shakespeare);
-    }
-    if (fapl_id >= 0) {
-        H5E_BEGIN_TRY
-        {
-            (void)H5Pclose(fapl_id);
-        }
-        H5E_END_TRY
-=======
     H5E_BEGIN_TRY
     {
         H5FDclose(fd);
         H5Pclose(fapl_id);
->>>>>>> 3b4016a6
     }
     H5E_END_TRY
 
@@ -881,19 +768,6 @@
     PASSED();
     return 0;
 
-<<<<<<< HEAD
-    /* auto-fail calls to write and truncate
-     */
-    H5E_BEGIN_TRY
-    {JSVERIFY(FAIL, H5FDwrite(file, H5FD_MEM_DRAW, H5P_DEFAULT, 1000, 35, data),
-              "write must fail")} H5E_END_TRY
-
-    H5E_BEGIN_TRY
-    {JSVERIFY(FAIL, H5FDtruncate(file, H5P_DEFAULT, false), "truncate must fail")} H5E_END_TRY
-
-    H5E_BEGIN_TRY
-    {JSVERIFY(FAIL, H5FDtruncate(file, H5P_DEFAULT, true), "truncate must fail (closing)")} H5E_END_TRY
-=======
 error:
     H5E_BEGIN_TRY
     {
@@ -905,7 +779,6 @@
     return 1;
 
 } /* end test_vfl_read_without_eoa_set_fails() */
->>>>>>> 3b4016a6
 
 /*---------------------------------------------------------------------------
  * Function:    test_noops_and_autofails
@@ -1097,34 +970,10 @@
         return 0;
     }
 
-<<<<<<< HEAD
-    /*********
-     * SETUP *
-     *********/
-
-    fapl_id = H5Pcreate(H5P_FILE_ACCESS);
-    FAIL_IF(0 > fapl_id)
-    FAIL_IF(FAIL == H5Pset_fapl_ros3(fapl_id, &restricted_access_fa))
-
-    /*********
-     * TESTS *
-     *********/
-
-    /* Read-Write Open access is not allowed with this file driver.
-     */
-    H5E_BEGIN_TRY
-    {FAIL_IF(0 <= H5Fopen(url_h5_public, H5F_ACC_RDWR, fapl_id))} H5E_END_TRY
-
-    /* H5Fcreate() is not allowed with this file driver.
-     */
-    H5E_BEGIN_TRY
-    {FAIL_IF(0 <= H5Fcreate(url_missing, H5F_ACC_RDONLY, H5P_DEFAULT, fapl_id))} H5E_END_TRY
-=======
     if ((fapl_id = H5Pcreate(H5P_FILE_ACCESS)) < 0)
         TEST_ERROR;
     if (H5Pset_fapl_ros3(fapl_id, &restricted_access_fa) < 0)
         TEST_ERROR;
->>>>>>> 3b4016a6
 
     /* Read-Write Open access is not allowed with this file driver */
     H5E_BEGIN_TRY
