--- conflicted
+++ resolved
@@ -3895,31 +3895,19 @@
     file1 = H5Fcreate(FILENAME_SRC, H5F_ACC_TRUNC, fcpl, H5P_DEFAULT);
     CHECK_I(file1, "H5Fcreate");
 
-<<<<<<< HEAD
-    ret = H5F_get_sohm_mesg_count_test(file1, H5O_DTYPE_ID, &dmsg_count);
-    CHECK(ret, FAIL, "H5F_get_sohm_mesg_count_test");
-    VERIFY(dmsg_count, 0, "H5F_get_sohm_mesg_count_test");
-=======
     /* Check on datatype storage status. It should be zero now. */
     ret = H5F__get_sohm_mesg_count_test(file1, H5O_DTYPE_ID, &dmsg_count);
     CHECK(ret, FAIL, "H5F__get_sohm_mesg_count_test");
     VERIFY(dmsg_count, 0, "H5F__get_sohm_mesg_count_test");
->>>>>>> 6f52793a
 
     dataset1 = H5Dcreate2(file1, "dataset_1", s1_tid, space, H5P_DEFAULT, H5P_DEFAULT,
         H5P_DEFAULT);
     CHECK_I(dataset1, "H5Dcreate2");
 
-<<<<<<< HEAD
-    ret = H5F_get_sohm_mesg_count_test(file1, H5O_DTYPE_ID, &dmsg_count);
-    CHECK(ret, FAIL, "H5F_get_sohm_mesg_count_test");
-    VERIFY(dmsg_count, 1, "H5F_get_sohm_mesg_count_test");
-=======
     /* Check on datatype storage status.  It should be 1 now. */
     ret = H5F__get_sohm_mesg_count_test(file1, H5O_DTYPE_ID, &dmsg_count);
     CHECK(ret, FAIL, "H5F__get_sohm_mesg_count_test");
     VERIFY(dmsg_count, 1, "H5F__get_sohm_mesg_count_test");
->>>>>>> 6f52793a
 
     dset1_tid = H5Dget_type(dataset1);
     CHECK_I(dset1_tid, "H5Dget_type");
@@ -3944,31 +3932,19 @@
     file2 = H5Fcreate(FILENAME_DST, H5F_ACC_TRUNC, fcpl, H5P_DEFAULT);
     CHECK_I(file2, "H5Fcreate");
 
-<<<<<<< HEAD
-    ret = H5F_get_sohm_mesg_count_test(file2, H5O_DTYPE_ID, &dmsg_count);
-    CHECK(ret, FAIL, "H5F_get_sohm_mesg_count_test");
-    VERIFY(dmsg_count, 0, "H5F_get_sohm_mesg_count_test");
-=======
     /* Check on datatype storage status. It should be zero now. */
     ret = H5F__get_sohm_mesg_count_test(file2, H5O_DTYPE_ID, &dmsg_count);
     CHECK(ret, FAIL, "H5F__get_sohm_mesg_count_test");
     VERIFY(dmsg_count, 0, "H5F__get_sohm_mesg_count_test");
->>>>>>> 6f52793a
 
     dataset2 = H5Dcreate2(file2, "dataset_2", dset1_tid, space, H5P_DEFAULT, H5P_DEFAULT,
         H5P_DEFAULT);
     CHECK_I(dataset2, "H5Dcreate2");
 
-<<<<<<< HEAD
-    ret = H5F_get_sohm_mesg_count_test(file2, H5O_DTYPE_ID, &dmsg_count);
-    CHECK(ret, FAIL, "H5F_get_sohm_mesg_count_test");
-    VERIFY(dmsg_count, 1, "H5F_get_sohm_mesg_count_test");
-=======
     /* Check on datatype storage status.  It should be 1 now. */
     ret = H5F__get_sohm_mesg_count_test(file2, H5O_DTYPE_ID, &dmsg_count);
     CHECK(ret, FAIL, "H5F__get_sohm_mesg_count_test");
     VERIFY(dmsg_count, 1, "H5F__get_sohm_mesg_count_test");
->>>>>>> 6f52793a
 
     ret = H5Dwrite(dataset2, s1_tid, H5S_ALL, H5S_ALL, H5P_DEFAULT, orig);
     CHECK_I(ret, "H5Dwrite");
