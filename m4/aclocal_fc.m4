--- conflicted
+++ resolved
@@ -391,16 +391,12 @@
 AC_MSG_CHECKING([default Fortran KIND of LOGICAL in MPI])
 AC_LANG_PUSH([Fortran])
 saved_FCFLAGS=$FCFLAGS
-<<<<<<< HEAD
-FCFLAGS=""
-=======
 check_Intel="`$FC -V 2>&1 |grep '^Intel'`"
 if test X != "X$check_Intel"; then
   FCFLAGS="-warn error"
 else
   FCFLAGS=""
 fi
->>>>>>> 50d30bd4
 for kind in `echo $pac_validLogicalKinds | sed -e 's/,/ /g'`; do
         AC_COMPILE_IFELSE([
                 PROGRAM main
