/* * * * * * * * * * * * * * * * * * * * * * * * * * * * * * * * * * * * * * *
 * Copyright by The HDF Group.                                               *
 * Copyright by the Board of Trustees of the University of Illinois.         *
 * All rights reserved.                                                      *
 *                                                                           *
 * This file is part of HDF5.  The full HDF5 copyright notice, including     *
 * terms governing use, modification, and redistribution, is contained in    *
 * the COPYING file, which can be found at the root of the source code       *
 * distribution tree, or in https://support.hdfgroup.org/ftp/HDF5/releases.  *
 * If you do not have access to either file, you may request a copy from     *
 * help@hdfgroup.org.                                                        *
 * * * * * * * * * * * * * * * * * * * * * * * * * * * * * * * * * * * * * * */

/*
 * This file contains public declarations for the HDF5 module.
 */
#ifndef _H5public_H
#define _H5public_H

/* Include files for public use... */
/*
 * Since H5pubconf.h is a generated header file, it is messy to try
 * to put a #ifndef _H5pubconf_H ... #endif guard in it.
 * HDF5 has set an internal rule that it is being included here.
 * Source files should NOT include H5pubconf.h directly but include
 * it via H5public.h.  The #ifndef _H5public_H guard above would
 * prevent repeated include.
 */
#include "H5pubconf.h"          /* From configure */

/* API Version macro wrapper definitions */
#include "H5version.h"

#ifdef H5_HAVE_FEATURES_H
#include <features.h>           /* For setting POSIX, BSD, etc. compatibility */
#endif
#ifdef H5_HAVE_SYS_TYPES_H
#include <sys/types.h>
#endif
#ifdef H5_STDC_HEADERS
#   include <limits.h>          /* For H5T_NATIVE_CHAR defn in H5Tpublic.h  */
#   include <stdarg.h>          /* For variadic functions in H5VLpublic.h   */
#endif
#ifndef __cplusplus
# ifdef H5_HAVE_STDINT_H
#   include <stdint.h>          /* For C9x types */
# endif
#else
# ifdef H5_HAVE_STDINT_H_CXX
#   include <stdint.h>          /* For C9x types (when included from C++) */
# endif
#endif
#ifdef H5_HAVE_INTTYPES_H
#   include <inttypes.h>        /* C99/POSIX.1 header for uint64_t, PRIu64 */
#endif
#ifdef H5_HAVE_STDDEF_H
#   include <stddef.h>
#endif
#ifdef H5_HAVE_PARALLEL
/* Don't link against MPI C++ bindings */
#   define MPICH_SKIP_MPICXX 1
#   define OMPI_SKIP_MPICXX 1
#   include <mpi.h>
#ifndef MPI_FILE_NULL           /* MPIO may be defined in mpi.h already */
#   include <mpio.h>
#endif
#endif


/* Include the Windows API adapter header early */
#include "H5api_adpt.h"

#ifdef __cplusplus
extern "C" {
#endif

/* Macros for enabling/disabling particular GCC warnings */
/* (see the following web-sites for more info:
 *      http://www.dbp-consulting.com/tutorials/SuppressingGCCWarnings.html
 *      http://gcc.gnu.org/onlinedocs/gcc/Diagnostic-Pragmas.html#Diagnostic-Pragmas
 */
/* These pragmas are only implemented usefully in gcc 4.6+ */
#if ((__GNUC__ * 100) + __GNUC_MINOR__) >= 406
    #define H5_GCC_DIAG_JOINSTR(x, y) x y
    #define H5_GCC_DIAG_DO_PRAGMA(x)  _Pragma(#x)
    #define H5_GCC_DIAG_PRAGMA(x)     H5_GCC_DIAG_DO_PRAGMA(GCC diagnostic x)

    #define H5_GCC_DIAG_OFF(x) H5_GCC_DIAG_PRAGMA(push) H5_GCC_DIAG_PRAGMA(ignored H5_GCC_DIAG_JOINSTR("-W",x))
    #define H5_GCC_DIAG_ON(x) H5_GCC_DIAG_PRAGMA(pop)
#else
    #define H5_GCC_DIAG_OFF(x)
    #define H5_GCC_DIAG_ON(x)
#endif

/* Version numbers */
#define H5_VERS_MAJOR   1   /* For major interface/format changes       */
#define H5_VERS_MINOR   13  /* For minor interface/format changes       */
#define H5_VERS_RELEASE 0   /* For tweaks, bug-fixes, or development    */
#define H5_VERS_SUBRELEASE ""   /* For pre-releases like snap0          */
                /* Empty string for real releases.           */
#define H5_VERS_INFO    "HDF5 library version: 1.13.0"      /* Full version string */

#define H5check()   H5check_version(H5_VERS_MAJOR,H5_VERS_MINOR,            \
                        H5_VERS_RELEASE)

/* macros for comparing the version */
#define H5_VERSION_GE(Maj,Min,Rel) \
       (((H5_VERS_MAJOR==Maj) && (H5_VERS_MINOR==Min) && (H5_VERS_RELEASE>=Rel)) || \
        ((H5_VERS_MAJOR==Maj) && (H5_VERS_MINOR>Min)) || \
        (H5_VERS_MAJOR>Maj))

#define H5_VERSION_LE(Maj,Min,Rel) \
       (((H5_VERS_MAJOR==Maj) && (H5_VERS_MINOR==Min) && (H5_VERS_RELEASE<=Rel)) || \
        ((H5_VERS_MAJOR==Maj) && (H5_VERS_MINOR<Min)) || \
        (H5_VERS_MAJOR<Maj))

/*
 * Status return values.  Failed integer functions in HDF5 result almost
 * always in a negative value (unsigned failing functions sometimes return
 * zero for failure) while successful return is non-negative (often zero).
 * The negative failure value is most commonly -1, but don't bet on it.  The
 * proper way to detect failure is something like:
 *
 *  if((dset = H5Dopen2(file, name)) < 0)
 *      fprintf(stderr, "unable to open the requested dataset\n");
 */
typedef int herr_t;


/*
 * Boolean type.  Successful return values are zero (false) or positive
 * (true). The typical true value is 1 but don't bet on it.  Boolean
 * functions cannot fail.  Functions that return `htri_t' however return zero
 * (false), positive (true), or negative (failure). The proper way to test
 * for truth from a htri_t function is:
 *
 *  if ((retval = H5Tcommitted(type)) > 0) {
 *      printf("data type is committed\n");
 *  } else if (!retval) {
 *      printf("data type is not committed\n");
 *  } else {
 *      printf("error determining whether data type is committed\n");
 *  }
 */
#ifdef H5_HAVE_STDBOOL_H
  #include <stdbool.h>
#else /* H5_HAVE_STDBOOL_H */
  #ifndef __cplusplus
    #if defined(H5_SIZEOF_BOOL) && (H5_SIZEOF_BOOL != 0)
      #define bool    _Bool
    #else
      #define bool    unsigned int
    #endif
    #define true    1
    #define false   0
  #endif /* __cplusplus */
#endif /* H5_HAVE_STDBOOL_H */
typedef bool hbool_t;
typedef int htri_t;

/* Define the ssize_t type if it not is defined */
#if H5_SIZEOF_SSIZE_T==0
/* Undefine this size, we will re-define it in one of the sections below */
#undef H5_SIZEOF_SSIZE_T
#if H5_SIZEOF_SIZE_T==H5_SIZEOF_INT
typedef int ssize_t;
#       define H5_SIZEOF_SSIZE_T H5_SIZEOF_INT
#elif H5_SIZEOF_SIZE_T==H5_SIZEOF_LONG
typedef long ssize_t;
#       define H5_SIZEOF_SSIZE_T H5_SIZEOF_LONG
#elif H5_SIZEOF_SIZE_T==H5_SIZEOF_LONG_LONG
typedef long long ssize_t;
#       define H5_SIZEOF_SSIZE_T H5_SIZEOF_LONG_LONG
#else /* Can't find matching type for ssize_t */
#   error "nothing appropriate for ssize_t"
#endif
#endif

/* int64_t type is used for creation order field for links.  It may be
 * defined in Posix.1g, otherwise it is defined here.
 */
#if H5_SIZEOF_INT64_T>=8
#elif H5_SIZEOF_INT>=8
    typedef int int64_t;
#   undef H5_SIZEOF_INT64_T
#   define H5_SIZEOF_INT64_T H5_SIZEOF_INT
#elif H5_SIZEOF_LONG>=8
    typedef long int64_t;
#   undef H5_SIZEOF_INT64_T
#   define H5_SIZEOF_INT64_T H5_SIZEOF_LONG
#elif H5_SIZEOF_LONG_LONG>=8
    typedef long long int64_t;
#   undef H5_SIZEOF_INT64_T
#   define H5_SIZEOF_INT64_T H5_SIZEOF_LONG_LONG
#else
#   error "nothing appropriate for int64_t"
#endif

/* uint64_t type is used for fields for H5O_info_t.  It may be
 * defined in Posix.1g, otherwise it is defined here.
 */
#if H5_SIZEOF_UINT64_T>=8
#ifndef UINT64_MAX
#define UINT64_MAX ((uint64_t)-1)
#endif
#elif H5_SIZEOF_INT>=8
    typedef unsigned uint64_t;
#   define UINT64_MAX UINT_MAX
#   undef H5_SIZEOF_UINT64_T
#   define H5_SIZEOF_UINT64_T H5_SIZEOF_INT
#elif H5_SIZEOF_LONG>=8
    typedef unsigned long uint64_t;
#   define UINT64_MAX ULONG_MAX
#   undef H5_SIZEOF_UINT64_T
#   define H5_SIZEOF_UINT64_T H5_SIZEOF_LONG
#elif H5_SIZEOF_LONG_LONG>=8
    typedef unsigned long long uint64_t;
#   define UINT64_MAX ULLONG_MAX
#   undef H5_SIZEOF_UINT64_T
#   define H5_SIZEOF_UINT64_T H5_SIZEOF_LONG_LONG
#else
#   error "nothing appropriate for uint64_t"
#endif

/*
 * The sizes of file objects have their own types defined here, use a 64-bit
 * type.
 */
<<<<<<< HEAD
#if H5_SIZEOF_LONG_LONG >= 8
H5_GCC_DIAG_OFF("long-long")
typedef unsigned long long  hsize_t;
typedef signed long long    hssize_t;
H5_GCC_DIAG_ON("long-long")
#       define H5_SIZEOF_HSIZE_T H5_SIZEOF_LONG_LONG
#       define H5_SIZEOF_HSSIZE_T H5_SIZEOF_LONG_LONG
=======
typedef uint64_t    hsize_t;
typedef int64_t     hssize_t;
>>>>>>> 14851e3b
#define PRIdHSIZE   PRId64
#define PRIiHSIZE   PRIi64
#define PRIoHSIZE   PRIo64
#define PRIuHSIZE   PRIu64
#define PRIxHSIZE   PRIx64
#define PRIXHSIZE   PRIX64
<<<<<<< HEAD
#else
#   error "nothing appropriate for hsize_t"
#endif
#define HSIZE_UNDEF             ((hsize_t)(hssize_t)(-1))
=======
#define H5_SIZEOF_HSIZE_T   H5_SIZEOF_UINT64_T
#define H5_SIZEOF_HSSIZE_T  H5_SIZEOF_INT64_T
#define HSIZE_UNDEF         UINT64_MAX
>>>>>>> 14851e3b

/*
 * File addresses have their own types.
 */
#if H5_SIZEOF_INT >= 8
    typedef unsigned                haddr_t;
#   define HADDR_UNDEF              UINT_MAX
#   define H5_SIZEOF_HADDR_T        H5_SIZEOF_INT
#   ifdef H5_HAVE_PARALLEL
#       define HADDR_AS_MPI_TYPE    MPI_UNSIGNED
#   endif  /* H5_HAVE_PARALLEL */
#elif H5_SIZEOF_LONG >= 8
    typedef unsigned long           haddr_t;
#   define HADDR_UNDEF              ULONG_MAX
#   define H5_SIZEOF_HADDR_T        H5_SIZEOF_LONG
#   ifdef H5_HAVE_PARALLEL
#       define HADDR_AS_MPI_TYPE    MPI_UNSIGNED_LONG
#   endif  /* H5_HAVE_PARALLEL */
#elif H5_SIZEOF_LONG_LONG >= 8
    typedef unsigned long long      haddr_t;
#   define HADDR_UNDEF              ULLONG_MAX
#   define H5_SIZEOF_HADDR_T        H5_SIZEOF_LONG_LONG
#   ifdef H5_HAVE_PARALLEL
#       define HADDR_AS_MPI_TYPE    MPI_LONG_LONG_INT
#   endif  /* H5_HAVE_PARALLEL */
#else
#   error "nothing appropriate for haddr_t"
#endif
#if H5_SIZEOF_HADDR_T == H5_SIZEOF_INT
#   define PRIXHADDR  "X"
#   define PRIoHADDR  "o"
#   define PRIuHADDR  "u"
#   define PRIxHADDR  "x"
#   define PRIXHADDR  "X"
#elif H5_SIZEOF_HADDR_T == H5_SIZEOF_LONG
#   define PRIXHADDR  "lX"
#   define PRIoHADDR  "lo"
#   define PRIuHADDR  "lu"
#   define PRIxHADDR  "lx"
#   define PRIXHADDR  "lX"
#elif H5_SIZEOF_HADDR_T == H5_SIZEOF_LONG_LONG
#   define PRIXHADDR  H5_PRINTF_LL_WIDTH "X"
#   define PRIoHADDR  H5_PRINTF_LL_WIDTH "o"
#   define PRIuHADDR  H5_PRINTF_LL_WIDTH "u"
#   define PRIxHADDR  H5_PRINTF_LL_WIDTH "x"
#   define PRIXHADDR  H5_PRINTF_LL_WIDTH "X"
#else
#   error "nothing appropriate for PRI.HADDR"
#endif
#define H5_PRINTF_HADDR_FMT  "%" PRIuHADDR
#define HADDR_MAX       (HADDR_UNDEF-1)

/* uint32_t type is used for creation order field for messages.  It may be
 * defined in Posix.1g, otherwise it is defined here.
 */
#if H5_SIZEOF_UINT32_T>=4
#elif H5_SIZEOF_SHORT>=4
    typedef short uint32_t;
#   undef H5_SIZEOF_UINT32_T
#   define H5_SIZEOF_UINT32_T H5_SIZEOF_SHORT
#elif H5_SIZEOF_INT>=4
    typedef unsigned int uint32_t;
#   undef H5_SIZEOF_UINT32_T
#   define H5_SIZEOF_UINT32_T H5_SIZEOF_INT
#elif H5_SIZEOF_LONG>=4
    typedef unsigned long uint32_t;
#   undef H5_SIZEOF_UINT32_T
#   define H5_SIZEOF_UINT32_T H5_SIZEOF_LONG
#else
#   error "nothing appropriate for uint32_t"
#endif

/* Common iteration orders */
typedef enum {
    H5_ITER_UNKNOWN = -1,       /* Unknown order */
    H5_ITER_INC,                /* Increasing order */
    H5_ITER_DEC,                /* Decreasing order */
    H5_ITER_NATIVE,             /* No particular order, whatever is fastest */
    H5_ITER_N                   /* Number of iteration orders */
} H5_iter_order_t;

/* Iteration callback values */
/* (Actually, any positive value will cause the iterator to stop and pass back
 *      that positive value to the function that called the iterator)
 */
#define H5_ITER_ERROR   (-1)
#define H5_ITER_CONT    (0)
#define H5_ITER_STOP    (1)

/*
 * The types of indices on links in groups/attributes on objects.
 * Primarily used for "<do> <foo> by index" routines and for iterating over
 * links in groups/attributes on objects.
 */
typedef enum H5_index_t {
    H5_INDEX_UNKNOWN = -1,      /* Unknown index type                   */
    H5_INDEX_NAME,              /* Index on names                       */
    H5_INDEX_CRT_ORDER,         /* Index on creation order              */
    H5_INDEX_N                  /* Number of indices defined            */
} H5_index_t;

/*
 * Storage info struct used by H5O_info_t and H5F_info_t
 */
typedef struct H5_ih_info_t {
    hsize_t     index_size;     /* btree and/or list */
    hsize_t     heap_size;
} H5_ih_info_t;

/* Tokens are unique and permanent identifiers that are
 * used to reference HDF5 objects in a container. */

/* The maximum size allowed for tokens */
#define H5O_MAX_TOKEN_SIZE      (16)    /* Allows for 128-bit tokens */

/* Type for object tokens */
/* (Hoisted here, since it's used by both the H5Lpublic.h and H5Opublic.h headers) */
typedef struct H5O_token_t {
    uint8_t __data[H5O_MAX_TOKEN_SIZE];
} H5O_token_t;

/*
 * Allocation statistics info struct
 */
typedef struct H5_alloc_stats_t {
    unsigned long long total_alloc_bytes; /* Running count of total # of bytes allocated */
    size_t curr_alloc_bytes;           /* Current # of bytes allocated */
    size_t peak_alloc_bytes;           /* Peak # of bytes allocated */
    size_t max_block_size;             /* Largest block allocated */
    size_t total_alloc_blocks_count;   /* Running count of total # of blocks allocated */
    size_t curr_alloc_blocks_count;    /* Current # of blocks allocated */
    size_t peak_alloc_blocks_count;    /* Peak # of blocks allocated */
} H5_alloc_stats_t;

/* Functions in H5.c */
H5_DLL herr_t H5open(void);
H5_DLL herr_t H5close(void);
H5_DLL herr_t H5dont_atexit(void);
H5_DLL herr_t H5garbage_collect(void);
H5_DLL herr_t H5set_free_list_limits (int reg_global_lim, int reg_list_lim,
                int arr_global_lim, int arr_list_lim, int blk_global_lim,
                int blk_list_lim);
H5_DLL herr_t H5get_free_list_sizes(size_t *reg_size, size_t *arr_size,
    size_t *blk_size, size_t *fac_size);
H5_DLL herr_t H5get_alloc_stats(H5_alloc_stats_t *stats);
H5_DLL herr_t H5get_libversion(unsigned *majnum, unsigned *minnum,
                unsigned *relnum);
H5_DLL herr_t H5check_version(unsigned majnum, unsigned minnum,
                unsigned relnum);
H5_DLL herr_t H5is_library_terminating(hbool_t *is_terminating);
H5_DLL herr_t H5is_library_threadsafe(hbool_t *is_ts);
H5_DLL herr_t H5free_memory(void *mem);
H5_DLL void *H5allocate_memory(size_t size, hbool_t clear);
H5_DLL void *H5resize_memory(void *mem, size_t size);

#ifdef __cplusplus
}
#endif
#endif /* _H5public_H */

<|MERGE_RESOLUTION|>--- conflicted
+++ resolved
@@ -223,37 +223,26 @@
 #endif
 
 /*
- * The sizes of file objects have their own types defined here, use a 64-bit
- * type.
- */
-<<<<<<< HEAD
+ * The sizes of file objects have their own types defined here, use a minimum
+ * 64-bit type.
+ */
 #if H5_SIZEOF_LONG_LONG >= 8
 H5_GCC_DIAG_OFF("long-long")
 typedef unsigned long long  hsize_t;
 typedef signed long long    hssize_t;
 H5_GCC_DIAG_ON("long-long")
-#       define H5_SIZEOF_HSIZE_T H5_SIZEOF_LONG_LONG
-#       define H5_SIZEOF_HSSIZE_T H5_SIZEOF_LONG_LONG
-=======
-typedef uint64_t    hsize_t;
-typedef int64_t     hssize_t;
->>>>>>> 14851e3b
 #define PRIdHSIZE   PRId64
 #define PRIiHSIZE   PRIi64
 #define PRIoHSIZE   PRIo64
 #define PRIuHSIZE   PRIu64
 #define PRIxHSIZE   PRIx64
 #define PRIXHSIZE   PRIX64
-<<<<<<< HEAD
-#else
-#   error "nothing appropriate for hsize_t"
-#endif
-#define HSIZE_UNDEF             ((hsize_t)(hssize_t)(-1))
-=======
 #define H5_SIZEOF_HSIZE_T   H5_SIZEOF_UINT64_T
 #define H5_SIZEOF_HSSIZE_T  H5_SIZEOF_INT64_T
 #define HSIZE_UNDEF         UINT64_MAX
->>>>>>> 14851e3b
+#else
+#   error "nothing appropriate for hsize_t"
+#endif
 
 /*
  * File addresses have their own types.
