/* * * * * * * * * * * * * * * * * * * * * * * * * * * * * * * * * * * * * * *
 * Copyright by The HDF Group.                                               *
 * Copyright by the Board of Trustees of the University of Illinois.         *
 * All rights reserved.                                                      *
 *                                                                           *
 * This file is part of HDF5.  The full HDF5 copyright notice, including     *
 * terms governing use, modification, and redistribution, is contained in    *
 * the files COPYING and Copyright.html.  COPYING can be found at the root   *
 * of the source code distribution tree; Copyright.html can be found at the  *
 * root level of an installed copy of the electronic HDF5 document set and   *
 * is linked from the top-level documents page.  It can also be found at     *
 * http://hdfgroup.org/HDF5/doc/Copyright.html.  If you do not have          *
 * access to either file, you may request a copy from help@hdfgroup.org.     *
 * * * * * * * * * * * * * * * * * * * * * * * * * * * * * * * * * * * * * * */

#include "H5private.h"      /* Generic Functions        */
#include "H5Eprivate.h"     /* Error handling           */
#include "H5Fprivate.h"     /* File access              */
#include "H5FDprivate.h"    /* File drivers             */
#include "H5FDwindows.h"    /* Windows file driver      */
#include "H5FDsec2.h"       /* Windows file driver      */
#include "H5FLprivate.h"    /* Free Lists               */
#include "H5Iprivate.h"     /* IDs                      */
#include "H5MMprivate.h"    /* Memory management        */
#include "H5Pprivate.h"     /* Property lists           */

#ifdef H5_HAVE_WINDOWS

<<<<<<< HEAD
/* The driver identification number, initialized at runtime */
static hid_t H5FD_WINDOWS_g = 0;

/* File operations */
#define OP_UNKNOWN	0
#define OP_READ		1
#define OP_WRITE	2

/*
 * The description of a file belonging to this driver. The `eoa' and `eof'
 * determine the amount of hdf5 address space in use and the high-water mark
 * of the file (the current size of the underlying file). The `pos'
 * value is used to eliminate file position updates when they would be a
 * no-op. Unfortunately we've found systems that use separate file position
 * indicators for reading and writing so the lseek can only be eliminated if
 * the current operation is the same as the previous operation.  When opening
 * a file the `eof' will be set to the current file size, `eoa' will be set
 * to zero, `pos' will be set to H5F_ADDR_UNDEF (as it is when an error
 * occurs), and `op' will be set to H5F_OP_UNKNOWN.
 */
typedef struct H5FD_windows_t {
    H5FD_t	pub;			/*public stuff, must be first	*/
	/*
	 * .NET doesn't support our 64-bit safe stdio functions,
	 * so we will use io.h functions instead.
     */
#ifndef WINDOWS_USE_STDIO
	int		fd;				/*the file descriptor			*/
#else
    FILE 	*fp;			/*the file handle				*/
#endif /*MSC_VER */
    haddr_t	eoa;			/*end of allocated region		*/
    haddr_t	eof;			/*end of file; current file size*/
    haddr_t	pos;			/*current file I/O position		*/
    int		op;				/*last operation				*/
	unsigned write_access;	/*flag to indicate the file was opened with write access */
    /*
     * On _WIN32 the low-order word of a unique identifier associated with the
     * file and the volume serial number uniquely identify a file. This number
     * may change when the system is restarted or when the
     * file is opened. After a process opens a file, the identifier is
     * constant until the file is closed. An application can use this
     * identifier and the volume serial number to determine whether two
     * handles refer to the same file.
     */
    DWORD fileindexlo;
    DWORD fileindexhi;
    DWORD volumeserialnumber;

    /* Information from properties set by 'h5repart' tool */
    hbool_t     fam_to_sec2;    /* Whether to eliminate the family driver info
                                 * and convert this file to a single file */
} H5FD_windows_t;


/* These are used by the macros below */
#define file_offset_t		__int64
#define fseek_offset_t		__int64

/*
 * These macros check for overflow of various quantities.  These macros
 * assume that fseek_offset_t is signed and haddr_t and size_t are unsigned.
 *
 * ADDR_OVERFLOW:	Checks whether a file address of type `haddr_t'
 *			is too large to be represented by the second argument
 *			of the file seek function.
 *
 * SIZE_OVERFLOW:	Checks whether a buffer size of type `hsize_t' is too
 *			large to be represented by the `size_t' type.
 *
 * REGION_OVERFLOW:	Checks whether an address and size pair describe data
 *			which can be addressed entirely by the second
 *			argument of the file seek function.
 */
#define MAXADDR (((haddr_t)1<<(8*sizeof(file_offset_t)-1))-1)
#define ADDR_OVERFLOW(A)	(HADDR_UNDEF==(A) ||			      \
				 ((A) & ~(haddr_t)MAXADDR))
#define SIZE_OVERFLOW(Z)	((Z) & ~(hsize_t)MAXADDR)
#define REGION_OVERFLOW(A,Z)	(ADDR_OVERFLOW(A) || SIZE_OVERFLOW(Z) ||      \
                                 HADDR_UNDEF==(A)+(Z) ||		      \
				 (fseek_offset_t)((A)+(Z))<(fseek_offset_t)(A))

/* Prototypes */
static herr_t H5FD_windows_term(void);
static H5FD_t *H5FD_windows_open(const char *name, unsigned flags, hid_t fapl_id,
			      haddr_t maxaddr);
static herr_t H5FD_windows_close(H5FD_t *_file);
static int H5FD_windows_cmp(const H5FD_t *_f1, const H5FD_t *_f2);
static herr_t H5FD_windows_query(const H5FD_t *_f1, unsigned long *flags);
static haddr_t H5FD_windows_alloc(H5FD_t *_file, H5FD_mem_t type, hid_t dxpl_id,
			      hsize_t size);
static haddr_t H5FD_windows_get_eoa(const H5FD_t *_file, H5FD_mem_t type);
static herr_t H5FD_windows_set_eoa(H5FD_t *_file, H5FD_mem_t type, haddr_t addr);
static haddr_t H5FD_windows_get_eof(const H5FD_t *_file);
static herr_t  H5FD_windows_get_handle(H5FD_t *_file, hid_t fapl, void** file_handle);
static herr_t H5FD_windows_read(H5FD_t *_file, H5FD_mem_t type, hid_t fapl_id, haddr_t addr,
			     size_t size, void *buf);
static herr_t H5FD_windows_write(H5FD_t *_file, H5FD_mem_t type, hid_t fapl_id, haddr_t addr,
			      size_t size, const void *buf);
static herr_t H5FD_windows_flush(H5FD_t *_file, hid_t dxpl_id, unsigned closing);
static herr_t H5FD_windows_truncate(H5FD_t *_file, hid_t dxpl_id, hbool_t closing);
static herr_t H5FD_windows_fsync(H5FD_t *file, hid_t UNUSED dxpl_id);

static const H5FD_class_t H5FD_windows_g = {
    "windows",					/*name			*/
    MAXADDR,					/*maxaddr		*/
    H5F_CLOSE_WEAK,				/* fc_degree	*/
    H5FD_windows_term,                          /*terminate             */
    NULL,					/*sb_size		*/
    NULL,					/*sb_encode		*/
    NULL,					/*sb_decode		*/
    0, 						/*fapl_size		*/
    NULL,					/*fapl_get		*/
    NULL,					/*fapl_copy		*/
    NULL, 					/*fapl_free		*/
    0,						/*dxpl_size		*/
    NULL,					/*dxpl_copy		*/
    NULL,					/*dxpl_free		*/
    H5FD_windows_open,				/*open			*/
    H5FD_windows_close,				/*close			*/
    H5FD_windows_cmp,				/*cmp			*/
    H5FD_windows_query,				/*query			*/
    NULL,					/*get_type_map		*/
    NULL,					/*alloc			*/
    NULL,					/*free			*/
    H5FD_windows_get_eoa,			/*get_eoa		*/
    H5FD_windows_set_eoa,			/*set_eoa		*/
    H5FD_windows_get_eof,			/*get_eof		*/
    H5FD_windows_get_handle,			/*get_handle    */
    H5FD_windows_read,				/*read			*/
    H5FD_windows_write,				/*write			*/
    H5FD_windows_flush,				/*flush			*/
    H5FD_windows_truncate,			/*truncate		*/
    NULL,					/*lock          */
    NULL,					/*unlock        */
    NULL,                                       /*aio_read              */
    NULL,                                       /*aio_write             */
    NULL,                                       /*aio_test              */
    NULL,                                       /*aio_wait              */
    NULL,                                       /*aio_finish            */
    NULL,                                       /*aio_fsync             */
    NULL,                                       /*aio_cancel            */
    H5FD_windows_fsync,				/*fsync			*/
    H5FD_FLMAP_SINGLE 				/*fl_map		*/
};

/* Declare a free list to manage the H5FD_windows_t struct */
H5FL_DEFINE_STATIC(H5FD_windows_t);

/*--------------------------------------------------------------------------
NAME
   H5FD_windows_init_interface -- Initialize interface-specific information
USAGE
    herr_t H5FD_windows_init_interface()

RETURNS
    Non-negative on success/Negative on failure
DESCRIPTION
    Initializes any interface-specific data or routines.  (Just calls
    H5FD_windows_init currently).

--------------------------------------------------------------------------*/
static herr_t
H5FD_windows_init_interface(void)
{
    FUNC_ENTER_NOAPI_NOINIT_NOFUNC(H5FD_windows_init_interface)

    FUNC_LEAVE_NOAPI(H5FD_windows_init())
} /* H5FD_windows_init_interface() */

=======

>>>>>>> 67164dec
/*-------------------------------------------------------------------------
 * Function:    H5Pset_fapl_windows
 *
 * Purpose: Modify the file access property list to use the H5FD_WINDOWS
 *          driver defined in this source file.  There are no driver
 *          specific properties.
 *
 * NOTE: The Windows VFD was merely a merge of the SEC2 and STDIO drivers
 *       so it has been retired.  Selecting the Windows VFD will actually
 *       set the SEC2 VFD (though for backwards compatibility, we'll keep
 *       the H5FD_WINDOWS symbol).
 *
 *
 * Return:  Non-negative on success/Negative on failure
 *
 * Programmer:  Dana Robinson
 *              October 10, 2011
 *
 *-------------------------------------------------------------------------
 */
herr_t
H5Pset_fapl_windows(hid_t fapl_id)
{
    H5P_genplist_t *plist;      /* Property list pointer */
    herr_t ret_value;

    FUNC_ENTER_API(H5Pset_fapl_windows, FAIL)
    H5TRACE1("e", "i", fapl_id);

    if(NULL == (plist = H5P_object_verify(fapl_id, H5P_FILE_ACCESS)))
        HGOTO_ERROR(H5E_ARGS, H5E_BADTYPE, FAIL, "not a file access property list")

    ret_value = H5P_set_driver(plist, H5FD_WINDOWS, NULL);

done:
    FUNC_LEAVE_API(ret_value)
} /* end H5Pset_fapl_windows() */


/*-------------------------------------------------------------------------
 * Function:	H5FD_windows_fsync
 *
 * Purpose:	Sync out the file.  
 *
 * Return:	Success:	Non-negative
 *		Failure:	Negative
 *
 * Programmer:	John Mainzer
 *              7/14/10
 *
 *-------------------------------------------------------------------------
 */
/* ARGSUSED */
static herr_t
H5FD_windows_fsync(H5FD_t *file, hid_t UNUSED dxpl_id)
{
    H5FD_windows_t * windows_file = (H5FD_windows_t*)file;
    herr_t           ret_value = SUCCEED;       /* Return value */
    int              filenum;

    FUNC_ENTER_NOAPI(H5FD_windows_flush, FAIL)

    HDassert( windows_file != NULL );

    /* no point in syncing the file unless we have write access */
    if(file->write_access) {
#ifndef WINDOWS_USE_STDIO
        filenum = windows_file->fd;

        if(filenum == -1)
            HGOTO_ERROR(H5E_INTERNAL, H5E_SYSTEM, FAIL, "invalid windows_file->fd?!?!")
#else /* WINDOWS_USE_STDIO */
        filenum = fileno(windows_file->fp);

        if(filenum == -1)
            HGOTO_ERROR(H5E_VFL, H5E_SYNCFAIL, FAIL, "fileno() failed")
#endif /* WINDOWS_USE_STDIO */

        if(0 != fsync(filenum))
            HGOTO_ERROR(H5E_VFL, H5E_SYNCFAIL, FAIL, "file fsync request failed")
    } /* end if */

done:
    FUNC_LEAVE_NOAPI(ret_value)

} /* end H5FD_windows_fsync() */

#endif /* H5_HAVE_WINDOWS */
<|MERGE_RESOLUTION|>--- conflicted
+++ resolved
@@ -26,181 +26,8 @@
 
 #ifdef H5_HAVE_WINDOWS
 
-<<<<<<< HEAD
-/* The driver identification number, initialized at runtime */
-static hid_t H5FD_WINDOWS_g = 0;
-
-/* File operations */
-#define OP_UNKNOWN	0
-#define OP_READ		1
-#define OP_WRITE	2
-
-/*
- * The description of a file belonging to this driver. The `eoa' and `eof'
- * determine the amount of hdf5 address space in use and the high-water mark
- * of the file (the current size of the underlying file). The `pos'
- * value is used to eliminate file position updates when they would be a
- * no-op. Unfortunately we've found systems that use separate file position
- * indicators for reading and writing so the lseek can only be eliminated if
- * the current operation is the same as the previous operation.  When opening
- * a file the `eof' will be set to the current file size, `eoa' will be set
- * to zero, `pos' will be set to H5F_ADDR_UNDEF (as it is when an error
- * occurs), and `op' will be set to H5F_OP_UNKNOWN.
- */
-typedef struct H5FD_windows_t {
-    H5FD_t	pub;			/*public stuff, must be first	*/
-	/*
-	 * .NET doesn't support our 64-bit safe stdio functions,
-	 * so we will use io.h functions instead.
-     */
-#ifndef WINDOWS_USE_STDIO
-	int		fd;				/*the file descriptor			*/
-#else
-    FILE 	*fp;			/*the file handle				*/
-#endif /*MSC_VER */
-    haddr_t	eoa;			/*end of allocated region		*/
-    haddr_t	eof;			/*end of file; current file size*/
-    haddr_t	pos;			/*current file I/O position		*/
-    int		op;				/*last operation				*/
-	unsigned write_access;	/*flag to indicate the file was opened with write access */
-    /*
-     * On _WIN32 the low-order word of a unique identifier associated with the
-     * file and the volume serial number uniquely identify a file. This number
-     * may change when the system is restarted or when the
-     * file is opened. After a process opens a file, the identifier is
-     * constant until the file is closed. An application can use this
-     * identifier and the volume serial number to determine whether two
-     * handles refer to the same file.
-     */
-    DWORD fileindexlo;
-    DWORD fileindexhi;
-    DWORD volumeserialnumber;
-
-    /* Information from properties set by 'h5repart' tool */
-    hbool_t     fam_to_sec2;    /* Whether to eliminate the family driver info
-                                 * and convert this file to a single file */
-} H5FD_windows_t;
-
-
-/* These are used by the macros below */
-#define file_offset_t		__int64
-#define fseek_offset_t		__int64
-
-/*
- * These macros check for overflow of various quantities.  These macros
- * assume that fseek_offset_t is signed and haddr_t and size_t are unsigned.
- *
- * ADDR_OVERFLOW:	Checks whether a file address of type `haddr_t'
- *			is too large to be represented by the second argument
- *			of the file seek function.
- *
- * SIZE_OVERFLOW:	Checks whether a buffer size of type `hsize_t' is too
- *			large to be represented by the `size_t' type.
- *
- * REGION_OVERFLOW:	Checks whether an address and size pair describe data
- *			which can be addressed entirely by the second
- *			argument of the file seek function.
- */
-#define MAXADDR (((haddr_t)1<<(8*sizeof(file_offset_t)-1))-1)
-#define ADDR_OVERFLOW(A)	(HADDR_UNDEF==(A) ||			      \
-				 ((A) & ~(haddr_t)MAXADDR))
-#define SIZE_OVERFLOW(Z)	((Z) & ~(hsize_t)MAXADDR)
-#define REGION_OVERFLOW(A,Z)	(ADDR_OVERFLOW(A) || SIZE_OVERFLOW(Z) ||      \
-                                 HADDR_UNDEF==(A)+(Z) ||		      \
-				 (fseek_offset_t)((A)+(Z))<(fseek_offset_t)(A))
-
-/* Prototypes */
-static herr_t H5FD_windows_term(void);
-static H5FD_t *H5FD_windows_open(const char *name, unsigned flags, hid_t fapl_id,
-			      haddr_t maxaddr);
-static herr_t H5FD_windows_close(H5FD_t *_file);
-static int H5FD_windows_cmp(const H5FD_t *_f1, const H5FD_t *_f2);
-static herr_t H5FD_windows_query(const H5FD_t *_f1, unsigned long *flags);
-static haddr_t H5FD_windows_alloc(H5FD_t *_file, H5FD_mem_t type, hid_t dxpl_id,
-			      hsize_t size);
-static haddr_t H5FD_windows_get_eoa(const H5FD_t *_file, H5FD_mem_t type);
-static herr_t H5FD_windows_set_eoa(H5FD_t *_file, H5FD_mem_t type, haddr_t addr);
-static haddr_t H5FD_windows_get_eof(const H5FD_t *_file);
-static herr_t  H5FD_windows_get_handle(H5FD_t *_file, hid_t fapl, void** file_handle);
-static herr_t H5FD_windows_read(H5FD_t *_file, H5FD_mem_t type, hid_t fapl_id, haddr_t addr,
-			     size_t size, void *buf);
-static herr_t H5FD_windows_write(H5FD_t *_file, H5FD_mem_t type, hid_t fapl_id, haddr_t addr,
-			      size_t size, const void *buf);
-static herr_t H5FD_windows_flush(H5FD_t *_file, hid_t dxpl_id, unsigned closing);
-static herr_t H5FD_windows_truncate(H5FD_t *_file, hid_t dxpl_id, hbool_t closing);
-static herr_t H5FD_windows_fsync(H5FD_t *file, hid_t UNUSED dxpl_id);
-
-static const H5FD_class_t H5FD_windows_g = {
-    "windows",					/*name			*/
-    MAXADDR,					/*maxaddr		*/
-    H5F_CLOSE_WEAK,				/* fc_degree	*/
-    H5FD_windows_term,                          /*terminate             */
-    NULL,					/*sb_size		*/
-    NULL,					/*sb_encode		*/
-    NULL,					/*sb_decode		*/
-    0, 						/*fapl_size		*/
-    NULL,					/*fapl_get		*/
-    NULL,					/*fapl_copy		*/
-    NULL, 					/*fapl_free		*/
-    0,						/*dxpl_size		*/
-    NULL,					/*dxpl_copy		*/
-    NULL,					/*dxpl_free		*/
-    H5FD_windows_open,				/*open			*/
-    H5FD_windows_close,				/*close			*/
-    H5FD_windows_cmp,				/*cmp			*/
-    H5FD_windows_query,				/*query			*/
-    NULL,					/*get_type_map		*/
-    NULL,					/*alloc			*/
-    NULL,					/*free			*/
-    H5FD_windows_get_eoa,			/*get_eoa		*/
-    H5FD_windows_set_eoa,			/*set_eoa		*/
-    H5FD_windows_get_eof,			/*get_eof		*/
-    H5FD_windows_get_handle,			/*get_handle    */
-    H5FD_windows_read,				/*read			*/
-    H5FD_windows_write,				/*write			*/
-    H5FD_windows_flush,				/*flush			*/
-    H5FD_windows_truncate,			/*truncate		*/
-    NULL,					/*lock          */
-    NULL,					/*unlock        */
-    NULL,                                       /*aio_read              */
-    NULL,                                       /*aio_write             */
-    NULL,                                       /*aio_test              */
-    NULL,                                       /*aio_wait              */
-    NULL,                                       /*aio_finish            */
-    NULL,                                       /*aio_fsync             */
-    NULL,                                       /*aio_cancel            */
-    H5FD_windows_fsync,				/*fsync			*/
-    H5FD_FLMAP_SINGLE 				/*fl_map		*/
-};
-
-/* Declare a free list to manage the H5FD_windows_t struct */
-H5FL_DEFINE_STATIC(H5FD_windows_t);
-
-/*--------------------------------------------------------------------------
-NAME
-   H5FD_windows_init_interface -- Initialize interface-specific information
-USAGE
-    herr_t H5FD_windows_init_interface()
-
-RETURNS
-    Non-negative on success/Negative on failure
-DESCRIPTION
-    Initializes any interface-specific data or routines.  (Just calls
-    H5FD_windows_init currently).
-
---------------------------------------------------------------------------*/
-static herr_t
-H5FD_windows_init_interface(void)
-{
-    FUNC_ENTER_NOAPI_NOINIT_NOFUNC(H5FD_windows_init_interface)
-
-    FUNC_LEAVE_NOAPI(H5FD_windows_init())
-} /* H5FD_windows_init_interface() */
-
-=======
  
->>>>>>> 67164dec
 /*-------------------------------------------------------------------------
  * Function:    H5Pset_fapl_windows
  *
@@ -239,54 +66,4 @@
     FUNC_LEAVE_API(ret_value)
 } /* end H5Pset_fapl_windows() */
 
--
-/*-------------------------------------------------------------------------
- * Function:	H5FD_windows_fsync
- *
- * Purpose:	Sync out the file.  
- *
- * Return:	Success:	Non-negative
- *		Failure:	Negative
- *
- * Programmer:	John Mainzer
- *              7/14/10
- *
- *-------------------------------------------------------------------------
- */
-/* ARGSUSED */
-static herr_t
-H5FD_windows_fsync(H5FD_t *file, hid_t UNUSED dxpl_id)
-{
-    H5FD_windows_t * windows_file = (H5FD_windows_t*)file;
-    herr_t           ret_value = SUCCEED;       /* Return value */
-    int              filenum;
-
-    FUNC_ENTER_NOAPI(H5FD_windows_flush, FAIL)
-
-    HDassert( windows_file != NULL );
-
-    /* no point in syncing the file unless we have write access */
-    if(file->write_access) {
-#ifndef WINDOWS_USE_STDIO
-        filenum = windows_file->fd;
-
-        if(filenum == -1)
-            HGOTO_ERROR(H5E_INTERNAL, H5E_SYSTEM, FAIL, "invalid windows_file->fd?!?!")
-#else /* WINDOWS_USE_STDIO */
-        filenum = fileno(windows_file->fp);
-
-        if(filenum == -1)
-            HGOTO_ERROR(H5E_VFL, H5E_SYNCFAIL, FAIL, "fileno() failed")
-#endif /* WINDOWS_USE_STDIO */
-
-        if(0 != fsync(filenum))
-            HGOTO_ERROR(H5E_VFL, H5E_SYNCFAIL, FAIL, "file fsync request failed")
-    } /* end if */
-
-done:
-    FUNC_LEAVE_NOAPI(ret_value)
-
-} /* end H5FD_windows_fsync() */
-
 #endif /* H5_HAVE_WINDOWS */
