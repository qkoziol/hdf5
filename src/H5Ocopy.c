/* * * * * * * * * * * * * * * * * * * * * * * * * * * * * * * * * * * * * * *
 * Copyright by The HDF Group.                                               *
 * Copyright by the Board of Trustees of the University of Illinois.         *
 * All rights reserved.                                                      *
 *                                                                           *
 * This file is part of HDF5.  The full HDF5 copyright notice, including     *
 * terms governing use, modification, and redistribution, is contained in    *
 * the files COPYING and Copyright.html.  COPYING can be found at the root   *
 * of the source code distribution tree; Copyright.html can be found at the  *
 * root level of an installed copy of the electronic HDF5 document set and   *
 * is linked from the top-level documents page.  It can also be found at     *
 * http://hdfgroup.org/HDF5/doc/Copyright.html.  If you do not have          *
 * access to either file, you may request a copy from help@hdfgroup.org.     *
 * * * * * * * * * * * * * * * * * * * * * * * * * * * * * * * * * * * * * * */

/*-------------------------------------------------------------------------
 *
 * Created:		H5Ocopy.c
 *			Nov  6 2006
 *			Quincey Koziol <koziol@hdfgroup.org>
 *
 * Purpose:		Object copying routines.
 *
 *-------------------------------------------------------------------------
 */

/****************/
/* Module Setup */
/****************/

#include "H5Omodule.h"          /* This source code file is part of the H5O module */


/***********/
/* Headers */
/***********/
#include "H5private.h"		/* Generic Functions			*/
#include "H5Aprivate.h"         /* Attributes                           */
#include "H5Eprivate.h"		/* Error handling		  	*/
#include "H5FLprivate.h"	/* Free lists                           */
#include "H5Iprivate.h"		/* IDs			  		*/
#include "H5HGprivate.h"        /* Global Heaps                         */
#include "H5FOprivate.h"        /* File objects                         */
#include "H5Lprivate.h"         /* Links			  	*/
#include "H5MFprivate.h"	/* File memory management		*/
#include "H5MMprivate.h"	/* Memory management			*/
#include "H5Opkg.h"             /* Object headers			*/
#include "H5Pprivate.h"         /* Property lists                       */
#include "H5VLprivate.h"	/* VOL          		  	*/

/****************/
/* Local Macros */
/****************/


/******************/
/* Local Typedefs */
/******************/

/* Key object for skiplist of committed datatypes */
typedef struct H5O_copy_search_comm_dt_key_t {
    H5T_t               *dt;    /* Datatype */
    unsigned long       fileno; /* File number */
} H5O_copy_search_comm_dt_key_t;

/* Callback struct for building a list of committed datatypes */
typedef struct H5O_copy_search_comm_dt_ud_t {
    H5SL_t      *dst_dt_list;   /* Skip list of committed datatypes */
    H5G_loc_t   *dst_root_loc;  /* Starting location for iteration */
    H5O_loc_t   obj_oloc;       /* Object location (for attribute iteration callback) */
    hid_t       dxpl_id;        /* Dataset transfer property list id */
} H5O_copy_search_comm_dt_ud_t;


/********************/
/* Package Typedefs */
/********************/


/********************/
/* Local Prototypes */
/********************/

static herr_t H5O_copy_free_addrmap_cb(void *item, void *key, void *op_data);
static herr_t H5O_copy_header_real(const H5O_loc_t *oloc_src, H5O_loc_t *oloc_dst /*out*/,
    hid_t dxpl_id, H5O_copy_t *cpy_info, H5O_type_t *obj_type, void **udata);
static herr_t H5O_copy_header(const H5O_loc_t *oloc_src, H5O_loc_t *oloc_dst /*out*/,
    hid_t dxpl_id, hid_t ocpypl_id);
static herr_t H5O_copy_obj(H5G_loc_t *src_loc, H5G_loc_t *dst_loc,
    const char *dst_name, hid_t ocpypl_id, hid_t lcpl_id, hid_t dxpl_id);
static herr_t H5O_copy_obj_by_ref(H5O_loc_t *src_oloc, hid_t dxpl_id,
    H5O_loc_t *dst_oloc, H5G_loc_t *dst_root_loc, H5O_copy_t *cpy_info);
static herr_t H5O_copy_free_comm_dt_cb(void *item, void *key, void *op_data);
static int H5O_copy_comm_dt_cmp(const void *dt1, const void *dt2);
static herr_t H5O_copy_search_comm_dt_cb(hid_t group, const char *name,
    const H5L_info_t *linfo, void *udata);
static htri_t H5O_copy_search_comm_dt(H5F_t *file_src, H5O_t *oh_src,
    H5O_loc_t *oloc_dst/*in, out*/, hid_t dxpl_id, H5O_copy_t *cpy_info);
static herr_t H5O_copy_insert_comm_dt(H5F_t *file_src, H5O_t *oh_src,
    H5O_loc_t *oloc_dst, hid_t dxpl_id, H5O_copy_t *cpy_info);


/*********************/
/* Package Variables */
/*********************/

/* Declare a free list to manage the H5O_addr_map_t struct */
H5FL_DEFINE(H5O_addr_map_t);

/* Declare a free list to manage the H5O_copy_search_comm_dt_key_t struct */
H5FL_DEFINE(H5O_copy_search_comm_dt_key_t);

/* Declare a free list to manage haddr_t variables */
H5FL_DEFINE(haddr_t);


/*****************************/
/* Library Private Variables */
/*****************************/


/*******************/
/* Local Variables */
/*******************/



/*-------------------------------------------------------------------------
 * Function:    H5Ocopy
 *
 * Purpose:     Copy an object (group or dataset) to destination location
 *              within a file or cross files. PLIST_ID is a property list
 *              which is used to pass user options and properties to the
 *              copy. The name, dst_name, must not already be taken by some
 *              other object in the destination group.
 *
 *              H5Ocopy() will fail if the name of the destination object
 *                  exists in the destination group.  For example,
 *                  H5Ocopy(fid_src, "/dset", fid_dst, "/dset", ...)
 *                  will fail if "/dset" exists in the destination file
 *
 *              OPTIONS THAT HAVE BEEN IMPLEMENTED.
 *                  H5O_COPY_SHALLOW_HIERARCHY_FLAG
 *                      If this flag is specified, only immediate members of
 *                      the group are copied. Otherwise (default), it will
 *                      recursively copy all objects below the group
 *                  H5O_COPY_EXPAND_SOFT_LINK_FLAG
 *                      If this flag is specified, it will copy the objects
 *                      pointed by the soft links. Otherwise (default), it
 *                      will copy the soft link as they are
 *                  H5O_COPY_WITHOUT_ATTR_FLAG
 *                      If this flag is specified, it will copy object without
 *                      copying attributes. Otherwise (default), it will
 *                      copy object along with all its attributes
 *                  H5O_COPY_EXPAND_REFERENCE_FLAG
 *                      1) Copy object between two different files:
 *                          When this flag is specified, it will copy objects that
 *                          are pointed by the references and update the values of
 *                          references in the destination file.  Otherwise (default)
 *                          the values of references in the destination will set to
 *                          zero
 *                          The current implementation does not handle references
 *                          inside of other datatype structure. For example, if
 *                          a member of compound datatype is reference, H5Ocopy()
 *                          will copy that field as it is. It will not set the
 *                          value to zero as default is used nor copy the object
 *                          pointed by that field the flag is set
 *                      2) Copy object within the same file:
 *                          This flag does not have any effect to the H5Ocopy().
 *                          Datasets or attributes of references are copied as they
 *                          are, i.e. values of references of the destination object
 *                          are the same as the values of the source object
 *
 *              OPTIONS THAT MAY APPLY TO COPY IN THE FUTURE.
 *                  H5O_COPY_EXPAND_EXT_LINK_FLAG
 *                      If this flag is specified, it will expand the external links
 *                      into new objects, Otherwise (default), it will keep external
 *                      links as they are (default)
 *
 *              PROPERTIES THAT MAY APPLY TO COPY IN FUTURE
 *                  Change data layout such as chunk size
 *                  Add filter such as data compression.
 *                  Add an attribute to the copied object(s) that say the  date/time
 *                      for the copy or other information about the source file.
 *
 *              The intermediate group creation property should be passed in
 *              using the lcpl instead of the ocpypl.
 *
 * Usage:      H5Ocopy(src_loc_id, src_name, dst_loc_id, dst_name, ocpypl_id, lcpl_id)
 *             hid_t src_loc_id         IN: Source file or group identifier.
 *             const char *src_name     IN: Name of the source object to be copied
 *             hid_t dst_loc_id         IN: Destination file or group identifier
 *             const char *dst_name     IN: Name of the destination object
 *             hid_t ocpypl_id          IN: Properties which apply to the copy
 *             hid_t lcpl_id            IN: Properties which apply to the new hard link
 *
 *
 * Return:      Non-negative on success/Negative on failure
 *
 * Programmer:  Peter Cao
 *              June 4, 2005
 *
 *-------------------------------------------------------------------------
 */
herr_t
H5Ocopy(hid_t src_loc_id, const char *src_name, hid_t dst_loc_id,
        const char *dst_name, hid_t ocpypl_id, hid_t lcpl_id)
{
    H5VL_object_t    *obj1 = NULL;        /* object token of src_id */
    H5VL_loc_params_t loc_params1;
    H5VL_object_t    *obj2 = NULL;        /* object token of dst_id */
    H5VL_loc_params_t loc_params2;
    herr_t      ret_value = SUCCEED;        /* Return value */

    FUNC_ENTER_API(FAIL)
    H5TRACE6("e", "i*si*sii", src_loc_id, src_name, dst_loc_id, dst_name,
             ocpypl_id, lcpl_id);

    /* Get correct property lists */
    if(H5P_DEFAULT == lcpl_id) {
        if((lcpl_id = H5L_get_default_lcpl()) < 0)
            HGOTO_ERROR(H5E_PLIST, H5E_CANTINIT, FAIL, "unable to get default lcpl")
    } /* end if */
    else
        if(TRUE != H5P_isa_class(lcpl_id, H5P_LINK_CREATE))
            HGOTO_ERROR(H5E_ARGS, H5E_BADTYPE, FAIL, "not link creation property list")

    /* Get object copy property list */
    if(H5P_DEFAULT == ocpypl_id)
        ocpypl_id = H5P_OBJECT_COPY_DEFAULT;
    else
        if(TRUE != H5P_isa_class(ocpypl_id, H5P_OBJECT_COPY))
            HGOTO_ERROR(H5E_ARGS, H5E_BADTYPE, FAIL, "not object copy property list")

    /* get the object */
    if(NULL == (obj1 = (H5VL_object_t *)H5I_object(src_loc_id)))
        HGOTO_ERROR(H5E_ARGS, H5E_BADTYPE, FAIL, "invalid location identifier")
    loc_params1.type = H5VL_OBJECT_BY_SELF;
    loc_params1.obj_type = H5I_get_type(src_loc_id);

    /* get the object */
    if(NULL == (obj2 = (H5VL_object_t *)H5I_object(dst_loc_id)))
        HGOTO_ERROR(H5E_ARGS, H5E_BADTYPE, FAIL, "invalid location identifier")
    loc_params2.type = H5VL_OBJECT_BY_SELF;
    loc_params2.obj_type = H5I_get_type(dst_loc_id);

    /* Open the object through the VOL */
    if((ret_value = H5VL_object_copy(obj1->vol_obj, loc_params1, obj1->vol_info->vol_cls, src_name,
                                     obj2->vol_obj, loc_params2, obj2->vol_info->vol_cls, dst_name,
                                     ocpypl_id, lcpl_id, H5AC_dxpl_id, H5_REQUEST_NULL)) < 0)
	HGOTO_ERROR(H5E_SYM, H5E_CANTINIT, FAIL, "unable to copy object")

done:
    FUNC_LEAVE_API(ret_value)
} /* end H5Ocopy() */


/*-------------------------------------------------------------------------
 * Function:    H5O_copy
 *
 * Purpose:     private version of H5Ocopy
 *
 * Return:      Non-negative on success/Negative on failure
 *
 * Programmer:  Mohamad Chaarawi
 *              April, 2012
 *
 *-------------------------------------------------------------------------
 */
herr_t H5O_copy(H5G_loc_t *loc, const char *src_name, H5G_loc_t *dst_loc, const char *dst_name,
                hid_t ocpypl_id, hid_t lcpl_id)
{
    H5G_loc_t	src_loc;                /* Source object group location */
    /* for opening the destination object */
    H5G_name_t  src_path;               /* Opened source object hier. path */
    H5O_loc_t   src_oloc;               /* Opened source object object location */
    htri_t      dst_exists;             /* Does destination name exist already? */
    hbool_t     loc_found = FALSE;      /* Location at 'name' found */
    hbool_t     obj_open = FALSE;       /* Entry at 'name' found */
    hid_t       dxpl_id = H5AC_ind_read_dxpl_id; /* dxpl used by library */
    herr_t      ret_value = SUCCEED;    /* Return value */

    FUNC_ENTER_NOAPI_NOINIT

    /* check if destination name already exists */
<<<<<<< HEAD
    {
        H5G_name_t  tmp_path;
        H5O_loc_t   tmp_oloc;
        H5G_loc_t   tmp_loc;

        /* Set up group location */
        tmp_loc.oloc = &tmp_oloc;
        tmp_loc.path = &tmp_path;
        H5G_loc_reset(&tmp_loc);

        /* Check if object already exists in destination */
        if(H5G_loc_find(dst_loc, dst_name, &tmp_loc, H5P_DEFAULT, H5AC_ind_dxpl_id) >= 0) {
            H5G_name_free(&tmp_path);
            HGOTO_ERROR(H5E_SYM, H5E_EXISTS, FAIL, "destination object already exists")
        } /* end if */
    }
=======
    if((dst_exists = H5L_exists_tolerant(&dst_loc, dst_name, H5P_DEFAULT, dxpl_id)) < 0)
	HGOTO_ERROR(H5E_OHDR, H5E_CANTGET, FAIL, "unable to check if destination name exists")
    if(TRUE == dst_exists)
        HGOTO_ERROR(H5E_OHDR, H5E_EXISTS, FAIL, "destination object already exists")
>>>>>>> 57b7130a

    /* Set up opened group location to fill in */
    src_loc.oloc = &src_oloc;
    src_loc.path = &src_path;
    H5G_loc_reset(&src_loc);

    /* Find the source object to copy */
<<<<<<< HEAD
    if(H5G_loc_find(loc, src_name, &src_loc/*out*/, H5P_DEFAULT, H5AC_ind_dxpl_id) < 0)
=======
    if(H5G_loc_find(&loc, src_name, &src_loc/*out*/, H5P_DEFAULT, dxpl_id) < 0)
>>>>>>> 57b7130a
        HGOTO_ERROR(H5E_SYM, H5E_NOTFOUND, FAIL, "source object not found")
    loc_found = TRUE;

    /* Open source object's object header */
    if(H5O_open(&src_oloc) < 0)
        HGOTO_ERROR(H5E_OHDR, H5E_CANTOPENOBJ, FAIL, "unable to open object")
    obj_open = TRUE;

    /* Do the actual copying of the object */
<<<<<<< HEAD
    if(H5O_copy_obj(&src_loc, dst_loc, dst_name, ocpypl_id, lcpl_id, H5AC_dxpl_id) < 0)
=======
    if(H5O_copy_obj(&src_loc, &dst_loc, dst_name, ocpypl_id, lcpl_id, dxpl_id) < 0)
>>>>>>> 57b7130a
        HGOTO_ERROR(H5E_OHDR, H5E_CANTCOPY, FAIL, "unable to copy object")

done:
    if(loc_found && H5G_loc_free(&src_loc) < 0)
        HDONE_ERROR(H5E_OHDR, H5E_CANTRELEASE, FAIL, "can't free location")
    if(obj_open && H5O_close(&src_oloc) < 0)
        HDONE_ERROR(H5E_OHDR, H5E_CLOSEERROR, FAIL, "unable to release object header")

    FUNC_LEAVE_NOAPI(ret_value)
} /* end H5O_copy() */


/*-------------------------------------------------------------------------
 * Function:    H5O_copy_header_real
 *
 * Purpose:     Copy header object from one location to another using
 *              pre-copy, copy, and post-copy callbacks for each message
 *              type.
 *
 *              The source header object is compressed into a single chunk
 *              (since we know how big it is) and any continuation messages
 *              are converted into NULL messages.
 *
 *              By default, NULL messages are not copied.
 *
 * Return:      Non-negative on success/Negative on failure
 *
 * Programmer:  Peter Cao
 *              May 30, 2005
 *
 * Modifications:
 *	Vailin Choi; Feb 2012
 *	Bug fix for HDFFV-7853
 *	When the object is opened, call the object's flush class action
 *	to ensure that cached data is flushed so that H5Ocopy will get
 *	the correct data.
 *	
 *-------------------------------------------------------------------------
 */
static herr_t
H5O_copy_header_real(const H5O_loc_t *oloc_src, H5O_loc_t *oloc_dst /*out*/,
    hid_t dxpl_id, H5O_copy_t *cpy_info, H5O_type_t *obj_type,
    void **udata /*out*/)
{
    H5O_addr_map_t         *addr_map = NULL;       /* Address mapping of object copied */
    H5O_t                  *oh_src = NULL;         /* Object header for source object */
    H5O_t                  *oh_dst = NULL;         /* Object header for destination object */
    unsigned               mesgno = 0;
    haddr_t                addr_new = HADDR_UNDEF;
    hbool_t                *deleted = NULL;      /* Array of flags indicating whether messages should be copied */
    hbool_t                inserted = FALSE;        /* Whether the destination object header has been inserted into the cache */
    size_t                 null_msgs;               /* Number of NULL messages found in each loop */
    size_t                 orig_dst_msgs;           /* Original # of messages in dest. object */
    H5O_mesg_t             *mesg_src;               /* Message in source object header */
    H5O_mesg_t             *mesg_dst;               /* Message in destination object header */
    const H5O_msg_class_t  *copy_type;              /* Type of message to use for copying */
    const H5O_obj_class_t  *obj_class = NULL;       /* Type of object we are copying */
    void                   *cpy_udata = NULL;       /* User data for passing to message callbacks */
    uint64_t               dst_oh_size;             /* Total size of the destination OH */
    size_t                 dst_oh_null;             /* Size of the null message to add to destination OH */
    size_t                 dst_oh_gap;              /* Size of the gap in chunk #0 of destination OH */
    uint8_t                *current_pos;            /* Current position in destination image */
    size_t                 msghdr_size;
    herr_t                 ret_value = SUCCEED;

    FUNC_ENTER_NOAPI_NOINIT_TAG(dxpl_id, oloc_src->addr, FAIL)

    HDassert(oloc_src);
    HDassert(oloc_src->file);
    HDassert(H5F_addr_defined(oloc_src->addr));
    HDassert(oloc_dst->file);
    HDassert(cpy_info);

    /* Get pointer to object class for this object */
    if(NULL == (obj_class = H5O_obj_class(oloc_src, dxpl_id)))
        HGOTO_ERROR(H5E_OHDR, H5E_CANTINIT, FAIL, "unable to determine object type")

    /* Check if the object at the address is already open in the file */
    if(H5FO_opened(oloc_src->file, oloc_src->addr) != NULL) {
	H5G_loc_t   tmp_loc; 	/* Location of object */
	H5O_loc_t   tmp_oloc; 	/* Location of object */
	H5G_name_t  tmp_path;	/* Object's path */
	void *obj_ptr = NULL;	/* Object pointer */
	hid_t tmp_id = -1;	/* Object ID */

	tmp_loc.oloc = &tmp_oloc;
	tmp_loc.path = &tmp_path;
	tmp_oloc.file = oloc_src->file;
	tmp_oloc.addr = oloc_src->addr;
	tmp_oloc.holding_file = FALSE;
	H5G_name_reset(tmp_loc.path);

	/* Get a temporary ID */
	if((tmp_id = obj_class->open(&tmp_loc, H5P_DEFAULT, dxpl_id, FALSE)) < 0)
            HGOTO_ERROR(H5E_OHDR, H5E_CANTFLUSH, FAIL, "unable to open object")

	/* Get object pointer */
	obj_ptr = H5I_object(tmp_id);

	/* Flush the object */
        if(obj_class->flush && obj_class->flush(obj_ptr, dxpl_id) < 0)
            HGOTO_ERROR(H5E_OHDR, H5E_CANTFLUSH, FAIL, "unable to flush object")

	/* Release the temporary ID */
	if(tmp_id != -1 && H5I_dec_app_ref(tmp_id))
	    HGOTO_ERROR(H5E_OHDR, H5E_CANTRELEASE, FAIL, "unable to close temporary ID")
    } /* end if */

    /* Get source object header */
    if(NULL == (oh_src = H5O_protect(oloc_src, dxpl_id, H5AC__READ_ONLY_FLAG)))
        HGOTO_ERROR(H5E_OHDR, H5E_CANTPROTECT, FAIL, "unable to load object header")

    /* Retrieve user data for particular type of object to copy */
    if(obj_class->get_copy_file_udata && (NULL == (cpy_udata = (obj_class->get_copy_file_udata)())))
        HGOTO_ERROR(H5E_OHDR, H5E_CANTINIT, FAIL, "unable to retrieve copy user data")

    /* If we are merging committed datatypes, check for a match in the destination
     * file now */
    if(cpy_info->merge_comm_dt && obj_class->type == H5O_TYPE_NAMED_DATATYPE) {
        unsigned long fileno_src; /* fileno for source file */
        unsigned long fileno_dst; /* fileno for destination file */
        htri_t merge; /* Whether we found a match in the destination file */

        /* Check if the source and dest file are the same.  If so, just return
         * the source object address */
        H5F_GET_FILENO(oloc_src->file, fileno_src);
        H5F_GET_FILENO(oloc_dst->file, fileno_dst);
        if(fileno_src == fileno_dst) {
            merge = TRUE;
            oloc_dst->addr = oloc_src->addr;
        } /* end if */
        else
            /* Search for a matching committed datatype, building the list if
             * necessary */
            if((merge = H5O_copy_search_comm_dt(oloc_src->file, oh_src, oloc_dst, dxpl_id, cpy_info)) < 0)
                HGOTO_ERROR(H5E_OHDR, H5E_CANTGET, FAIL, "can't search for matching committed datatype")

        if(merge) {
            /* Found a match, add to skip list and exit */
            /* Allocate space for the address mapping of the object copied */
            if(NULL == (addr_map = H5FL_MALLOC(H5O_addr_map_t)))
                HGOTO_ERROR(H5E_RESOURCE, H5E_NOSPACE, FAIL, "memory allocation failed")

            /* Insert the address mapping for the found object into the copied
             * list */
            addr_map->src_obj_pos.fileno = fileno_src;
            addr_map->src_obj_pos.addr = oloc_src->addr;
            addr_map->dst_addr = oloc_dst->addr;
            addr_map->is_locked = TRUE;                 /* We've locked the object currently */
            addr_map->inc_ref_count = 0;                /* Start with no additional ref counts to add */
            addr_map->obj_class = obj_class;
            addr_map->udata = cpy_udata;

            /* Insert into skip list */
            if(H5SL_insert(cpy_info->map_list, addr_map, &(addr_map->src_obj_pos)) < 0) {
                addr_map = H5FL_FREE(H5O_addr_map_t, addr_map);
                HGOTO_ERROR(H5E_OHDR, H5E_CANTINSERT, FAIL, "can't insert object into skip list")
            } /* end if */

            HGOTO_DONE(SUCCEED)
        } /* end if */
    } /* end if */

    /* Flush any dirty messages in source object header to update the header chunks */
    if(H5O_flush_msgs(oloc_src->file, oh_src) < 0)
        HGOTO_ERROR(H5E_OHDR, H5E_CANTFLUSH, FAIL, "unable to flush object header messages")

    /* Allocate the destination object header and fill in header fields */
    if(NULL == (oh_dst = H5FL_CALLOC(H5O_t)))
        HGOTO_ERROR(H5E_RESOURCE, H5E_NOSPACE, FAIL, "memory allocation failed")

    /* Initialize header information */
    oh_dst->version = oh_src->version;
    oh_dst->flags = oh_src->flags;
    oh_dst->link_msgs_seen = oh_src->link_msgs_seen;
    oh_dst->attr_msgs_seen = oh_src->attr_msgs_seen;
    oh_dst->sizeof_size = H5F_SIZEOF_SIZE(oloc_dst->file);
    oh_dst->sizeof_addr = H5F_SIZEOF_ADDR(oloc_dst->file);

    /* Copy time fields */
    oh_dst->atime = oh_src->atime;
    oh_dst->mtime = oh_src->mtime;
    oh_dst->ctime = oh_src->ctime;
    oh_dst->btime = oh_src->btime;

    /* Copy attribute storage information */
    oh_dst->max_compact = oh_src->max_compact;
    oh_dst->min_dense = oh_src->min_dense;

    /* Initialize size of chunk array.  Start off with zero chunks so this field
     * is consistent with the current state of the chunk array.  This is
     * important if an error occurs.
     */
    oh_dst->alloc_nchunks = oh_dst->nchunks = 0;

    /* Allocate memory for the chunk array - always start with 1 chunk */
    if(NULL == (oh_dst->chunk = H5FL_SEQ_MALLOC(H5O_chunk_t, (size_t)1)))
        HGOTO_ERROR(H5E_RESOURCE, H5E_NOSPACE, FAIL, "memory allocation failed")

    /* Update number of allocated chunks.  There are still no chunks used. */
    oh_dst->alloc_nchunks = 1;

    /* Allocate memory for "deleted" array.  This array marks the message in
     * the source that shouldn't be copied to the destination.
     */
    if(NULL == (deleted = (hbool_t *)H5MM_malloc(sizeof(hbool_t) * oh_src->nmesgs)))
        HGOTO_ERROR(H5E_RESOURCE, H5E_NOSPACE, FAIL, "memory allocation failed")
    HDmemset(deleted, FALSE, sizeof(hbool_t) * oh_src->nmesgs);

    /* "pre copy" pass over messages, to gather information for actual message copy operation
     * (for messages which depend on information from other messages)
     * Keep track of how many NULL or deleted messages we find (or create)
     */
    null_msgs = 0;
    for(mesgno = 0; mesgno < oh_src->nmesgs; mesgno++) {
        /* Set up convenience variables */
        mesg_src = &(oh_src->mesg[mesgno]);

        /* Sanity check */
        HDassert(!mesg_src->dirty);     /* Should be cleared by earlier call to flush messages */

        /* Get message class to operate on */
        copy_type = mesg_src->type;

        /* Check for continuation message; these are converted to NULL
         * messages because the destination OH will have only one chunk
         */
        if(H5O_CONT_ID == mesg_src->type->id || H5O_NULL_ID == mesg_src->type->id) {
            deleted[mesgno] = TRUE;
            ++null_msgs;
            copy_type = H5O_MSG_NULL;
        } /* end if */
        HDassert(copy_type);

        if(copy_type->pre_copy_file) {
            /* Decode the message if necessary. */
            H5O_LOAD_NATIVE(oloc_src->file, dxpl_id, 0, oh_src, mesg_src, FAIL)

            /* Perform "pre copy" operation on message */
            if((copy_type->pre_copy_file)(oloc_src->file, mesg_src->native,
                    &(deleted[mesgno]), cpy_info, cpy_udata) < 0)
                HGOTO_ERROR(H5E_OHDR, H5E_CANTINIT, FAIL, "unable to perform 'pre copy' operation on message")

            /* Check if the message should be deleted in the destination */
            if(deleted[mesgno])
                /* Mark message as deleted */
                ++null_msgs;
        } /* end if(copy_type->pre_copy_file) */
    } /* end for */

    /* Initialize size of message list.  It may or may not include the NULL messages
     * detected above.
     */
    if(cpy_info->preserve_null)
        oh_dst->alloc_nmesgs = oh_dst->nmesgs = oh_src->nmesgs;
    else
        oh_dst->alloc_nmesgs = oh_dst->nmesgs = (oh_src->nmesgs - null_msgs);

    /* Allocate memory for destination message array */
    if(oh_dst->alloc_nmesgs > 0)
        if(NULL == (oh_dst->mesg = H5FL_SEQ_CALLOC(H5O_mesg_t, oh_dst->alloc_nmesgs)))
            HGOTO_ERROR(H5E_RESOURCE, H5E_NOSPACE, FAIL, "memory allocation failed")

    /* "copy" pass over messages, to perform main message copying */
    null_msgs = 0;
    for(mesgno = 0; mesgno < oh_dst->nmesgs; mesgno++) {
        /* Skip any deleted or NULL messages in the source unless the
         * preserve_null flag is set
         */
        if(FALSE == cpy_info->preserve_null) {
            while(deleted[mesgno + null_msgs]) {
                ++null_msgs;
                HDassert(mesgno + null_msgs < oh_src->nmesgs);
            } /* end while */
        } /* end if */

        /* Set up convenience variables */
        mesg_src = &(oh_src->mesg[mesgno + null_msgs]);
        mesg_dst = &(oh_dst->mesg[mesgno]);

        /* Initialize non-zero components of destination message */
        mesg_dst->crt_idx = mesg_src->crt_idx;
        mesg_dst->flags = mesg_src->flags;
        mesg_dst->raw_size = mesg_src->raw_size;
        mesg_dst->type = mesg_src->type;

        /* If we're preserving deleted messages, set their types to 'NULL'
         * in the destination.
         */
        if(cpy_info->preserve_null && deleted[mesgno]) {
            mesg_dst->type = H5O_MSG_NULL;
            mesg_dst->flags = 0;
            mesg_dst->dirty = TRUE;
        } /* end if */

        /* Check for message class to operate on */
        /* (Use destination message, in case the message has been removed (i.e
         *      converted to a nil message) in the destination -QAK)
         */
        copy_type = mesg_dst->type;
        HDassert(copy_type);

        /* copy this message into destination file */
        if(copy_type->copy_file) {
            hbool_t recompute_size;     /* Whether copy_file callback created a shared message */
            unsigned mesg_flags;        /* Message flags */

            /* Decode the message if necessary. */
            H5O_LOAD_NATIVE(oloc_src->file, dxpl_id, 0, oh_src, mesg_src, FAIL)

            /* Get destination message flags, and unset shared and shareable
             * flags.  mesg_dst->flags will contain the original flags for now.
             */
            mesg_flags = (unsigned)mesg_dst->flags & ~H5O_MSG_FLAG_SHARED
                    & ~H5O_MSG_FLAG_SHAREABLE;

            /* Copy the source message */
            recompute_size = FALSE;
            if((mesg_dst->native = H5O_msg_copy_file(copy_type, oloc_src->file,
                    mesg_src->native, oloc_dst->file, &recompute_size,
                    &mesg_flags, cpy_info, cpy_udata, dxpl_id)) == NULL)
                HGOTO_ERROR(H5E_OHDR, H5E_CANTCOPY, FAIL, "unable to copy object header message")

            /* Check if the sharing state changed, and recompute the size if so
             */
            if(!(mesg_flags & H5O_MSG_FLAG_SHARED)
                    != !(mesg_dst->flags & H5O_MSG_FLAG_SHARED))
                recompute_size = TRUE;

            /* Set destination message flags */
            mesg_dst->flags = (uint8_t)mesg_flags;

            /* Recompute message's size */
            /* (its sharing status or one of its components (for attributes)
             *  could have changed)
             */
            if(recompute_size)
                mesg_dst->raw_size = H5O_ALIGN_OH(oh_dst,
                        H5O_msg_raw_size(oloc_dst->file, mesg_dst->type->id, FALSE, mesg_dst->native));

            /* Mark the message in the destination as dirty, so it'll get encoded when the object header is flushed */
            mesg_dst->dirty = TRUE;
        } /* end if (mesg_src->type->copy_file) */
    } /* end of mesgno loop */


    /* Allocate the destination header and copy any messages that didn't have
     * copy callbacks.  They get copied directly from the source image to the
     * destination image.
     */

    /* Calculate how big the destination object header will be on disk.
     * This isn't necessarily the same size as the original.
     */

    /* Compute space for messages. */
    dst_oh_size = 0;
    for(mesgno = 0; mesgno < oh_dst->nmesgs; mesgno++) {
        dst_oh_size += (uint64_t)H5O_SIZEOF_MSGHDR_OH(oh_dst);
        dst_oh_size += oh_dst->mesg[mesgno].raw_size;
    } /* end for */

    /* Check if we need to determine correct value for chunk #0 size bits */
    if(oh_dst->version > H5O_VERSION_1) {
        /* Reset destination object header's "chunk 0 size" flags */
        oh_dst->flags = (uint8_t)(oh_dst->flags & ~H5O_HDR_CHUNK0_SIZE);

        /* Determine correct value for chunk #0 size bits */
        if(dst_oh_size > 4294967295)
            oh_dst->flags |= H5O_HDR_CHUNK0_8;
        else if(dst_oh_size > 65535)
            oh_dst->flags |= H5O_HDR_CHUNK0_4;
        else if(dst_oh_size > 255)
            oh_dst->flags |= H5O_HDR_CHUNK0_2;
    } /* end if */

    /* Check if the chunk's data portion is too small */
    dst_oh_gap = dst_oh_null = 0;
    if(dst_oh_size < H5O_MIN_SIZE) {
        size_t delta = (size_t)(H5O_MIN_SIZE - dst_oh_size);    /* Delta in chunk size needed */

        /* Sanity check */
        HDassert((oh_dst->flags & H5O_HDR_CHUNK0_SIZE) == H5O_HDR_CHUNK0_1);

        /* Determine whether to create gap or NULL message */
        if(delta < H5O_SIZEOF_MSGHDR_OH(oh_dst))
            dst_oh_gap = delta;
        else
            dst_oh_null = delta;

        /* Increase destination object header size */
        dst_oh_size += delta;

        /* Sanity check */
        HDassert(dst_oh_size <= 255);
    } /* end if */

    /* Add in destination's object header size now */
    dst_oh_size += (uint64_t)H5O_SIZEOF_HDR(oh_dst);

    /* Allocate space for chunk in destination file */
    if(HADDR_UNDEF == (oh_dst->chunk[0].addr = H5MF_alloc(oloc_dst->file, H5FD_MEM_OHDR, dxpl_id, (hsize_t)dst_oh_size)))
        HGOTO_ERROR(H5E_RESOURCE, H5E_NOSPACE, FAIL, "file allocation failed for object header")
    addr_new = oh_dst->chunk[0].addr;

    /* Create memory image for the new chunk */
    /* Note: we use calloc() instead of malloc() here because older versions of
     *  some messages don't initialize "unused" bytes and because we want to
     *  write out the same version of the object header and older versions of
     *  object headers aligned messages.  In both those situations, it's
     *  complex and error-prone to determine all the proper ways/places to
     *  clear to zero bytes, so we just set the buffer to zero's here.
     *  (QAK - 2010/08/17)
     */
    if(NULL == (oh_dst->chunk[0].image = H5FL_BLK_CALLOC(chunk_image, (size_t)dst_oh_size)))
        HGOTO_ERROR(H5E_RESOURCE, H5E_NOSPACE, FAIL, "memory allocation failed")

    /* Set dest. chunk information */
    oh_dst->chunk[0].size = (size_t)dst_oh_size;
    oh_dst->chunk[0].gap = dst_oh_gap;

    /* Update size of chunk array.  The destination now has one chunk. */
    oh_dst->nchunks = 1;

    /* Set up raw pointers and copy messages that didn't need special
     * treatment.  This has to happen after the destination header has been
     * allocated.
     */
    HDassert(H5O_SIZEOF_MSGHDR_OH(oh_src) == H5O_SIZEOF_MSGHDR_OH(oh_dst));
    msghdr_size = H5O_SIZEOF_MSGHDR_OH(oh_dst);

    current_pos = oh_dst->chunk[0].image;

    /* Write the magic number for versions > 1 and skip the rest of the
     * header.  This will be written when the header is flushed to disk.
     */
    if(oh_dst->version > H5O_VERSION_1)
        HDmemcpy(current_pos, H5O_HDR_MAGIC, (size_t)H5_SIZEOF_MAGIC);
    current_pos += H5O_SIZEOF_HDR(oh_dst) - H5O_SIZEOF_CHKSUM_OH(oh_dst);

    /* Loop through destination messages, updating their "raw" info */
    null_msgs = 0;
    for(mesgno = 0; mesgno < oh_dst->nmesgs; mesgno++) {
        /* Skip any deleted or NULL messages in the source unless the
         * preserve_null flag is set.
         */
        if(FALSE == cpy_info->preserve_null) {
            while(deleted[mesgno + null_msgs]) {
                ++null_msgs;
                HDassert(mesgno + null_msgs < oh_src->nmesgs);
            } /* end while */
        } /* end if */

        /* Set up convenience variables */
        mesg_src = &(oh_src->mesg[mesgno + null_msgs]);
        mesg_dst = &(oh_dst->mesg[mesgno]);

        /* Copy each message that wasn't dirtied above */
        if(!mesg_dst->dirty)
            /* Copy the message header plus the message's raw data. */
            HDmemcpy(current_pos, mesg_src->raw - msghdr_size, msghdr_size + mesg_src->raw_size);

        /* Set message's raw pointer to destination chunk's new "image" */
        mesg_dst->raw = current_pos + msghdr_size;

        /* Move to location where next message should go */
        current_pos += mesg_dst->raw_size + msghdr_size;
    } /* end for */

    /* Save this in case more messages are added during NULL message checking */
    orig_dst_msgs = oh_dst->nmesgs;

    /* Check if we need to add a NULL message to this header */
    if(dst_oh_null > 0) {
        size_t null_idx;                /* Index of new NULL message */

        /* Make sure we have enough space for new NULL message */
        if(oh_dst->nmesgs + 1 > oh_dst->alloc_nmesgs)
            if(H5O_alloc_msgs(oh_dst, (size_t)1) < 0)
                HGOTO_ERROR(H5E_RESOURCE, H5E_NOSPACE, FAIL, "can't allocate more space for messages")

        /* Create null message for [rest of] space in new chunk */
        /* (account for chunk's magic # & checksum) */
        null_idx = oh_dst->nmesgs++;
        oh_dst->mesg[null_idx].type = H5O_MSG_NULL;
        oh_dst->mesg[null_idx].dirty = TRUE;
        oh_dst->mesg[null_idx].native = NULL;
        oh_dst->mesg[null_idx].raw = current_pos + msghdr_size;
        oh_dst->mesg[null_idx].raw_size = dst_oh_null -  msghdr_size;
        oh_dst->mesg[null_idx].chunkno = 0;
    } /* end if */

    /* Make sure we filled the chunk, except for room at the end for a checksum */
    HDassert(current_pos + dst_oh_gap + dst_oh_null + H5O_SIZEOF_CHKSUM_OH(oh_dst) == (size_t)dst_oh_size + oh_dst->chunk[0].image);

    /* Set the dest. object location to the first chunk address */
    HDassert(H5F_addr_defined(addr_new));
    oloc_dst->addr = addr_new;


    /* If we are merging committed datatypes and this is a committed datatype, insert
     * the copied datatype into the list of committed datatypes in the target file.
     */
    if(cpy_info->merge_comm_dt && obj_class->type == H5O_TYPE_NAMED_DATATYPE)
        if(H5O_copy_insert_comm_dt(oloc_src->file, oh_src, oloc_dst, dxpl_id, cpy_info) < 0)
            HGOTO_ERROR(H5E_OHDR, H5E_CANTGET, FAIL, "can't insert committed datatype into destination list")

    /* Allocate space for the address mapping of the object copied */
    if(NULL == (addr_map = H5FL_MALLOC(H5O_addr_map_t)))
        HGOTO_ERROR(H5E_RESOURCE, H5E_NOSPACE, FAIL, "memory allocation failed")

    /* Insert the address mapping for the new object into the copied list */
    /* (Do this here, because "post copy" possibly checks it) */
    H5F_GET_FILENO(oloc_src->file, addr_map->src_obj_pos.fileno);
    addr_map->src_obj_pos.addr = oloc_src->addr;
    addr_map->dst_addr = oloc_dst->addr;
    addr_map->is_locked = TRUE;                 /* We've locked the object currently */
    addr_map->inc_ref_count = 0;                /* Start with no additional ref counts to add */
    addr_map->obj_class = obj_class;
    addr_map->udata = cpy_udata;

    /* Insert into skip list */
    if(H5SL_insert(cpy_info->map_list, addr_map, &(addr_map->src_obj_pos)) < 0) {
        addr_map = H5FL_FREE(H5O_addr_map_t, addr_map);
        HGOTO_ERROR(H5E_OHDR, H5E_CANTINSERT, FAIL, "can't insert object into skip list")
    } /* end if */

    /* "post copy" loop over messages, to fix up any messages which require a complete
     * object header for destination object
     */
    null_msgs = 0;
    for(mesgno = 0; mesgno < orig_dst_msgs; mesgno++) {
        /* Skip any deleted or NULL messages in the source unless the
         * preserve_null flag is set
         */
        if(FALSE == cpy_info->preserve_null) {
            while(deleted[mesgno + null_msgs]) {
                ++null_msgs;
                HDassert(mesgno + null_msgs < oh_src->nmesgs);
            } /* end while */
        } /* end if */

        /* Set up convenience variables */
        mesg_src = &(oh_src->mesg[mesgno + null_msgs]);
        mesg_dst = &(oh_dst->mesg[mesgno]);

        /* Check for message class to operate on */
        /* (Use destination message, in case the message has been removed (i.e
         *      converted to a nil message) in the destination -QAK)
         */
        copy_type = mesg_dst->type;
        HDassert(copy_type);

        if(copy_type->post_copy_file && mesg_src->native) {
            unsigned mesg_flags;        /* Message flags */

            /* Sanity check destination message */
            HDassert(mesg_dst->type == mesg_src->type);
            HDassert(mesg_dst->native);

            /* Get destination message flags.   mesg_dst->flags will contain the
             * original flags for now. */
            mesg_flags = (unsigned)mesg_dst->flags;

            /* the object header is needed in the post copy for shared message */
            cpy_info->oh_dst = oh_dst;

            /* Perform "post copy" operation on message */
            if((copy_type->post_copy_file)(oloc_src, mesg_src->native, oloc_dst,
                    mesg_dst->native, &mesg_flags, dxpl_id, cpy_info) < 0)
                HGOTO_ERROR(H5E_OHDR, H5E_CANTINIT, FAIL, "unable to perform 'post copy' operation on message")

            /* Verify that the flags did not change */
            HDassert(mesg_flags == (unsigned) mesg_dst->flags);
        } /* end if */
    } /* end for */

    /* Indicate that the destination address will no longer be locked */
    addr_map->is_locked = FALSE;

    /* Increment object header's reference count, if any descendents have created links to this object */
    if(addr_map->inc_ref_count) {
        H5_CHECK_OVERFLOW(addr_map->inc_ref_count, hsize_t, unsigned);
        oh_dst->nlink += (unsigned)addr_map->inc_ref_count;
    } /* end if */

    /* Set metadata tag for destination object's object header */
    H5_BEGIN_TAG(dxpl_id, oloc_dst->addr, FAIL);

    /* Insert destination object header in cache */
    if(H5AC_insert_entry(oloc_dst->file, dxpl_id, H5AC_OHDR, oloc_dst->addr, oh_dst, H5AC__NO_FLAGS_SET) < 0)
        HGOTO_ERROR_TAG(H5E_OHDR, H5E_CANTINSERT, FAIL, "unable to cache object header")
    oh_dst = NULL;
    inserted = TRUE;

    /* Reset metadat tag */
    H5_END_TAG(FAIL);

    /* Retag all copied metadata to apply the destination object's tag */
    if(H5AC_retag_copied_metadata(oloc_dst->file, oloc_dst->addr) < 0)
        HGOTO_ERROR(H5E_CACHE, H5E_CANTTAG, FAIL, "unable to re-tag metadata entries")

    /* Set obj_type and udata, if requested */
    if(obj_type) {
        HDassert(udata);
        *obj_type = obj_class->type;
        *udata = cpy_udata;
    } /* end if */

done:
    /* Free deleted array */
    if(deleted)
        H5MM_free(deleted);

    /* Release pointer to source object header and its derived objects */
    if(oh_src && H5O_unprotect(oloc_src, dxpl_id, oh_src, H5AC__NO_FLAGS_SET) < 0)
        HDONE_ERROR(H5E_OHDR, H5E_CANTUNPROTECT, FAIL, "unable to release object header")

    /* Free destination object header on failure */
    if(ret_value < 0 && oh_dst && !inserted) {
        if(H5O_free(oh_dst) < 0)
            HDONE_ERROR(H5E_OHDR, H5E_CANTFREE, FAIL, "unable to destroy object header data")
        if(H5O_loc_reset(oloc_dst) < 0)
            HDONE_ERROR(H5E_OHDR, H5E_CANTFREE, FAIL, "unable to destroy object header data")
    } /* end if */

    FUNC_LEAVE_NOAPI_TAG(ret_value, FAIL)
} /* end H5O_copy_header_real() */


/*-------------------------------------------------------------------------
 * Function:    H5O_copy_header_map
 *
 * Purpose:     Copy header object from one location to another, detecting
 *              already mapped objects, etc.
 *
 * Return:      Non-negative on success/Negative on failure
 *
 * Programmer:  Quincey Koziol
 *              November 1, 2005
 *
 *-------------------------------------------------------------------------
 */
herr_t
H5O_copy_header_map(const H5O_loc_t *oloc_src, H5O_loc_t *oloc_dst /*out*/,
    hid_t dxpl_id, H5O_copy_t *cpy_info, hbool_t inc_depth,
    H5O_type_t *obj_type, void **udata /*out*/)
{
    H5O_addr_map_t      *addr_map = NULL;       /* Address mapping of object copied */
    H5_obj_t            src_obj_pos;            /* Position of source object */
    hbool_t             inc_link;               /* Whether to increment the link count for the object */
    herr_t              ret_value = SUCCEED;

    FUNC_ENTER_NOAPI(FAIL)

    /* Sanity check */
    HDassert(oloc_src);
    HDassert(oloc_src->file);
    HDassert(oloc_dst);
    HDassert(oloc_dst->file);
    HDassert(cpy_info);

    /* Create object "position" struct */
    H5F_GET_FILENO(oloc_src->file, src_obj_pos.fileno);
    src_obj_pos.addr = oloc_src->addr;

    /* Search for the object in the skip list of copied objects */
    addr_map = (H5O_addr_map_t *)H5SL_search(cpy_info->map_list,
            &src_obj_pos);

    /* Check if address is already in list of objects copied */
    if(addr_map == NULL) {
        /* Copy object for the first time */

        /* Check for incrementing the depth of copy */
        /* (Can't do this for all copies, since committed datatypes should always be copied) */
        if(inc_depth)
            cpy_info->curr_depth++;

        /* Copy object referred to */
        if(H5O_copy_header_real(oloc_src, oloc_dst, dxpl_id, cpy_info, obj_type,
                udata) < 0)
            HGOTO_ERROR(H5E_OHDR, H5E_CANTCOPY, FAIL, "unable to copy object")

        /* Check for incrementing the depth of copy */
        if(inc_depth)
            cpy_info->curr_depth--;

        /* When an object is copied for the first time, increment it's link */
        inc_link = TRUE;

        /* indicate that a new object is created */
        ret_value++;
    } /* end if */
    else {
        /* Object has already been copied, set its address in destination file */
        oloc_dst->addr = addr_map->dst_addr;

        /* Return saved obj_type and udata, if requested */
        if(obj_type) {
            HDassert(udata);
            *obj_type = addr_map->obj_class->type;
            *udata = addr_map->udata;
        } /* end if */

        /* If the object is locked currently (because we are copying a group
         * hierarchy and this is a link to a group higher in the hierarchy),
         * increment it's deferred reference count instead of incrementing the
         * reference count now.
         */
        if(addr_map->is_locked) {
            addr_map->inc_ref_count++;
            inc_link = FALSE;
        } /* end if */
        else
            inc_link = TRUE;
    } /* end else */

    /* Increment destination object's link count, if allowed */
    if(inc_link)
        if(H5O_link(oloc_dst, 1, dxpl_id) < 0)
            HGOTO_ERROR(H5E_OHDR, H5E_CANTINIT, FAIL, "unable to increment object link count")

done:
    FUNC_LEAVE_NOAPI(ret_value)
} /* end H5O_copy_header_map() */


/*--------------------------------------------------------------------------
 NAME
    H5O_copy_free_addrmap_cb
 PURPOSE
    Internal routine to free address maps from the skip list for copying objects
 USAGE
    herr_t H5O_copy_free_addrmap_cb(item, key, op_data)
        void *item;             IN/OUT: Pointer to addr
        void *key;              IN/OUT: (unused)
        void *op_data;          IN: (unused)
 RETURNS
    Returns zero on success, negative on failure.
 DESCRIPTION
        Releases the memory for the address.
 GLOBAL VARIABLES
 COMMENTS, BUGS, ASSUMPTIONS
 EXAMPLES
 REVISION LOG
--------------------------------------------------------------------------*/
static herr_t
H5O_copy_free_addrmap_cb(void *_item, void H5_ATTR_UNUSED *key, void H5_ATTR_UNUSED *op_data)
{
    H5O_addr_map_t *item = (H5O_addr_map_t *)_item;

    FUNC_ENTER_NOAPI_NOINIT_NOERR

    HDassert(item);

    /* Release user data for particular type of object */
    if(item->udata) {
        HDassert(item->obj_class);
        HDassert(item->obj_class->free_copy_file_udata);
        (item->obj_class->free_copy_file_udata)(item->udata);
    } /* end if */

    /* Release the item */
    item = H5FL_FREE(H5O_addr_map_t, item);

    FUNC_LEAVE_NOAPI(0)
}   /* H5O_copy_free_addrmap_cb() */


/*-------------------------------------------------------------------------
 * Function:    H5O_copy_header
 *
 * Purpose:     copy header object from one location to another.
 *
 * Return:      Non-negative on success/Negative on failure
 *
 * Programmer:  Peter Cao
 *              May 30, 2005
 *
 *-------------------------------------------------------------------------
 */
static herr_t
H5O_copy_header(const H5O_loc_t *oloc_src, H5O_loc_t *oloc_dst /*out */,
    hid_t dxpl_id, hid_t ocpypl_id)
{
    H5O_copy_t  cpy_info;               /* Information for copying object */
    H5P_genplist_t  *ocpy_plist;        /* Object copy property list created */
    H5O_copy_dtype_merge_list_t *dt_list = NULL; /* List of datatype merge suggestions */
    H5O_mcdt_cb_info_t   cb_info;      	/* Callback info struct */
    unsigned    cpy_option = 0;         /* Copy options */
    herr_t      ret_value = SUCCEED;

    FUNC_ENTER_NOAPI_NOINIT

    /* Sanity check */
    HDassert(oloc_src);
    HDassert(oloc_src->file);
    HDassert(H5F_addr_defined(oloc_src->addr));
    HDassert(oloc_dst->file);

    /* Intialize copy info before errors can be thrown */
    HDmemset(&cpy_info, 0, sizeof(H5O_copy_t));

    /* Get the copy property list */
    if(NULL == (ocpy_plist = (H5P_genplist_t *)H5I_object(ocpypl_id)))
        HGOTO_ERROR(H5E_ARGS, H5E_BADTYPE, FAIL, "not a property list")

    /* Retrieve the copy parameters */
    if(H5P_get(ocpy_plist, H5O_CPY_OPTION_NAME, &cpy_option) < 0)
        HGOTO_ERROR(H5E_PLIST, H5E_CANTGET, FAIL, "can't get object copy flag")

    /* Retrieve the marge committed datatype list */
    if(H5P_peek(ocpy_plist, H5O_CPY_MERGE_COMM_DT_LIST_NAME, &dt_list) < 0)
        HGOTO_ERROR(H5E_PLIST, H5E_CANTGET, FAIL, "can't get merge committed datatype list")

    /* Get callback info */
    if(H5P_get(ocpy_plist, H5O_CPY_MCDT_SEARCH_CB_NAME, &cb_info) < 0)
        HGOTO_ERROR(H5E_PLIST, H5E_CANTGET, FAIL, "can't get callback info")

    /* Convert copy flags into copy struct */
    if((cpy_option & H5O_COPY_SHALLOW_HIERARCHY_FLAG) > 0) {
        cpy_info.copy_shallow = TRUE;
        cpy_info.max_depth = 1;
    } /* end if */
    else
        cpy_info.max_depth = -1;        /* Current default is for full, recursive hier. copy */
    cpy_info.curr_depth = 0;
    if((cpy_option & H5O_COPY_EXPAND_SOFT_LINK_FLAG) > 0)
        cpy_info.expand_soft_link = TRUE;
    if((cpy_option & H5O_COPY_EXPAND_EXT_LINK_FLAG) > 0)
        cpy_info.expand_ext_link = TRUE;
    if((cpy_option & H5O_COPY_EXPAND_REFERENCE_FLAG) > 0)
        cpy_info.expand_ref = TRUE;
    if((cpy_option & H5O_COPY_WITHOUT_ATTR_FLAG) > 0)
        cpy_info.copy_without_attr = TRUE;
    if((cpy_option & H5O_COPY_PRESERVE_NULL_FLAG) > 0)
        cpy_info.preserve_null = TRUE;
    if((cpy_option & H5O_COPY_MERGE_COMMITTED_DTYPE_FLAG) > 0)
        cpy_info.merge_comm_dt = TRUE;

    /* Add dt_list to copy struct */
    cpy_info.dst_dt_suggestion_list = dt_list;

    /* Add set callback information */
    cpy_info.mcdt_cb = cb_info.func;
    cpy_info.mcdt_ud = cb_info.user_data;

    /* Create a skip list to keep track of which objects are copied */
    if(NULL == (cpy_info.map_list = H5SL_create(H5SL_TYPE_OBJ, NULL)))
        HGOTO_ERROR(H5E_SLIST, H5E_CANTCREATE, FAIL, "cannot make skip list")

    /* copy the object from the source file to the destination file */
    if(H5O_copy_header_real(oloc_src, oloc_dst, dxpl_id, &cpy_info, NULL, NULL) < 0)
        HGOTO_ERROR(H5E_OHDR, H5E_CANTCOPY, FAIL, "unable to copy object")

done:
    if(cpy_info.map_list)
        H5SL_destroy(cpy_info.map_list, H5O_copy_free_addrmap_cb, NULL);
    if(cpy_info.dst_dt_list)
        H5SL_destroy(cpy_info.dst_dt_list, H5O_copy_free_comm_dt_cb, NULL);

    FUNC_LEAVE_NOAPI(ret_value)
} /* end H5O_copy_header() */


/*-------------------------------------------------------------------------
 * Function:    H5O_copy_obj
 *
 * Purpose:     Copy an object to destination location
 *
 * Return:      Non-negative on success/Negative on failure
 *
 * Programmer:  Peter Cao
 *              June 4, 2005
 *
 *-------------------------------------------------------------------------
 */
static herr_t
H5O_copy_obj(H5G_loc_t *src_loc, H5G_loc_t *dst_loc, const char *dst_name,
    hid_t ocpypl_id, hid_t lcpl_id, hid_t dxpl_id)
{
    H5G_name_t      new_path;                   /* Copied object group hier. path */
    H5O_loc_t       new_oloc;                   /* Copied object object location */
    H5G_loc_t       new_loc;                    /* Group location of object copied */
    H5F_t           *cached_dst_file;           /* Cached destination file */
    hbool_t         entry_inserted = FALSE;     /* Flag to indicate that the new entry was inserted into a group */
    herr_t          ret_value = SUCCEED;        /* Return value */

    FUNC_ENTER_NOAPI(FAIL)

    HDassert(src_loc);
    HDassert(src_loc->oloc->file);
    HDassert(dst_loc);
    HDassert(dst_loc->oloc->file);
    HDassert(dst_name);

    /* Set up copied object location to fill in */
    new_loc.oloc = &new_oloc;
    new_loc.path = &new_path;
    H5G_loc_reset(&new_loc);
    new_oloc.file = dst_loc->oloc->file;

    /* Make a copy of the destination file, in case the original is changed by
     * H5O_copy_header.  If and when oloc's point to the shared file struct,
     * this will no longer be necessary, so this code can be removed. */
    cached_dst_file = dst_loc->oloc->file;

    /* Copy the object from the source file to the destination file */
    if(H5O_copy_header(src_loc->oloc, &new_oloc, dxpl_id, ocpypl_id) < 0)
        HGOTO_ERROR(H5E_OHDR, H5E_CANTCOPY, FAIL, "unable to copy object")

    /* Patch dst_loc.  Again, this can be removed once oloc's point to shared
     * file structs. */
    dst_loc->oloc->file = cached_dst_file;

    /* Insert the new object in the destination file's group */
    if(H5L_link(dst_loc, dst_name, &new_loc, lcpl_id, H5P_DEFAULT, dxpl_id) < 0)
	HGOTO_ERROR(H5E_DATATYPE, H5E_CANTINIT, FAIL, "unable to insert link")
    entry_inserted = TRUE;

done:
    /* Free the ID to name buffers */
    if(entry_inserted)
        H5G_loc_free(&new_loc);

    FUNC_LEAVE_NOAPI(ret_value)
} /* end H5O_copy_obj() */


/*-------------------------------------------------------------------------
 * Function:    H5O_copy_obj_by_ref
 *
 * Purpose:     Copy the object pointed by _src_ref.
 *
 * Return:      Non-negative on success/Negative on failure
 *
 * Programmer:  Peter Cao
 *              Aug 7 2006
 *
 *-------------------------------------------------------------------------
 */
static herr_t
H5O_copy_obj_by_ref(H5O_loc_t *src_oloc, hid_t dxpl_id, H5O_loc_t *dst_oloc,
    H5G_loc_t *dst_root_loc, H5O_copy_t *cpy_info)
{
    herr_t  ret_value = SUCCEED;

    FUNC_ENTER_NOAPI(FAIL)

    HDassert(src_oloc);
    HDassert(dst_oloc);

    /* Perform the copy, or look up existing copy */
    if((ret_value = H5O_copy_header_map(src_oloc, dst_oloc, dxpl_id, cpy_info,
            FALSE, NULL, NULL)) < 0)
        HGOTO_ERROR(H5E_OHDR, H5E_CANTCOPY, FAIL, "unable to copy object")

    /* Check if a new valid object is copied to the destination */
    if(H5F_addr_defined(dst_oloc->addr) && (ret_value > SUCCEED)) {
        char    tmp_obj_name[80];
        H5G_name_t      new_path;
        H5O_loc_t       new_oloc;
        H5G_loc_t       new_loc;

        /* Set up group location for new object */
        new_loc.oloc = &new_oloc;
        new_loc.path = &new_path;
        H5G_loc_reset(&new_loc);
        new_oloc.file = dst_oloc->file;
        new_oloc.addr = dst_oloc->addr;

        /* Pick a default name for the new object */
        HDsnprintf(tmp_obj_name, sizeof(tmp_obj_name), "~obj_pointed_by_%llu", (unsigned long long)dst_oloc->addr);

        /* Create a link to the newly copied object */
        /* Note: since H5O_copy_header_map actually copied the target object, it
         * must exist either in cache or on disk, therefore it is is safe to not
         * pass the obj_type and udata fields returned by H5O_copy_header_map.
         * This could be changed in the future to slightly improve performance
         * --NAF */
        if(H5L_link(dst_root_loc, tmp_obj_name, &new_loc, H5P_DEFAULT, H5P_DEFAULT, dxpl_id) < 0)
            HGOTO_ERROR(H5E_DATATYPE, H5E_CANTINIT, FAIL, "unable to insert link")

        H5G_loc_free(&new_loc);
    } /* if (H5F_addr_defined(dst_oloc.addr)) */

done:
    FUNC_LEAVE_NOAPI(ret_value)
} /* end H5O_copy_obj_by_ref() */


/*-------------------------------------------------------------------------
 * Function:	H5O_copy_expand_ref
 *
 * Purpose:	Copy the object pointed by _src_ref.
 *
 * Return:	Non-negative on success/Negative on failure
 *
 * Programmer:  Peter Cao
 *		Aug 7 2006
 *
 *-------------------------------------------------------------------------
 */
herr_t
H5O_copy_expand_ref(H5F_t *file_src, void *_src_ref, hid_t dxpl_id,
    H5F_t *file_dst, void *_dst_ref, size_t ref_count, H5R_type_t ref_type,
    H5O_copy_t *cpy_info)
{
    H5O_loc_t 	dst_oloc;         	/* Copied object object location */
    H5O_loc_t	src_oloc;          	/* Temporary object location for source object */
    H5G_loc_t   dst_root_loc;           /* The location of root group of the destination file */
    const uint8_t *q;                   /* Pointer to source OID to store */
    uint8_t     *p;                     /* Pointer to destination OID to store */
    size_t      i;                      /* Local index variable */
    herr_t	ret_value = SUCCEED;

    FUNC_ENTER_NOAPI(FAIL)

    /* Sanity checks */
    HDassert(file_src);
    HDassert(_src_ref);
    HDassert(file_dst);
    HDassert(_dst_ref);
    HDassert(ref_count);
    HDassert(cpy_info);

    /* Initialize object locations */
    H5O_loc_reset(&src_oloc);
    H5O_loc_reset(&dst_oloc);
    src_oloc.file = file_src;
    dst_oloc.file = file_dst;

    /* Set up the root group in the destination file */
    if(NULL == (dst_root_loc.oloc = H5G_oloc(H5G_rootof(file_dst))))
        HGOTO_ERROR(H5E_ARGS, H5E_BADVALUE, FAIL, "unable to get object location for root group")
    if(NULL == (dst_root_loc.path = H5G_nameof(H5G_rootof(file_dst))))
        HGOTO_ERROR(H5E_ARGS, H5E_BADVALUE, FAIL, "unable to get path for root group")

    /* Copy object references */
    if(H5R_OBJECT == ref_type) {
        hobj_ref_t *src_ref = (hobj_ref_t *)_src_ref;
        hobj_ref_t *dst_ref = (hobj_ref_t *)_dst_ref;

        /* Making equivalent references in the destination file */
        for(i = 0; i < ref_count; i++) {
            /* Set up for the object copy for the reference */
            q = (uint8_t *)(&src_ref[i]);
            H5F_addr_decode(src_oloc.file, (const uint8_t **)&q, &(src_oloc.addr));
            dst_oloc.addr = HADDR_UNDEF;

            /* Attempt to copy object from source to destination file */
            if(src_oloc.addr != (haddr_t)0) {
                if(H5O_copy_obj_by_ref(&src_oloc, dxpl_id, &dst_oloc, &dst_root_loc, cpy_info) < 0)
                    HGOTO_ERROR(H5E_OHDR, H5E_CANTCOPY, FAIL, "unable to copy object")
            } /* end if */
            else
                /* Set parameters so the reference is written as all 0's */
                HDmemset(&dst_oloc.addr, 0, sizeof(dst_oloc.addr));

            /* Set the object reference info for the destination file */
            p = (uint8_t *)(&dst_ref[i]);
            H5F_addr_encode(dst_oloc.file, &p, dst_oloc.addr);
	} /* end for */
    }  /* end if */
    /* Copy region references */
    else if(H5R_DATASET_REGION == ref_type) {
        hdset_reg_ref_t *src_ref = (hdset_reg_ref_t *)_src_ref;
        hdset_reg_ref_t *dst_ref = (hdset_reg_ref_t *)_dst_ref;
        uint8_t *buf = NULL;    /* Buffer to store serialized selection in */
        H5HG_t hobjid;          /* Heap object ID */
        size_t buf_size;        /* Length of object in heap */

        /* Making equivalent references in the destination file */
        for(i = 0; i < ref_count; i++) {
            /* Get the heap ID for the dataset region */
            q = (const uint8_t *)(&src_ref[i]);
            H5F_addr_decode(src_oloc.file, (const uint8_t **)&q, &(hobjid.addr));
            UINT32DECODE(q, hobjid.idx);

            if(hobjid.addr != (haddr_t)0) {
                /* Get the dataset region from the heap (allocate inside routine) */
                if((buf = (uint8_t *)H5HG_read(src_oloc.file, dxpl_id, &hobjid, NULL, &buf_size)) == NULL)
                    HGOTO_ERROR(H5E_REFERENCE, H5E_READERROR, FAIL, "Unable to read dataset region information")

                /* Get the object oid for the dataset */
                q = (const uint8_t *)buf;
                H5F_addr_decode(src_oloc.file, (const uint8_t **)&q, &(src_oloc.addr));
                dst_oloc.addr = HADDR_UNDEF;

                /* copy the object pointed by the ref to the destination */
                if(H5O_copy_obj_by_ref(&src_oloc, dxpl_id, &dst_oloc, &dst_root_loc, cpy_info) < 0) {
                    H5MM_xfree(buf);
                    HGOTO_ERROR(H5E_OHDR, H5E_CANTCOPY, FAIL, "unable to copy object")
                } /* end if */

                /* Serialize object ID */
                p = (uint8_t *)buf;
                H5F_addr_encode(dst_oloc.file, &p, dst_oloc.addr);

                /* Save the serialized buffer to the destination */
                if(H5HG_insert(dst_oloc.file, dxpl_id, buf_size, buf, &hobjid) < 0) {
                    H5MM_xfree(buf);
                    HGOTO_ERROR(H5E_OHDR, H5E_CANTCOPY, FAIL, "Unable to write dataset region information")
                } /* end if */
            } /* end if */
            else
                /* Set parameters so the reference is written as all 0's */
                HDmemset(&hobjid, 0, sizeof(hobjid));

            /* Set the dataset region reference info for the destination file */
            p = (uint8_t *)(&dst_ref[i]);
            H5F_addr_encode(dst_oloc.file, &p, hobjid.addr);
            UINT32ENCODE(p, hobjid.idx);

            /* Free the buffer allocated in H5HG_read() */
            H5MM_xfree(buf);
        } /* end for */
    } /* end if */
    else
        HGOTO_ERROR(H5E_ARGS, H5E_BADVALUE, FAIL, "invalid reference type")

done:
    FUNC_LEAVE_NOAPI(ret_value)
} /* end H5O_copy_expand_ref() */


/*-------------------------------------------------------------------------
 * Function:    H5O_copy_free_comm_dt_cb
 *
 * Purpose:     Frees the merge committed dt skip list key and object.
 *
 * Return:      SUCCEED (never fails)
 *
 * Programmer:  Neil Fortner
 *              Oct 6 2011
 *
 *-------------------------------------------------------------------------
 */
static herr_t
H5O_copy_free_comm_dt_cb(void *item, void *_key, void H5_ATTR_UNUSED *op_data)
{
    haddr_t     *addr = (haddr_t *)item;
    H5O_copy_search_comm_dt_key_t *key = (H5O_copy_search_comm_dt_key_t *)_key;

    FUNC_ENTER_NOAPI_NOINIT_NOERR

    HDassert(addr);
    HDassert(key);
    HDassert(key->dt);

    key->dt = (H5T_t *)H5O_msg_free(H5O_DTYPE_ID, key->dt);
    key = H5FL_FREE(H5O_copy_search_comm_dt_key_t, key);
    addr = H5FL_FREE(haddr_t, addr);

    FUNC_LEAVE_NOAPI(SUCCEED)
} /* end H5O_copy_free_comm_dt_cb */


/*-------------------------------------------------------------------------
 * Function:    H5O_copy_comm_dt_cmp
 *
 * Purpose:     Skiplist callback used to compare 2 keys for the merge
 *              committed dt list.  Mostly a wrapper for H5T_cmp.
 *
 * Return:      0 if key1 and key2 are equal.
 *              <0 if key1 is less than key2.
 *              >0 if key1 is greater than key2.
 *
 * Programmer:  Neil Fortner
 *              Oct 6 2011
 *
 *-------------------------------------------------------------------------
 */
static int
H5O_copy_comm_dt_cmp(const void *_key1, const void *_key2)
{
    const H5O_copy_search_comm_dt_key_t *key1 = (const H5O_copy_search_comm_dt_key_t *)_key1;
    const H5O_copy_search_comm_dt_key_t *key2 = (const H5O_copy_search_comm_dt_key_t *)_key2;
    int ret_value = 0;

    FUNC_ENTER_NOAPI_NOINIT_NOERR

    /* Check fileno.  It is unlikely to be different so check if they are equal
     * first so only one comparison needs to be made. */
    if(key1->fileno != key2->fileno) {
        if(key1->fileno < key2->fileno)
            HGOTO_DONE(-1)
        if(key1->fileno > key2->fileno)
            HGOTO_DONE(1)
    } /* end if */

    ret_value = H5T_cmp(key1->dt, key2->dt, FALSE);

done:
    FUNC_LEAVE_NOAPI(ret_value)
} /* end H5O_copy_comm_dt_cmp */


/*-------------------------------------------------------------------------
 * Function:    H5O_copy_search_comm_dt_attr_cb
 *
 * Purpose:     Callback for H5O_attr_iterate_real from
 *              H5O_copy_search_comm_dt_check.  Checks if the attribute's
 *              datatype is committed.  If it is, adds it to the merge
 *              committed dt skiplist present in udata if it does not match
 *              any already present.
 *
 * Return:      Non-negative on success/Negative on failure
 *
 * Programmer:  Neil Fortner
 *              Nov 3 2011
 *
 *-------------------------------------------------------------------------
 */
static herr_t
H5O_copy_search_comm_dt_attr_cb(const H5A_t *attr, void *_udata)
{
    H5O_copy_search_comm_dt_ud_t *udata = (H5O_copy_search_comm_dt_ud_t *)_udata;
    H5T_t       *dt = NULL;             /* Datatype */
    H5O_copy_search_comm_dt_key_t *key = NULL; /* Skiplist key */
    haddr_t     *addr = NULL;           /* Destination address */
    hbool_t     obj_inserted = FALSE;   /* Object inserted into skip list */
    herr_t      ret_value = SUCCEED;    /* Return value */

    FUNC_ENTER_NOAPI_NOINIT

    /* Sanity checks */
    HDassert(attr);
    HDassert(udata);
    HDassert(udata->dst_dt_list);
    HDassert(H5F_addr_defined(udata->obj_oloc.addr));

    /* Get attribute datatype */
    if(NULL == (dt = H5A_type(attr)))
        HGOTO_ERROR(H5E_OHDR, H5E_CANTGET, FAIL, "can't get attribute datatype")

    /* Check if the datatype is committed and search the skip list if so */
    if(H5T_is_named(dt)) {
        /* Allocate key */
        if(NULL == (key = H5FL_MALLOC(H5O_copy_search_comm_dt_key_t)))
            HGOTO_ERROR(H5E_RESOURCE, H5E_NOSPACE, FAIL, "memory allocation failed")

        /* Copy datatype into key */
        if(NULL == (key->dt = (H5T_t *)H5O_msg_copy(H5O_DTYPE_ID, dt, NULL)))
            HGOTO_ERROR(H5E_OHDR, H5E_CANTINIT, FAIL, "unable to copy datatype message")

        /* Get datatype object fileno */
        H5F_GET_FILENO(udata->obj_oloc.file, key->fileno);

        if(!H5SL_search(udata->dst_dt_list, key)) {
            /* Allocate destination address */
            if(NULL == (addr = H5FL_MALLOC(haddr_t)))
                HGOTO_ERROR(H5E_RESOURCE, H5E_NOSPACE, FAIL, "memory allocation failed")

            /* Add the destination datatype to the skip list */
            *addr = ((H5O_shared_t *)(key->dt))->u.loc.oh_addr;
            if(H5SL_insert(udata->dst_dt_list, addr, key) < 0)
                HGOTO_ERROR(H5E_OHDR, H5E_CANTINSERT, FAIL, "can't insert object into skip list")
            obj_inserted = TRUE;
        } /* end if */
    } /* end if */

done:
    /* Release resources */
    if(!obj_inserted) {
        if(key) {
            if(key->dt)
                key->dt = (H5T_t *)H5O_msg_free(H5O_DTYPE_ID, key->dt);
            key = H5FL_FREE(H5O_copy_search_comm_dt_key_t, key);
        } /* end if */
        if(addr) {
            HDassert(ret_value < 0);
            addr = H5FL_FREE(haddr_t, addr);
        } /* end if */
    } /* end if */

    FUNC_LEAVE_NOAPI(ret_value)
} /* end H5O_copy_search_comm_dt_attr_cb */


/*-------------------------------------------------------------------------
 * Function:    H5O_copy_search_comm_dt_check
 *
 * Purpose:     Check if the object at obj_oloc is or contains a reference
 *              to a committed datatype.  If it does, adds it to the merge
 *              committed dt skiplist present in udata if it does not match
 *              any already present.
 *
 * Return:      Non-negative on success/Negative on failure
 *
 * Programmer:  Neil Fortner
 *              Nov 3 2011
 *
 * Modifications:
 *      Vailin Choi; August 2012
 *      Use H5O_obj_class to get object type instead of
 *      H5O_get_info(...TRUE....) saving time in traversing metadata.
 *-------------------------------------------------------------------------
 */
static herr_t
H5O_copy_search_comm_dt_check(H5O_loc_t *obj_oloc,
    H5O_copy_search_comm_dt_ud_t *udata)
{
    H5O_copy_search_comm_dt_key_t *key = NULL; /* Skiplist key */
    haddr_t     *addr = NULL;           /* Destination address */
    hbool_t     obj_inserted = FALSE;   /* Object inserted into skip list */
    H5A_attr_iter_op_t attr_op;         /* Attribute iteration operator */
    const H5O_obj_class_t  *obj_class = NULL;       /* Type of object */
    herr_t      ret_value = SUCCEED;    /* Return value */

    FUNC_ENTER_NOAPI_NOINIT

    /* Sanity checks */
    HDassert(obj_oloc);
    HDassert(udata);
    HDassert(udata->dst_dt_list);
    HDassert(udata->dst_root_loc);

    /* Get pointer to object class for this object */
    if((obj_class = H5O_obj_class(obj_oloc, udata->dxpl_id)) == NULL)
        HGOTO_ERROR(H5E_OHDR, H5E_CANTINIT, FAIL, "unable to determine object type")

    /* Check if the object is a datatype, a dataset using a committed
     * datatype, or contains an attribute using a committed datatype */
    if(obj_class->type == H5O_TYPE_NAMED_DATATYPE) {
        /* Allocate key */
        if(NULL == (key = H5FL_MALLOC(H5O_copy_search_comm_dt_key_t)))
            HGOTO_ERROR(H5E_RESOURCE, H5E_NOSPACE, FAIL, "memory allocation failed")

        /* Read the destination datatype */
        if(NULL == (key->dt = (H5T_t *)H5O_msg_read(obj_oloc, H5O_DTYPE_ID, NULL, udata->dxpl_id)))
            HGOTO_ERROR(H5E_OHDR, H5E_CANTGET, FAIL, "can't read DTYPE message")

        /* Get destination object fileno */
        H5F_GET_FILENO(obj_oloc->file, key->fileno);

        /* Check if the datatype is already present in the skip list */
        if(!H5SL_search(udata->dst_dt_list, key)) {
            /* Allocate destination address */
            if(NULL == (addr = H5FL_MALLOC(haddr_t)))
                HGOTO_ERROR(H5E_RESOURCE, H5E_NOSPACE, FAIL, "memory allocation failed")

            /* Add the destination datatype to the skip list */
            *addr = obj_oloc->addr;
            if(H5SL_insert(udata->dst_dt_list, addr, key) < 0)
                HGOTO_ERROR(H5E_OHDR, H5E_CANTINSERT, FAIL, "can't insert object into skip list")
            obj_inserted = TRUE;
        } /* end if */
    } /* end if */
    else if(obj_class->type == H5O_TYPE_DATASET) {
        /* Allocate key */
        if(NULL == (key = H5FL_MALLOC(H5O_copy_search_comm_dt_key_t)))
            HGOTO_ERROR(H5E_RESOURCE, H5E_NOSPACE, FAIL, "memory allocation failed")

        /* Read the destination datatype */
        if(NULL == (key->dt = (H5T_t *)H5O_msg_read(obj_oloc, H5O_DTYPE_ID, NULL, udata->dxpl_id)))
            HGOTO_ERROR(H5E_OHDR, H5E_CANTGET, FAIL, "can't read DTYPE message")

        /* Check if the datatype is committed and search the skip list if so
            */
        if(H5T_is_named(key->dt)) {
            /* Get datatype object fileno */
            H5F_GET_FILENO(obj_oloc->file, key->fileno);

            if(!H5SL_search(udata->dst_dt_list, key)) {
                /* Allocate destination address */
                if(NULL == (addr = H5FL_MALLOC(haddr_t)))
                    HGOTO_ERROR(H5E_RESOURCE, H5E_NOSPACE, FAIL, "memory allocation failed")

                /* Add the destination datatype to the skip list */
                *addr = ((H5O_shared_t *)(key->dt))->u.loc.oh_addr;
                if(H5SL_insert(udata->dst_dt_list, addr, key) < 0)
                    HGOTO_ERROR(H5E_OHDR, H5E_CANTINSERT, FAIL, "can't insert object into skip list")
                obj_inserted = TRUE;
            } /* end if */
        } /* end if */
    } /* end else */

    /* Search within attributes */
    attr_op.op_type = H5A_ATTR_OP_LIB;
    attr_op.u.lib_op = H5O_copy_search_comm_dt_attr_cb;
    udata->obj_oloc.file = obj_oloc->file;
    udata->obj_oloc.addr = obj_oloc->addr;
    if(H5O_attr_iterate_real((hid_t)-1, obj_oloc, udata->dxpl_id, H5_INDEX_NAME, 
                             H5_ITER_NATIVE, (hsize_t)0, NULL, &attr_op, udata) < 0)
        HGOTO_ERROR(H5E_OHDR, H5E_BADITER, FAIL, "error iterating over attributes");

done:
    /* Release resources */
    if(!obj_inserted) {
        if(key) {
            if(key->dt)
                key->dt = (H5T_t *)H5O_msg_free(H5O_DTYPE_ID, key->dt);
            key = H5FL_FREE(H5O_copy_search_comm_dt_key_t, key);
        } /* end if */
        if(addr) {
            HDassert(ret_value < 0);
            addr = H5FL_FREE(haddr_t, addr);
        } /* end if */
    } /* end if */

    FUNC_LEAVE_NOAPI(ret_value)
} /* end H5O_copy_search_comm_dt_check */


/*-------------------------------------------------------------------------
 * Function:    H5O_copy_search_comm_dt_cb
 *
 * Purpose:     H5G_visit callback to add committed datatypes to the merge
 *              committed dt skiplist.  Mostly a wrapper for
 *              H5O_copy_search_comm_dt_check.
 *
 * Return:      Non-negative on success/Negative on failure
 *
 * Programmer:  Neil Fortner
 *              Oct 6 2011
 *
 *-------------------------------------------------------------------------
 */
static herr_t
H5O_copy_search_comm_dt_cb(hid_t H5_ATTR_UNUSED group, const char *name,
    const H5L_info_t *linfo, void *_udata)
{
    H5O_copy_search_comm_dt_ud_t *udata = (H5O_copy_search_comm_dt_ud_t *)_udata; /* Skip list of dtypes in dest file */
    H5G_loc_t   obj_loc;                /* Location of object */
    H5O_loc_t   obj_oloc;               /* Object's object location */
    H5G_name_t  obj_path;               /* Object's group hier. path */
    hbool_t     obj_found = FALSE;      /* Object at 'name' found */
    herr_t      ret_value = H5_ITER_CONT; /* Return value */

    FUNC_ENTER_NOAPI_NOINIT

    /* Sanity checks */
    HDassert(name);
    HDassert(linfo);
    HDassert(udata);
    HDassert(udata->dst_dt_list);
    HDassert(udata->dst_root_loc);

    /* Check if this is a hard link */
    if(linfo->type == H5L_TYPE_HARD) {
        /* Set up opened group location to fill in */
        obj_loc.oloc = &obj_oloc;
        obj_loc.path = &obj_path;
        H5G_loc_reset(&obj_loc);

        /* Find the object */
        if(H5G_loc_find(udata->dst_root_loc, name, &obj_loc/*out*/, H5P_LINK_ACCESS_DEFAULT, udata->dxpl_id) < 0)
            HGOTO_ERROR(H5E_OHDR, H5E_NOTFOUND, H5_ITER_ERROR, "object not found")
        obj_found = TRUE;

        /* Check object and add to skip list if appropriate */
        if(H5O_copy_search_comm_dt_check(&obj_oloc, udata) < 0)
            HGOTO_ERROR(H5E_OHDR, H5E_CANTGET, H5_ITER_ERROR, "can't check object")
    } /* end if */

done:
    /* Release resources */
    if(obj_found && H5G_loc_free(&obj_loc) < 0)
        HDONE_ERROR(H5E_OHDR, H5E_CANTRELEASE, H5_ITER_ERROR, "can't free location")

    FUNC_LEAVE_NOAPI(ret_value)
} /* end H5O_copy_search_comm_dt_cb */


/*-------------------------------------------------------------------------
 * Function:    H5O_copy_search_comm_dt
 *
 * Purpose:     Checks if the committed datatype present in oh_src matches any
 *              in the destination file, building the destination file
 *              skiplist as necessary.
 *
 * Return:      TRUE if a match is found in the destination file
 *                      - oloc_dst will contain the address
 *              FALSE if a match is not found
 *              Negative on failure
 *
 * Programmer:  Neil Fortner
 *              Sep 27 2011
 *
 *-------------------------------------------------------------------------
 */
static htri_t
H5O_copy_search_comm_dt(H5F_t *file_src, H5O_t *oh_src,
    H5O_loc_t *oloc_dst/*in, out*/, hid_t dxpl_id, H5O_copy_t *cpy_info)
{
    H5O_copy_search_comm_dt_key_t *key = NULL; /* Skiplist key */
    haddr_t     *dst_addr;      /* Destination datatype address */
    H5G_loc_t   dst_root_loc = {NULL, NULL}; /* Destination root group location */
    H5O_copy_search_comm_dt_ud_t udata; /* Group iteration user data */
    herr_t      ret_value = FALSE; /* Return value */

    FUNC_ENTER_NOAPI_NOINIT

    /* Sanity checks */
    HDassert(oh_src);
    HDassert(oloc_dst);
    HDassert(oloc_dst->file);
    HDassert(H5F_FILE_ID(oloc_dst->file));
    HDassert(cpy_info);

    /* Allocate key */
    if(NULL == (key = H5FL_MALLOC(H5O_copy_search_comm_dt_key_t)))
        HGOTO_ERROR(H5E_RESOURCE, H5E_NOSPACE, FAIL, "memory allocation failed")

    /* Read the source datatype */
    if(NULL == (key->dt = (H5T_t *)H5O_msg_read_oh(file_src, dxpl_id, oh_src, H5O_DTYPE_ID, NULL)))
        HGOTO_ERROR(H5E_OHDR, H5E_CANTGET, FAIL, "can't read DTYPE message")

    /* Get destination object fileno */
    H5F_GET_FILENO(oloc_dst->file, key->fileno);

    /* Check if the destination dtype list exists, create it if it does not */
    if(!cpy_info->dst_dt_list) {
        /* Create the skip list */
        if(NULL == (cpy_info->dst_dt_list = H5SL_create(H5SL_TYPE_GENERIC, H5O_copy_comm_dt_cmp)))
            HGOTO_ERROR(H5E_OHDR, H5E_CANTCREATE, FAIL, "can't create skip list for committed datatypes")

        /* Add suggested types to list, if they are present */
        if(cpy_info->dst_dt_suggestion_list) {
            H5O_copy_dtype_merge_list_t *suggestion = cpy_info->dst_dt_suggestion_list;
            H5G_loc_t   obj_loc;                /* Location of object */
            H5O_loc_t   obj_oloc;               /* Object's object location */
            H5G_name_t  obj_path;               /* Object's group hier. path */

            /* Set up the root group in the destination file */
            if(NULL == (dst_root_loc.oloc = H5G_oloc(H5G_rootof(oloc_dst->file))))
                HGOTO_ERROR(H5E_ARGS, H5E_BADVALUE, FAIL, "unable to get object location for root group")
            if(NULL == (dst_root_loc.path = H5G_nameof(H5G_rootof(oloc_dst->file))))
                HGOTO_ERROR(H5E_ARGS, H5E_BADVALUE, FAIL, "unable to get path for root group")

            /* Set up opened group location to fill in */
            obj_loc.oloc = &obj_oloc;
            obj_loc.path = &obj_path;
            H5G_loc_reset(&obj_loc);

            /* Build udata */
            udata.dst_dt_list = cpy_info->dst_dt_list;
            udata.dst_root_loc = &dst_root_loc;
            udata.obj_oloc.file = NULL;
            udata.obj_oloc.addr = HADDR_UNDEF;
            udata.dxpl_id = dxpl_id;

            /* Walk through the list of datatype suggestions */
            while(suggestion) {
                /* Find the object */
                if(H5G_loc_find(&dst_root_loc, suggestion->path, &obj_loc/*out*/, H5P_LINK_ACCESS_DEFAULT, dxpl_id) < 0)
                    /* Ignore errors - i.e. suggestions not present in
                     * destination file */
                    H5E_clear_stack(NULL);
                else
                    /* Check object and add to skip list if appropriate */
                    if(H5O_copy_search_comm_dt_check(&obj_oloc, &udata) < 0) {
                        if(H5G_loc_free(&obj_loc) < 0)
                            HERROR(H5E_OHDR, H5E_CANTRELEASE, "can't free location");
                        HGOTO_ERROR(H5E_OHDR, H5E_CANTGET, FAIL, "can't check object")
                    } /* end if */

                /* Free location */
                if(H5G_loc_free(&obj_loc) < 0)
                    HGOTO_ERROR(H5E_OHDR, H5E_CANTRELEASE, FAIL, "can't free location");

                /* Advance the suggestion pointer */
                suggestion = suggestion->next;
            } /* end while */
        } /* end if */
    }

    if(!cpy_info->dst_dt_list_complete) {
        /* Search for the type in the destination file, and return its address
         * if found, but only if the list is populated with and only with
         * suggested types.  We will search complete lists later. */
        if(cpy_info->dst_dt_suggestion_list
                && NULL != (dst_addr = (haddr_t *)H5SL_search(
                cpy_info->dst_dt_list, key))) {
            oloc_dst->addr = *dst_addr;
            ret_value = TRUE;
        } /* end if */
        else {
            H5O_mcdt_search_ret_t search_cb_ret = H5O_MCDT_SEARCH_CONT;

            /* Make callback to see if we should search destination file */
            if(cpy_info->mcdt_cb)
                if((search_cb_ret = cpy_info->mcdt_cb(cpy_info->mcdt_ud)) == H5O_MCDT_SEARCH_ERROR)
                    HGOTO_ERROR(H5E_OHDR, H5E_CALLBACK, FAIL, "callback returned error")

            if(search_cb_ret == H5O_MCDT_SEARCH_CONT) {
                /* Build the complete dst dt list */
                /* Set up the root group in the destination file, if necessary */
                if(!dst_root_loc.oloc) {
                    HDassert(!dst_root_loc.path);
                    if(NULL == (dst_root_loc.oloc = H5G_oloc(H5G_rootof(oloc_dst->file))))
                        HGOTO_ERROR(H5E_ARGS, H5E_BADVALUE, FAIL, "unable to get object location for root group")
                    if(NULL == (dst_root_loc.path = H5G_nameof(H5G_rootof(oloc_dst->file))))
                        HGOTO_ERROR(H5E_ARGS, H5E_BADVALUE, FAIL, "unable to get path for root group")
                } /* end if */
                else
                    HDassert(dst_root_loc.path);

                /* Build udata.  Note that this may be done twice in some cases, but
                * it should be rare and should be cheaper on average than trying to
                * keep track of whether it was done before. */
                udata.dst_dt_list = cpy_info->dst_dt_list;
                udata.dst_root_loc = &dst_root_loc;
                udata.obj_oloc.file = NULL;
                udata.obj_oloc.addr = HADDR_UNDEF;
                udata.dxpl_id = dxpl_id;

                /* Traverse the destination file, adding committed datatypes to the skip
                * list */
                if(H5G_visit(&dst_root_loc, "/", H5_INDEX_NAME, H5_ITER_NATIVE, H5O_copy_search_comm_dt_cb, &udata, H5P_LINK_ACCESS_DEFAULT, dxpl_id) < 0)
                    HGOTO_ERROR(H5E_OHDR, H5E_BADITER, FAIL, "object visitation failed")
                cpy_info->dst_dt_list_complete = TRUE;
            } /* end if */
            else
                if(search_cb_ret != H5O_MCDT_SEARCH_STOP)
                    HGOTO_ERROR(H5E_ARGS, H5E_BADVALUE, FAIL, "unknown return value for callback")
        } /* end if */
    } /* end if */

    /* Search for the type in the destination file, and return its address if
     * found, but only if the list is complete */
    if(cpy_info->dst_dt_list_complete) {
        if(NULL != (dst_addr = (haddr_t *)H5SL_search(cpy_info->dst_dt_list, key))) {
            oloc_dst->addr = *dst_addr;
            ret_value = TRUE;
        } /* end if */
    } /* end if */

done:
    if(key) {
        if(key->dt)
            key->dt = (H5T_t *)H5O_msg_free(H5O_DTYPE_ID, key->dt);
        key = H5FL_FREE(H5O_copy_search_comm_dt_key_t, key);
    } /* end if */

    FUNC_LEAVE_NOAPI(ret_value)
} /* end H5O_copy_search_comm_dt */


/*-------------------------------------------------------------------------
 * Function:    H5O_copy_insert_comm_dt
 *
 * Purpose:     Insert the committed datatype at oloc_dst into the merge committed
 *              dt skiplist.  The datatype must not be present already.
 *
 * Return:      Non-negative on success/Negative on failure
 *
 * Programmer:  Neil Fortner
 *              Oct 6 2011
 *
 *-------------------------------------------------------------------------
 */
static herr_t
H5O_copy_insert_comm_dt(H5F_t *file_src, H5O_t *oh_src, H5O_loc_t *oloc_dst,
    hid_t dxpl_id, H5O_copy_t *cpy_info)
{
    H5O_copy_search_comm_dt_key_t *key = NULL; /* Skiplist key */
    haddr_t     *addr = NULL;   /* Destination object address */
    herr_t      ret_value = SUCCEED; /* Return value */

    FUNC_ENTER_NOAPI_NOINIT

    /* Sanity checks */
    HDassert(oh_src);
    HDassert(oloc_dst);
    HDassert(oloc_dst->file);
    HDassert(oloc_dst->addr != HADDR_UNDEF);
    HDassert(cpy_info);
    HDassert(cpy_info->dst_dt_list);

    /* Allocate key */
    if(NULL == (key = H5FL_MALLOC(H5O_copy_search_comm_dt_key_t)))
        HGOTO_ERROR(H5E_RESOURCE, H5E_NOSPACE, FAIL, "memory allocation failed")

    /* Read the datatype.  Read from the source file because the destination
     * object could be changed in the post-copy. */
    if(NULL == (key->dt = (H5T_t *)H5O_msg_read_oh(file_src, dxpl_id, oh_src, H5O_DTYPE_ID, NULL)))
        HGOTO_ERROR(H5E_OHDR, H5E_CANTGET, FAIL, "can't read DTYPE message")

    /* Get destination object fileno */
    H5F_GET_FILENO(oloc_dst->file, key->fileno);

    /* Allocate destination address */
    if(NULL == (addr = H5FL_MALLOC(haddr_t)))
        HGOTO_ERROR(H5E_RESOURCE, H5E_NOSPACE, FAIL, "memory allocation failed")

    /* Add the destination datatype to the skip list */
    *addr = oloc_dst->addr;
    if(H5SL_insert(cpy_info->dst_dt_list, addr, key) < 0)
        HGOTO_ERROR(H5E_OHDR, H5E_CANTINSERT, FAIL, "can't insert object into skip list")

done:
    if(ret_value < 0) {
        if(key) {
            if(key->dt)
                key->dt = (H5T_t *)H5O_msg_free(H5O_DTYPE_ID, key->dt);
            key = H5FL_FREE(H5O_copy_search_comm_dt_key_t, key);
        } /* end if */
        if(addr)
            addr = H5FL_FREE(haddr_t, addr);
    } /* end if */

    FUNC_LEAVE_NOAPI(ret_value)
} /* end H5O_copy_insert_comm_dt */
<|MERGE_RESOLUTION|>--- conflicted
+++ resolved
@@ -248,7 +248,7 @@
     /* Open the object through the VOL */
     if((ret_value = H5VL_object_copy(obj1->vol_obj, loc_params1, obj1->vol_info->vol_cls, src_name,
                                      obj2->vol_obj, loc_params2, obj2->vol_info->vol_cls, dst_name,
-                                     ocpypl_id, lcpl_id, H5AC_dxpl_id, H5_REQUEST_NULL)) < 0)
+                                     ocpypl_id, lcpl_id, H5AC_ind_read_dxpl_id, H5_REQUEST_NULL)) < 0)
 	HGOTO_ERROR(H5E_SYM, H5E_CANTINIT, FAIL, "unable to copy object")
 
 done:
@@ -270,7 +270,7 @@
  *-------------------------------------------------------------------------
  */
 herr_t H5O_copy(H5G_loc_t *loc, const char *src_name, H5G_loc_t *dst_loc, const char *dst_name,
-                hid_t ocpypl_id, hid_t lcpl_id)
+                hid_t ocpypl_id, hid_t lcpl_id, hid_t dxpl_id)
 {
     H5G_loc_t	src_loc;                /* Source object group location */
     /* for opening the destination object */
@@ -279,35 +279,15 @@
     htri_t      dst_exists;             /* Does destination name exist already? */
     hbool_t     loc_found = FALSE;      /* Location at 'name' found */
     hbool_t     obj_open = FALSE;       /* Entry at 'name' found */
-    hid_t       dxpl_id = H5AC_ind_read_dxpl_id; /* dxpl used by library */
     herr_t      ret_value = SUCCEED;    /* Return value */
 
     FUNC_ENTER_NOAPI_NOINIT
 
     /* check if destination name already exists */
-<<<<<<< HEAD
-    {
-        H5G_name_t  tmp_path;
-        H5O_loc_t   tmp_oloc;
-        H5G_loc_t   tmp_loc;
-
-        /* Set up group location */
-        tmp_loc.oloc = &tmp_oloc;
-        tmp_loc.path = &tmp_path;
-        H5G_loc_reset(&tmp_loc);
-
-        /* Check if object already exists in destination */
-        if(H5G_loc_find(dst_loc, dst_name, &tmp_loc, H5P_DEFAULT, H5AC_ind_dxpl_id) >= 0) {
-            H5G_name_free(&tmp_path);
-            HGOTO_ERROR(H5E_SYM, H5E_EXISTS, FAIL, "destination object already exists")
-        } /* end if */
-    }
-=======
-    if((dst_exists = H5L_exists_tolerant(&dst_loc, dst_name, H5P_DEFAULT, dxpl_id)) < 0)
+    if((dst_exists = H5L_exists_tolerant(dst_loc, dst_name, H5P_DEFAULT, dxpl_id)) < 0)
 	HGOTO_ERROR(H5E_OHDR, H5E_CANTGET, FAIL, "unable to check if destination name exists")
     if(TRUE == dst_exists)
         HGOTO_ERROR(H5E_OHDR, H5E_EXISTS, FAIL, "destination object already exists")
->>>>>>> 57b7130a
 
     /* Set up opened group location to fill in */
     src_loc.oloc = &src_oloc;
@@ -315,11 +295,7 @@
     H5G_loc_reset(&src_loc);
 
     /* Find the source object to copy */
-<<<<<<< HEAD
-    if(H5G_loc_find(loc, src_name, &src_loc/*out*/, H5P_DEFAULT, H5AC_ind_dxpl_id) < 0)
-=======
-    if(H5G_loc_find(&loc, src_name, &src_loc/*out*/, H5P_DEFAULT, dxpl_id) < 0)
->>>>>>> 57b7130a
+    if(H5G_loc_find(loc, src_name, &src_loc/*out*/, H5P_DEFAULT, dxpl_id) < 0)
         HGOTO_ERROR(H5E_SYM, H5E_NOTFOUND, FAIL, "source object not found")
     loc_found = TRUE;
 
@@ -329,11 +305,7 @@
     obj_open = TRUE;
 
     /* Do the actual copying of the object */
-<<<<<<< HEAD
-    if(H5O_copy_obj(&src_loc, dst_loc, dst_name, ocpypl_id, lcpl_id, H5AC_dxpl_id) < 0)
-=======
-    if(H5O_copy_obj(&src_loc, &dst_loc, dst_name, ocpypl_id, lcpl_id, dxpl_id) < 0)
->>>>>>> 57b7130a
+    if(H5O_copy_obj(&src_loc, dst_loc, dst_name, ocpypl_id, lcpl_id, dxpl_id) < 0)
         HGOTO_ERROR(H5E_OHDR, H5E_CANTCOPY, FAIL, "unable to copy object")
 
 done:
@@ -417,6 +389,7 @@
 	H5G_loc_t   tmp_loc; 	/* Location of object */
 	H5O_loc_t   tmp_oloc; 	/* Location of object */
 	H5G_name_t  tmp_path;	/* Object's path */
+        H5I_type_t opened_type;
 	void *obj_ptr = NULL;	/* Object pointer */
 	hid_t tmp_id = -1;	/* Object ID */
 
@@ -431,16 +404,28 @@
 	if((tmp_id = obj_class->open(&tmp_loc, H5P_DEFAULT, dxpl_id, FALSE)) < 0)
             HGOTO_ERROR(H5E_OHDR, H5E_CANTFLUSH, FAIL, "unable to open object")
 
+        opened_type = H5I_get_type (tmp_id);
+
 	/* Get object pointer */
-	obj_ptr = H5I_object(tmp_id);
+        obj_ptr = H5I_remove(tmp_id);
 
 	/* Flush the object */
         if(obj_class->flush && obj_class->flush(obj_ptr, dxpl_id) < 0)
             HGOTO_ERROR(H5E_OHDR, H5E_CANTFLUSH, FAIL, "unable to flush object")
 
-	/* Release the temporary ID */
-	if(tmp_id != -1 && H5I_dec_app_ref(tmp_id))
-	    HGOTO_ERROR(H5E_OHDR, H5E_CANTRELEASE, FAIL, "unable to close temporary ID")
+        switch(opened_type) {
+        case H5I_GROUP:
+            H5G_close(obj_ptr);
+            break;
+        case H5I_DATATYPE:
+            H5T_close(obj_ptr);
+            break;
+        case H5I_DATASET:
+            H5D_close(obj_ptr);
+            break;
+        default:
+            HGOTO_ERROR(H5E_ARGS, H5E_BADTYPE, NULL, "not a file object")
+        }
     } /* end if */
 
     /* Get source object header */
