/* * * * * * * * * * * * * * * * * * * * * * * * * * * * * * * * * * * * * * *
 * Copyright by The HDF Group.                                               *
 * Copyright by the Board of Trustees of the University of Illinois.         *
 * All rights reserved.                                                      *
 *                                                                           *
 * This file is part of HDF5.  The full HDF5 copyright notice, including     *
 * terms governing use, modification, and redistribution, is contained in    *
 * the COPYING file, which can be found at the root of the source code       *
 * distribution tree, or in https://support.hdfgroup.org/ftp/HDF5/releases.  *
 * If you do not have access to either file, you may request a copy from     *
 * help@hdfgroup.org.                                                        *
 * * * * * * * * * * * * * * * * * * * * * * * * * * * * * * * * * * * * * * */

/*-------------------------------------------------------------------------
 *
 * Created:     H5Ocopy.c
 *
 * Purpose:     Object copying routines.
 *
 *-------------------------------------------------------------------------
 */

/****************/
/* Module Setup */
/****************/

#include "H5Omodule.h"          /* This source code file is part of the H5O module */


/***********/
/* Headers */
/***********/
#include "H5private.h"          /* Generic Functions                        */
#include "H5Aprivate.h"         /* Attributes                               */
#include "H5CXprivate.h"        /* API Contexts                             */
#include "H5Eprivate.h"         /* Error handling                           */
#include "H5FLprivate.h"        /* Free lists                               */
#include "H5Iprivate.h"         /* IDs                                      */
#include "H5HGprivate.h"        /* Global Heaps                             */
#include "H5FOprivate.h"        /* File objects                             */
#include "H5Lprivate.h"         /* Links                                    */
#include "H5MFprivate.h"        /* File memory management                   */
#include "H5MMprivate.h"        /* Memory management                        */
#include "H5Opkg.h"             /* Object headers                           */
#include "H5Pprivate.h"         /* Property lists                           */
#include "H5VLprivate.h"        /* Virtual Object Layer                     */


/****************/
/* Local Macros */
/****************/


/******************/
/* Local Typedefs */
/******************/

/* Key object for skiplist of committed datatypes */
typedef struct H5O_copy_search_comm_dt_key_t {
    H5T_t               *dt;    /* Datatype */
    unsigned long       fileno; /* File number */
} H5O_copy_search_comm_dt_key_t;

/* Callback struct for building a list of committed datatypes */
typedef struct H5O_copy_search_comm_dt_ud_t {
    H5SL_t      *dst_dt_list;   /* Skip list of committed datatypes */
    H5G_loc_t   *dst_root_loc;  /* Starting location for iteration */
    H5O_loc_t   obj_oloc;       /* Object location (for attribute iteration callback) */
} H5O_copy_search_comm_dt_ud_t;


/********************/
/* Package Typedefs */
/********************/


/********************/
/* Local Prototypes */
/********************/

static herr_t H5O__copy_free_addrmap_cb(void *item, void *key, void *op_data);
static herr_t H5O__copy_header_real(const H5O_loc_t *oloc_src, H5O_loc_t *oloc_dst /*out*/,
    H5O_copy_t *cpy_info, H5O_type_t *obj_type, void **udata);
static herr_t H5O__copy_header(const H5O_loc_t *oloc_src, H5O_loc_t *oloc_dst /*out*/,
    hid_t ocpypl_id, hid_t lcpl_id);
static herr_t H5O__copy_obj(H5G_loc_t *src_loc, H5G_loc_t *dst_loc,
    const char *dst_name, hid_t ocpypl_id, hid_t lcpl_id);
static herr_t H5O__copy_obj_by_ref(H5O_loc_t *src_oloc, H5O_loc_t *dst_oloc,
    H5G_loc_t *dst_root_loc, H5O_copy_t *cpy_info);
static herr_t H5O__copy_free_comm_dt_cb(void *item, void *key, void *op_data);
static int H5O__copy_comm_dt_cmp(const void *dt1, const void *dt2);
static herr_t H5O__copy_search_comm_dt_cb(hid_t group, const char *name,
    const H5L_info_t *linfo, void *udata);
static htri_t H5O__copy_search_comm_dt(H5F_t *file_src, H5O_t *oh_src,
    H5O_loc_t *oloc_dst/*in, out*/, H5O_copy_t *cpy_info);
static herr_t H5O__copy_insert_comm_dt(H5F_t *file_src, H5O_t *oh_src,
    H5O_loc_t *oloc_dst, H5O_copy_t *cpy_info);


/*********************/
/* Package Variables */
/*********************/

/* Declare a free list to manage the H5O_addr_map_t struct */
H5FL_DEFINE(H5O_addr_map_t);

/* Declare a free list to manage the H5O_copy_search_comm_dt_key_t struct */
H5FL_DEFINE(H5O_copy_search_comm_dt_key_t);

/* Declare a free list to manage haddr_t variables */
H5FL_DEFINE(haddr_t);


/*****************************/
/* Library Private Variables */
/*****************************/


/*******************/
/* Local Variables */
/*******************/



/*-------------------------------------------------------------------------
 * Function:    H5Ocopy
 *
 * Purpose:     Copy an object (group or dataset) to destination location
 *              within a file or cross files. PLIST_ID is a property list
 *              which is used to pass user options and properties to the
 *              copy. The name, dst_name, must not already be taken by some
 *              other object in the destination group.
 *
 *              H5Ocopy() will fail if the name of the destination object
 *                  exists in the destination group.  For example,
 *                  H5Ocopy(fid_src, "/dset", fid_dst, "/dset", ...)
 *                  will fail if "/dset" exists in the destination file
 *
 *              OPTIONS THAT HAVE BEEN IMPLEMENTED.
 *                  H5O_COPY_SHALLOW_HIERARCHY_FLAG
 *                      If this flag is specified, only immediate members of
 *                      the group are copied. Otherwise (default), it will
 *                      recursively copy all objects below the group
 *                  H5O_COPY_EXPAND_SOFT_LINK_FLAG
 *                      If this flag is specified, it will copy the objects
 *                      pointed by the soft links. Otherwise (default), it
 *                      will copy the soft link as they are
 *                  H5O_COPY_WITHOUT_ATTR_FLAG
 *                      If this flag is specified, it will copy object without
 *                      copying attributes. Otherwise (default), it will
 *                      copy object along with all its attributes
 *                  H5O_COPY_EXPAND_REFERENCE_FLAG
 *                      1) Copy object between two different files:
 *                          When this flag is specified, it will copy objects that
 *                          are pointed by the references and update the values of
 *                          references in the destination file.  Otherwise (default)
 *                          the values of references in the destination will set to
 *                          zero
 *                          The current implementation does not handle references
 *                          inside of other datatype structure. For example, if
 *                          a member of compound datatype is reference, H5Ocopy()
 *                          will copy that field as it is. It will not set the
 *                          value to zero as default is used nor copy the object
 *                          pointed by that field the flag is set
 *                      2) Copy object within the same file:
 *                          This flag does not have any effect to the H5Ocopy().
 *                          Datasets or attributes of references are copied as they
 *                          are, i.e. values of references of the destination object
 *                          are the same as the values of the source object
 *
 *              OPTIONS THAT MAY APPLY TO COPY IN THE FUTURE.
 *                  H5O_COPY_EXPAND_EXT_LINK_FLAG
 *                      If this flag is specified, it will expand the external links
 *                      into new objects, Otherwise (default), it will keep external
 *                      links as they are (default)
 *
 *              PROPERTIES THAT MAY APPLY TO COPY IN FUTURE
 *                  Change data layout such as chunk size
 *                  Add filter such as data compression.
 *                  Add an attribute to the copied object(s) that say the  date/time
 *                      for the copy or other information about the source file.
 *
 *              The intermediate group creation property should be passed in
 *              using the lcpl instead of the ocpypl.
 *
 * Usage:      H5Ocopy(src_loc_id, src_name, dst_loc_id, dst_name, ocpypl_id, lcpl_id)
 *             hid_t src_loc_id         IN: Source file or group identifier.
 *             const char *src_name     IN: Name of the source object to be copied
 *             hid_t dst_loc_id         IN: Destination file or group identifier
 *             const char *dst_name     IN: Name of the destination object
 *             hid_t ocpypl_id          IN: Properties which apply to the copy
 *             hid_t lcpl_id            IN: Properties which apply to the new hard link
 *
 *
 * Return:      SUCCEED/FAIL
 *
 *-------------------------------------------------------------------------
 */
herr_t
H5Ocopy(hid_t src_loc_id, const char *src_name, hid_t dst_loc_id,
        const char *dst_name, hid_t ocpypl_id, hid_t lcpl_id)
{
    H5VL_object_t    *vol_obj1 = NULL;        /* object token of src_id */
    H5VL_loc_params_t loc_params1;
    H5VL_object_t    *vol_obj2 = NULL;        /* object token of dst_id */
    H5VL_loc_params_t loc_params2;
    herr_t      ret_value = SUCCEED;    /* Return value */

    FUNC_ENTER_API(FAIL)
    H5TRACE6("e", "i*si*sii", src_loc_id, src_name, dst_loc_id, dst_name,
             ocpypl_id, lcpl_id);

    /* Check arguments */
    if(!src_name || !*src_name)
        HGOTO_ERROR(H5E_ARGS, H5E_BADVALUE, FAIL, "no source name specified")
    if(!dst_name || !*dst_name)
        HGOTO_ERROR(H5E_ARGS, H5E_BADVALUE, FAIL, "no destination name specified")

    /* Get correct property lists */
    if(H5P_DEFAULT == lcpl_id)
        lcpl_id = H5P_LINK_CREATE_DEFAULT;
    else
        if(TRUE != H5P_isa_class(lcpl_id, H5P_LINK_CREATE))
            HGOTO_ERROR(H5E_ARGS, H5E_BADTYPE, FAIL, "not link creation property list")

    /* Get object copy property list */
    if (H5P_DEFAULT == ocpypl_id)
        ocpypl_id = H5P_OBJECT_COPY_DEFAULT;
    else
        if(TRUE != H5P_isa_class(ocpypl_id, H5P_OBJECT_COPY))
            HGOTO_ERROR(H5E_ARGS, H5E_BADTYPE, FAIL, "not object copy property list")

    /* Set up collective metadata if appropriate */
    if(H5CX_set_loc(src_loc_id) < 0)
        HGOTO_ERROR(H5E_OHDR, H5E_CANTSET, FAIL, "can't set collective metadata read info")

    /* get the object */
    if(NULL == (vol_obj1 = (H5VL_object_t *)H5I_object(src_loc_id)))
        HGOTO_ERROR(H5E_ARGS, H5E_BADTYPE, FAIL, "invalid location identifier")
    loc_params1.type        = H5VL_OBJECT_BY_SELF;
    loc_params1.obj_type    = H5I_get_type(src_loc_id);

    /* get the object */
    if(NULL == (vol_obj2 = (H5VL_object_t *)H5I_object(dst_loc_id)))
        HGOTO_ERROR(H5E_ARGS, H5E_BADTYPE, FAIL, "invalid location identifier")
    loc_params2.type        = H5VL_OBJECT_BY_SELF;
    loc_params2.obj_type    = H5I_get_type(dst_loc_id);

    /* Copy the object */
    if((ret_value = H5VL_object_copy(vol_obj1->data, loc_params1, vol_obj1->driver->cls, src_name,
                                     vol_obj2->data, loc_params2, vol_obj2->driver->cls, dst_name,
                                     ocpypl_id, lcpl_id, H5P_DATASET_XFER_DEFAULT, H5_REQUEST_NULL)) < 0)
        HGOTO_ERROR(H5E_OHDR, H5E_CANTCOPY, FAIL, "unable to copy object")

done:
    FUNC_LEAVE_API(ret_value)
} /* end H5Ocopy() */


/*-------------------------------------------------------------------------
 * Function:    H5O_copy
 *
 * Purpose:     Private version of H5Ocopy
 *
 * Return:      SUCCEED/FAIL
 *
 * Programmer:	Quincey Koziol
 *		December 29, 2017
 *
 *-------------------------------------------------------------------------
 */
herr_t
H5O_copy(const H5G_loc_t *loc, const char *src_name, H5G_loc_t *dst_loc,
    const char *dst_name, hid_t ocpypl_id, hid_t lcpl_id)
{
    H5G_loc_t	src_loc;                /* Source object group location */
    H5G_name_t  src_path;               /* Opened source object hier. path */
    H5O_loc_t   src_oloc;               /* Opened source object object location */
    htri_t      dst_exists;             /* Does destination name exist already? */
    hbool_t     loc_found = FALSE;      /* Location at 'name' found */
    hbool_t     obj_open = FALSE;       /* Entry at 'name' found */
    herr_t      ret_value = SUCCEED;    /* Return value */

<<<<<<< HEAD
    FUNC_ENTER_STATIC
=======
    FUNC_ENTER_NOAPI_NOINIT
>>>>>>> 2f605eaa

    /* Check arguments */
    HDassert(loc);
    HDassert(src_name && *src_name);
    HDassert(dst_loc);
    HDassert(dst_name && *dst_name);

    /* Check if destination name already exists */
    if((dst_exists = H5L_exists_tolerant(dst_loc, dst_name)) < 0)
        HGOTO_ERROR(H5E_OHDR, H5E_CANTGET, FAIL, "unable to check if destination name exists")
    if(TRUE == dst_exists)
        HGOTO_ERROR(H5E_OHDR, H5E_EXISTS, FAIL, "destination object already exists")

    /* Set up opened group location to fill in */
    src_loc.oloc = &src_oloc;
    src_loc.path = &src_path;
    H5G_loc_reset(&src_loc);

    /* Find the source object to copy */
    if(H5G_loc_find(loc, src_name, &src_loc/*out*/) < 0)
        HGOTO_ERROR(H5E_SYM, H5E_NOTFOUND, FAIL, "source object not found")
    loc_found = TRUE;

    /* Open source object's object header */
    if(H5O_open(&src_oloc) < 0)
        HGOTO_ERROR(H5E_OHDR, H5E_CANTOPENOBJ, FAIL, "unable to open object")
    obj_open = TRUE;

    /* Do the actual copying of the object */
    if(H5O__copy_obj(&src_loc, dst_loc, dst_name, ocpypl_id, lcpl_id) < 0)
        HGOTO_ERROR(H5E_OHDR, H5E_CANTCOPY, FAIL, "unable to copy object")

done:
    if(loc_found && H5G_loc_free(&src_loc) < 0)
        HDONE_ERROR(H5E_OHDR, H5E_CANTRELEASE, FAIL, "can't free location")
    if(obj_open && H5O_close(&src_oloc, NULL) < 0)
        HDONE_ERROR(H5E_OHDR, H5E_CLOSEERROR, FAIL, "unable to release object header")

    FUNC_LEAVE_NOAPI(ret_value)
<<<<<<< HEAD
} /* end H5O__copy() */
=======
} /* end H5O_copy() */
>>>>>>> 2f605eaa


/*-------------------------------------------------------------------------
 * Function:    H5O__copy_header_real
 *
 * Purpose:     Copy header object from one location to another using
 *              pre-copy, copy, and post-copy callbacks for each message
 *              type.
 *
 *              The source header object is compressed into a single chunk
 *              (since we know how big it is) and any continuation messages
 *              are converted into NULL messages.
 *
 *              By default, NULL messages are not copied.
 *
 * Return:      Non-negative on success/Negative on failure
 *
 * Programmer:  Peter Cao
 *              May 30, 2005
 *
 *-------------------------------------------------------------------------
 */
static herr_t
H5O__copy_header_real(const H5O_loc_t *oloc_src, H5O_loc_t *oloc_dst /*out*/,
    H5O_copy_t *cpy_info, H5O_type_t *obj_type, void **udata /*out*/)
{
    H5O_addr_map_t         *addr_map = NULL;       /* Address mapping of object copied */
    H5O_t                  *oh_src = NULL;         /* Object header for source object */
    H5O_t                  *oh_dst = NULL;         /* Object header for destination object */
    unsigned               mesgno = 0;
    haddr_t                addr_new = HADDR_UNDEF;
    hbool_t                *deleted = NULL;      /* Array of flags indicating whether messages should be copied */
    hbool_t                inserted = FALSE;        /* Whether the destination object header has been inserted into the cache */
    size_t                 null_msgs;               /* Number of NULL messages found in each loop */
    size_t                 orig_dst_msgs;           /* Original # of messages in dest. object */
    H5O_mesg_t             *mesg_src;               /* Message in source object header */
    H5O_mesg_t             *mesg_dst;               /* Message in destination object header */
    const H5O_msg_class_t  *copy_type;              /* Type of message to use for copying */
    const H5O_obj_class_t  *obj_class = NULL;       /* Type of object we are copying */
    void                   *cpy_udata = NULL;       /* User data for passing to message callbacks */
    uint64_t               dst_oh_size;             /* Total size of the destination OH */
    size_t                 dst_oh_null;             /* Size of the null message to add to destination OH */
    size_t                 dst_oh_gap;              /* Size of the gap in chunk #0 of destination OH */
    uint8_t                *current_pos;            /* Current position in destination image */
    size_t                 msghdr_size;
    herr_t                 ret_value = SUCCEED;

    FUNC_ENTER_STATIC_TAG(oloc_src->addr)

    HDassert(oloc_src);
    HDassert(oloc_src->file);
    HDassert(H5F_addr_defined(oloc_src->addr));
    HDassert(oloc_dst->file);
    HDassert(cpy_info);

    /* Get pointer to object class for this object */
    if(NULL == (obj_class = H5O__obj_class(oloc_src)))
        HGOTO_ERROR(H5E_OHDR, H5E_CANTINIT, FAIL, "unable to determine object type")

    /* Set the pointer to the shared struct for the object if opened in the file */
    cpy_info->shared_fo = H5FO_opened(oloc_src->file, oloc_src->addr);

    /* Get source object header */
    if(NULL == (oh_src = H5O_protect(oloc_src, H5AC__READ_ONLY_FLAG, FALSE)))
        HGOTO_ERROR(H5E_OHDR, H5E_CANTPROTECT, FAIL, "unable to load object header")

    /* Retrieve user data for particular type of object to copy */
    if(obj_class->get_copy_file_udata && (NULL == (cpy_udata = (obj_class->get_copy_file_udata)())))
        HGOTO_ERROR(H5E_OHDR, H5E_CANTINIT, FAIL, "unable to retrieve copy user data")

    /* If we are merging committed datatypes, check for a match in the destination
     * file now */
    if(cpy_info->merge_comm_dt && obj_class->type == H5O_TYPE_NAMED_DATATYPE) {
        unsigned long fileno_src; /* fileno for source file */
        unsigned long fileno_dst; /* fileno for destination file */
        htri_t merge; /* Whether we found a match in the destination file */

        /* Check if the source and dest file are the same.  If so, just return
         * the source object address */
        H5F_GET_FILENO(oloc_src->file, fileno_src);
        H5F_GET_FILENO(oloc_dst->file, fileno_dst);
        if(fileno_src == fileno_dst) {
            merge = TRUE;
            oloc_dst->addr = oloc_src->addr;
        } /* end if */
        else
            /* Search for a matching committed datatype, building the list if
             * necessary */
            if((merge = H5O__copy_search_comm_dt(oloc_src->file, oh_src, oloc_dst, cpy_info)) < 0)
                HGOTO_ERROR(H5E_OHDR, H5E_CANTGET, FAIL, "can't search for matching committed datatype")

        if(merge) {
            /* Found a match, add to skip list and exit */
            /* Allocate space for the address mapping of the object copied */
            if(NULL == (addr_map = H5FL_MALLOC(H5O_addr_map_t)))
                HGOTO_ERROR(H5E_RESOURCE, H5E_NOSPACE, FAIL, "memory allocation failed")

            /* Insert the address mapping for the found object into the copied
             * list */
            addr_map->src_obj_pos.fileno = fileno_src;
            addr_map->src_obj_pos.addr = oloc_src->addr;
            addr_map->dst_addr = oloc_dst->addr;
            addr_map->is_locked = TRUE;                 /* We've locked the object currently */
            addr_map->inc_ref_count = 0;                /* Start with no additional ref counts to add */
            addr_map->obj_class = obj_class;
            addr_map->udata = cpy_udata;

            /* Insert into skip list */
            if(H5SL_insert(cpy_info->map_list, addr_map, &(addr_map->src_obj_pos)) < 0) {
                addr_map = H5FL_FREE(H5O_addr_map_t, addr_map);
                HGOTO_ERROR(H5E_OHDR, H5E_CANTINSERT, FAIL, "can't insert object into skip list")
            } /* end if */

            HGOTO_DONE(SUCCEED)
        } /* end if */
    } /* end if */

    /* Flush any dirty messages in source object header to update the header chunks */
    if(H5O__flush_msgs(oloc_src->file, oh_src) < 0)
        HGOTO_ERROR(H5E_OHDR, H5E_CANTFLUSH, FAIL, "unable to flush object header messages")

    /* Allocate the destination object header and fill in header fields */
    if(NULL == (oh_dst = H5FL_CALLOC(H5O_t)))
        HGOTO_ERROR(H5E_RESOURCE, H5E_NOSPACE, FAIL, "memory allocation failed")

    /* Initialize header information */
    oh_dst->version = oh_src->version;

    /* Version bounds check for destination object header */
    if(oh_dst->version > H5O_obj_ver_bounds[H5F_HIGH_BOUND(oloc_dst->file)])
        HGOTO_ERROR(H5E_OHDR, H5E_BADRANGE, FAIL, "destination object header version out of bounds")

    oh_dst->flags = oh_src->flags;
    oh_dst->link_msgs_seen = oh_src->link_msgs_seen;
    oh_dst->attr_msgs_seen = oh_src->attr_msgs_seen;
    oh_dst->sizeof_size = H5F_SIZEOF_SIZE(oloc_dst->file);
    oh_dst->sizeof_addr = H5F_SIZEOF_ADDR(oloc_dst->file);
    oh_dst->swmr_write = !!(H5F_INTENT(oloc_dst->file) & H5F_ACC_SWMR_WRITE);

    /* Copy time fields */
    oh_dst->atime = oh_src->atime;
    oh_dst->mtime = oh_src->mtime;
    oh_dst->ctime = oh_src->ctime;
    oh_dst->btime = oh_src->btime;

    /* Copy attribute storage information */
    oh_dst->max_compact = oh_src->max_compact;
    oh_dst->min_dense = oh_src->min_dense;

    /* Initialize size of chunk array.  Start off with zero chunks so this field
     * is consistent with the current state of the chunk array.  This is
     * important if an error occurs.
     */
    oh_dst->alloc_nchunks = oh_dst->nchunks = 0;

    /* Allocate memory for the chunk array - always start with 1 chunk */
    if(NULL == (oh_dst->chunk = H5FL_SEQ_MALLOC(H5O_chunk_t, (size_t)1)))
        HGOTO_ERROR(H5E_RESOURCE, H5E_NOSPACE, FAIL, "memory allocation failed")

    /* Update number of allocated chunks.  There are still no chunks used. */
    oh_dst->alloc_nchunks = 1;

    /* Allocate memory for "deleted" array.  This array marks the message in
     * the source that shouldn't be copied to the destination.
     */
    if(NULL == (deleted = (hbool_t *)H5MM_malloc(sizeof(hbool_t) * oh_src->nmesgs)))
        HGOTO_ERROR(H5E_RESOURCE, H5E_NOSPACE, FAIL, "memory allocation failed")
    HDmemset(deleted, FALSE, sizeof(hbool_t) * oh_src->nmesgs);

    /* "pre copy" pass over messages, to gather information for actual message copy operation
     * (for messages which depend on information from other messages)
     * Keep track of how many NULL or deleted messages we find (or create)
     */
    null_msgs = 0;
    for(mesgno = 0; mesgno < oh_src->nmesgs; mesgno++) {
        /* Set up convenience variables */
        mesg_src = &(oh_src->mesg[mesgno]);

        /* Sanity check */
        HDassert(!mesg_src->dirty);     /* Should be cleared by earlier call to flush messages */

        /* Get message class to operate on */
        copy_type = mesg_src->type;

        /* Check for continuation message; these are converted to NULL
         * messages because the destination OH will have only one chunk
         */
        if(H5O_CONT_ID == mesg_src->type->id || H5O_NULL_ID == mesg_src->type->id) {
            deleted[mesgno] = TRUE;
            ++null_msgs;
            copy_type = H5O_MSG_NULL;
        } /* end if */
        HDassert(copy_type);

        if(copy_type->pre_copy_file) {
            /* Decode the message if necessary. */
            H5O_LOAD_NATIVE(oloc_src->file, 0, oh_src, mesg_src, FAIL)

            /* Save destination file pointer in cpy_info so that it can be used
               in the pre_copy_file callback to obtain the destination file's
               high bound.  The high bound is used to index into the corresponding
               message's array of versions for doing version bounds check. */
            cpy_info->file_dst = oloc_dst->file;

            /* Perform "pre copy" operation on message */
            if((copy_type->pre_copy_file)(oloc_src->file, mesg_src->native,
                    &(deleted[mesgno]), cpy_info, cpy_udata) < 0)
                HGOTO_ERROR(H5E_OHDR, H5E_CANTINIT, FAIL, "unable to perform 'pre copy' operation on message")

            /* Check if the message should be deleted in the destination */
            if(deleted[mesgno])
                /* Mark message as deleted */
                ++null_msgs;
        } /* end if(copy_type->pre_copy_file) */
    } /* end for */

    /* Initialize size of message list.  It may or may not include the NULL messages
     * detected above.
     */
    if(cpy_info->preserve_null)
        oh_dst->alloc_nmesgs = oh_dst->nmesgs = oh_src->nmesgs;
    else
        oh_dst->alloc_nmesgs = oh_dst->nmesgs = (oh_src->nmesgs - null_msgs);

    /* Allocate memory for destination message array */
    if(oh_dst->alloc_nmesgs > 0)
        if(NULL == (oh_dst->mesg = H5FL_SEQ_CALLOC(H5O_mesg_t, oh_dst->alloc_nmesgs)))
            HGOTO_ERROR(H5E_RESOURCE, H5E_NOSPACE, FAIL, "memory allocation failed")

    /* "copy" pass over messages, to perform main message copying */
    null_msgs = 0;
    for(mesgno = 0; mesgno < oh_dst->nmesgs; mesgno++) {
        /* Skip any deleted or NULL messages in the source unless the
         * preserve_null flag is set
         */
        if(FALSE == cpy_info->preserve_null) {
            while(deleted[mesgno + null_msgs]) {
                ++null_msgs;
                HDassert(mesgno + null_msgs < oh_src->nmesgs);
            } /* end while */
        } /* end if */

        /* Set up convenience variables */
        mesg_src = &(oh_src->mesg[mesgno + null_msgs]);
        mesg_dst = &(oh_dst->mesg[mesgno]);

        /* Initialize non-zero components of destination message */
        mesg_dst->crt_idx = mesg_src->crt_idx;
        mesg_dst->flags = mesg_src->flags;
        mesg_dst->raw_size = mesg_src->raw_size;
        mesg_dst->type = mesg_src->type;

        /* If we're preserving deleted messages, set their types to 'NULL'
         * in the destination.
         */
        if(cpy_info->preserve_null && deleted[mesgno]) {
            mesg_dst->type = H5O_MSG_NULL;
            mesg_dst->flags = 0;
            mesg_dst->dirty = TRUE;
        } /* end if */

        /* Check for message class to operate on */
        /* (Use destination message, in case the message has been removed (i.e
         *      converted to a nil message) in the destination -QAK)
         */
        copy_type = mesg_dst->type;
        HDassert(copy_type);

        /* copy this message into destination file */
        if(copy_type->copy_file) {
            hbool_t recompute_size;     /* Whether copy_file callback created a shared message */
            unsigned mesg_flags;        /* Message flags */

            /* Decode the message if necessary. */
            H5O_LOAD_NATIVE(oloc_src->file, 0, oh_src, mesg_src, FAIL)

            /* Get destination message flags, and unset shared and shareable
             * flags.  mesg_dst->flags will contain the original flags for now.
             */
            mesg_flags = (unsigned)mesg_dst->flags & ~H5O_MSG_FLAG_SHARED
                    & ~H5O_MSG_FLAG_SHAREABLE;

            /* Copy the source message */
            recompute_size = FALSE;
            if(NULL == (mesg_dst->native = H5O__msg_copy_file(copy_type, oloc_src->file,
                    mesg_src->native, oloc_dst->file, &recompute_size,
                    &mesg_flags, cpy_info, cpy_udata)))
                HGOTO_ERROR(H5E_OHDR, H5E_CANTCOPY, FAIL, "unable to copy object header message")

            /* Check if the sharing state changed, and recompute the size if so
             */
            if(!(mesg_flags & H5O_MSG_FLAG_SHARED)
                    != !(mesg_dst->flags & H5O_MSG_FLAG_SHARED))
                recompute_size = TRUE;

            /* Set destination message flags */
            mesg_dst->flags = (uint8_t)mesg_flags;

            /* Recompute message's size */
            /* (its sharing status or one of its components (for attributes)
             *  could have changed)
             */
            if(recompute_size)
                mesg_dst->raw_size = H5O_ALIGN_OH(oh_dst,
                        H5O_msg_raw_size(oloc_dst->file, mesg_dst->type->id, FALSE, mesg_dst->native));

            /* Mark the message in the destination as dirty, so it'll get encoded when the object header is flushed */
            mesg_dst->dirty = TRUE;
        } /* end if (mesg_src->type->copy_file) */
    } /* end of mesgno loop */


    /* Allocate the destination header and copy any messages that didn't have
     * copy callbacks.  They get copied directly from the source image to the
     * destination image.
     */

    /* Calculate how big the destination object header will be on disk.
     * This isn't necessarily the same size as the original.
     */

    /* Compute space for messages. */
    dst_oh_size = 0;
    for(mesgno = 0; mesgno < oh_dst->nmesgs; mesgno++) {
        dst_oh_size += (uint64_t)H5O_SIZEOF_MSGHDR_OH(oh_dst);
        dst_oh_size += oh_dst->mesg[mesgno].raw_size;
    } /* end for */

    /* Check if we need to determine correct value for chunk #0 size bits */
    if(oh_dst->version > H5O_VERSION_1) {
        /* Reset destination object header's "chunk 0 size" flags */
        oh_dst->flags = (uint8_t)(oh_dst->flags & ~H5O_HDR_CHUNK0_SIZE);

        /* Determine correct value for chunk #0 size bits */
        if(dst_oh_size > 4294967295)
            oh_dst->flags |= H5O_HDR_CHUNK0_8;
        else if(dst_oh_size > 65535)
            oh_dst->flags |= H5O_HDR_CHUNK0_4;
        else if(dst_oh_size > 255)
            oh_dst->flags |= H5O_HDR_CHUNK0_2;
    } /* end if */

    /* Check if the chunk's data portion is too small */
    dst_oh_gap = dst_oh_null = 0;
    if(dst_oh_size < H5O_MIN_SIZE) {
        size_t delta = (size_t)(H5O_MIN_SIZE - dst_oh_size);    /* Delta in chunk size needed */

        /* Sanity check */
        HDassert((oh_dst->flags & H5O_HDR_CHUNK0_SIZE) == H5O_HDR_CHUNK0_1);

        /* Determine whether to create gap or NULL message */
        if(delta < H5O_SIZEOF_MSGHDR_OH(oh_dst))
            dst_oh_gap = delta;
        else
            dst_oh_null = delta;

        /* Increase destination object header size */
        dst_oh_size += delta;

        /* Sanity check */
        HDassert(dst_oh_size <= 255);
    } /* end if */

    /* Add in destination's object header size now */
    dst_oh_size += (uint64_t)H5O_SIZEOF_HDR(oh_dst);

    /* Allocate space for chunk in destination file */
    if(HADDR_UNDEF == (oh_dst->chunk[0].addr = H5MF_alloc(oloc_dst->file, H5FD_MEM_OHDR, (hsize_t)dst_oh_size)))
        HGOTO_ERROR(H5E_RESOURCE, H5E_NOSPACE, FAIL, "file allocation failed for object header")
    addr_new = oh_dst->chunk[0].addr;

    /* Create memory image for the new chunk */
    /* Note: we use calloc() instead of malloc() here because older versions of
     *  some messages don't initialize "unused" bytes and because we want to
     *  write out the same version of the object header and older versions of
     *  object headers aligned messages.  In both those situations, it's
     *  complex and error-prone to determine all the proper ways/places to
     *  clear to zero bytes, so we just set the buffer to zero's here.
     *  (QAK - 2010/08/17)
     */
    if(NULL == (oh_dst->chunk[0].image = H5FL_BLK_CALLOC(chunk_image, (size_t)dst_oh_size)))
        HGOTO_ERROR(H5E_RESOURCE, H5E_NOSPACE, FAIL, "memory allocation failed")

    /* Set dest. chunk information */
    oh_dst->chunk[0].size = (size_t)dst_oh_size;
    oh_dst->chunk[0].gap = dst_oh_gap;

    /* Update size of chunk array.  The destination now has one chunk. */
    oh_dst->nchunks = 1;

    /* Set up raw pointers and copy messages that didn't need special
     * treatment.  This has to happen after the destination header has been
     * allocated.
     */
    HDassert(H5O_SIZEOF_MSGHDR_OH(oh_src) == H5O_SIZEOF_MSGHDR_OH(oh_dst));
    msghdr_size = H5O_SIZEOF_MSGHDR_OH(oh_dst);

    current_pos = oh_dst->chunk[0].image;

    /* Write the magic number for versions > 1 and skip the rest of the
     * header.  This will be written when the header is flushed to disk.
     */
    if(oh_dst->version > H5O_VERSION_1)
        HDmemcpy(current_pos, H5O_HDR_MAGIC, (size_t)H5_SIZEOF_MAGIC);
    current_pos += H5O_SIZEOF_HDR(oh_dst) - H5O_SIZEOF_CHKSUM_OH(oh_dst);

    /* Loop through destination messages, updating their "raw" info */
    null_msgs = 0;
    for(mesgno = 0; mesgno < oh_dst->nmesgs; mesgno++) {
        /* Skip any deleted or NULL messages in the source unless the
         * preserve_null flag is set.
         */
        if(FALSE == cpy_info->preserve_null) {
            while(deleted[mesgno + null_msgs]) {
                ++null_msgs;
                HDassert(mesgno + null_msgs < oh_src->nmesgs);
            } /* end while */
        } /* end if */

        /* Set up convenience variables */
        mesg_src = &(oh_src->mesg[mesgno + null_msgs]);
        mesg_dst = &(oh_dst->mesg[mesgno]);

        /* Copy each message that wasn't dirtied above */
        if(!mesg_dst->dirty)
            /* Copy the message header plus the message's raw data. */
            HDmemcpy(current_pos, mesg_src->raw - msghdr_size, msghdr_size + mesg_src->raw_size);

        /* Set message's raw pointer to destination chunk's new "image" */
        mesg_dst->raw = current_pos + msghdr_size;

        /* Move to location where next message should go */
        current_pos += mesg_dst->raw_size + msghdr_size;
    } /* end for */

    /* Save this in case more messages are added during NULL message checking */
    orig_dst_msgs = oh_dst->nmesgs;

    /* Check if we need to add a NULL message to this header */
    if(dst_oh_null > 0) {
        size_t null_idx;                /* Index of new NULL message */

        /* Make sure we have enough space for new NULL message */
        if(oh_dst->nmesgs + 1 > oh_dst->alloc_nmesgs)
            if(H5O__alloc_msgs(oh_dst, (size_t)1) < 0)
                HGOTO_ERROR(H5E_RESOURCE, H5E_NOSPACE, FAIL, "can't allocate more space for messages")

        /* Create null message for [rest of] space in new chunk */
        /* (account for chunk's magic # & checksum) */
        null_idx = oh_dst->nmesgs++;
        oh_dst->mesg[null_idx].type = H5O_MSG_NULL;
        oh_dst->mesg[null_idx].dirty = TRUE;
        oh_dst->mesg[null_idx].native = NULL;
        oh_dst->mesg[null_idx].raw = current_pos + msghdr_size;
        oh_dst->mesg[null_idx].raw_size = dst_oh_null -  msghdr_size;
        oh_dst->mesg[null_idx].chunkno = 0;
    } /* end if */

    /* Make sure we filled the chunk, except for room at the end for a checksum */
    HDassert(current_pos + dst_oh_gap + dst_oh_null + H5O_SIZEOF_CHKSUM_OH(oh_dst) == (size_t)dst_oh_size + oh_dst->chunk[0].image);

    /* Set the dest. object location to the first chunk address */
    HDassert(H5F_addr_defined(addr_new));
    oloc_dst->addr = addr_new;


    /* If we are merging committed datatypes and this is a committed datatype, insert
     * the copied datatype into the list of committed datatypes in the target file.
     */
    if(cpy_info->merge_comm_dt && obj_class->type == H5O_TYPE_NAMED_DATATYPE)
        if(H5O__copy_insert_comm_dt(oloc_src->file, oh_src, oloc_dst, cpy_info) < 0)
            HGOTO_ERROR(H5E_OHDR, H5E_CANTGET, FAIL, "can't insert committed datatype into destination list")

    /* Allocate space for the address mapping of the object copied */
    if(NULL == (addr_map = H5FL_MALLOC(H5O_addr_map_t)))
        HGOTO_ERROR(H5E_RESOURCE, H5E_NOSPACE, FAIL, "memory allocation failed")

    /* Insert the address mapping for the new object into the copied list */
    /* (Do this here, because "post copy" possibly checks it) */
    H5F_GET_FILENO(oloc_src->file, addr_map->src_obj_pos.fileno);
    addr_map->src_obj_pos.addr = oloc_src->addr;
    addr_map->dst_addr = oloc_dst->addr;
    addr_map->is_locked = TRUE;                 /* We've locked the object currently */
    addr_map->inc_ref_count = 0;                /* Start with no additional ref counts to add */
    addr_map->obj_class = obj_class;
    addr_map->udata = cpy_udata;

    /* Insert into skip list */
    if(H5SL_insert(cpy_info->map_list, addr_map, &(addr_map->src_obj_pos)) < 0) {
        addr_map = H5FL_FREE(H5O_addr_map_t, addr_map);
        HGOTO_ERROR(H5E_OHDR, H5E_CANTINSERT, FAIL, "can't insert object into skip list")
    } /* end if */

    /* "post copy" loop over messages, to fix up any messages which require a complete
     * object header for destination object
     */
    null_msgs = 0;
    for(mesgno = 0; mesgno < orig_dst_msgs; mesgno++) {
        /* Skip any deleted or NULL messages in the source unless the
         * preserve_null flag is set
         */
        if(FALSE == cpy_info->preserve_null) {
            while(deleted[mesgno + null_msgs]) {
                ++null_msgs;
                HDassert(mesgno + null_msgs < oh_src->nmesgs);
            } /* end while */
        } /* end if */

        /* Set up convenience variables */
        mesg_src = &(oh_src->mesg[mesgno + null_msgs]);
        mesg_dst = &(oh_dst->mesg[mesgno]);

        /* Check for message class to operate on */
        /* (Use destination message, in case the message has been removed (i.e
         *      converted to a nil message) in the destination -QAK)
         */
        copy_type = mesg_dst->type;
        HDassert(copy_type);

        if(copy_type->post_copy_file && mesg_src->native) {
            unsigned mesg_flags;        /* Message flags */

            /* Sanity check destination message */
            HDassert(mesg_dst->type == mesg_src->type);
            HDassert(mesg_dst->native);

            /* Get destination message flags.   mesg_dst->flags will contain the
             * original flags for now. */
            mesg_flags = (unsigned)mesg_dst->flags;

            /* the object header is needed in the post copy for shared message */
            cpy_info->oh_dst = oh_dst;

            /* Perform "post copy" operation on message */
            if((copy_type->post_copy_file)(oloc_src, mesg_src->native, oloc_dst,
                    mesg_dst->native, &mesg_flags, cpy_info) < 0)
                HGOTO_ERROR(H5E_OHDR, H5E_CANTINIT, FAIL, "unable to perform 'post copy' operation on message")

            /* Verify that the flags did not change */
            HDassert(mesg_flags == (unsigned) mesg_dst->flags);
        } /* end if */
    } /* end for */

    /* Indicate that the destination address will no longer be locked */
    addr_map->is_locked = FALSE;

    /* Increment object header's reference count, if any descendents have created links to this object */
    if(addr_map->inc_ref_count) {
        H5_CHECK_OVERFLOW(addr_map->inc_ref_count, hsize_t, unsigned);
        oh_dst->nlink += (unsigned)addr_map->inc_ref_count;
    } /* end if */

    /* Retag all copied metadata to apply the destination object's tag */
    if(H5AC_retag_copied_metadata(oloc_dst->file, oloc_dst->addr) < 0)
        HGOTO_ERROR(H5E_CACHE, H5E_CANTTAG, FAIL, "unable to re-tag metadata entries")

    /* Set metadata tag for destination object's object header */
    H5_BEGIN_TAG(oloc_dst->addr);

    /* Insert destination object header in cache */
    if(H5AC_insert_entry(oloc_dst->file, H5AC_OHDR, oloc_dst->addr, oh_dst, H5AC__NO_FLAGS_SET) < 0)
        HGOTO_ERROR_TAG(H5E_OHDR, H5E_CANTINSERT, FAIL, "unable to cache object header")
    inserted = TRUE;

    /* Create object header proxies if doing SWMR writes */
    if(oh_dst->swmr_write) {
        /* Create 'top' proxy for object header entries and add header as child */
        if(NULL == (oh_dst->top_proxy = H5AC_proxy_entry_create(oloc_dst->file)))
            HGOTO_ERROR(H5E_OHDR, H5E_CANTCREATE, FAIL, "can't create object header 'top' proxy")
        if(H5AC_proxy_entry_add_child(oh_dst->top_proxy, oh_dst) < 0)
            HGOTO_ERROR(H5E_OHDR, H5E_CANTSET, FAIL, "can't add object header as child of 'top' proxy")

        /* Create 'bottom' proxy for object header entries and add header as parent */
        if(NULL == (oh_dst->bot_proxy = H5AC_proxy_entry_create(oloc_dst->file)))
            HGOTO_ERROR(H5E_OHDR, H5E_CANTCREATE, FAIL, "can't create object header 'bottom' proxy")
        if(H5AC_proxy_entry_add_parent(oh_dst->bot_proxy, oh_dst) < 0)
            HGOTO_ERROR(H5E_OHDR, H5E_CANTSET, FAIL, "can't add object header as parent of 'bottom' proxy")
    } /* end if */

    /* Reset pointer, now that it's in the cache */
    oh_dst = NULL;

    /* Reset metadata tag */
    H5_END_TAG

    /* Set obj_type and udata, if requested */
    if(obj_type) {
        HDassert(udata);
        *obj_type = obj_class->type;
        *udata = cpy_udata;
    } /* end if */

done:
    /* Free deleted array */
    if(deleted)
        H5MM_free(deleted);

    /* Release pointer to source object header and its derived objects */
    if(oh_src && H5O_unprotect(oloc_src, oh_src, H5AC__NO_FLAGS_SET) < 0)
        HDONE_ERROR(H5E_OHDR, H5E_CANTUNPROTECT, FAIL, "unable to release object header")

    /* Free destination object header on failure */
    if(ret_value < 0) {
        if(oh_dst && !inserted) {
            if(H5O__free(oh_dst) < 0)
                HDONE_ERROR(H5E_OHDR, H5E_CANTFREE, FAIL, "unable to destroy object header data")
            if(H5O_loc_reset(oloc_dst) < 0)
                HDONE_ERROR(H5E_OHDR, H5E_CANTFREE, FAIL, "unable to destroy object header data")
        } /* end if */

        if(addr_map == NULL && cpy_udata) {
            if(obj_class && obj_class->free_copy_file_udata)
                obj_class->free_copy_file_udata(cpy_udata);
        } /* end if */
    }

    FUNC_LEAVE_NOAPI_TAG(ret_value)
} /* end H5O__copy_header_real() */


/*-------------------------------------------------------------------------
 * Function:    H5O_copy_header_map
 *
 * Purpose:     Copy header object from one location to another, detecting
 *              already mapped objects, etc.
 *
 * Return:      Non-negative on success/Negative on failure
 *
 * Programmer:  Quincey Koziol
 *              November 1, 2005
 *
 *-------------------------------------------------------------------------
 */
herr_t
H5O_copy_header_map(const H5O_loc_t *oloc_src, H5O_loc_t *oloc_dst /*out*/,
    H5O_copy_t *cpy_info, hbool_t inc_depth, H5O_type_t *obj_type,
    void **udata /*out*/)
{
    H5O_addr_map_t      *addr_map = NULL;       /* Address mapping of object copied */
    H5_obj_t            src_obj_pos;            /* Position of source object */
    hbool_t             inc_link;               /* Whether to increment the link count for the object */
    herr_t              ret_value = SUCCEED;

    FUNC_ENTER_NOAPI(FAIL)

    /* Sanity check */
    HDassert(oloc_src);
    HDassert(oloc_src->file);
    HDassert(oloc_dst);
    HDassert(oloc_dst->file);
    HDassert(cpy_info);

    /* Create object "position" struct */
    H5F_GET_FILENO(oloc_src->file, src_obj_pos.fileno);
    src_obj_pos.addr = oloc_src->addr;

    /* Search for the object in the skip list of copied objects */
    addr_map = (H5O_addr_map_t *)H5SL_search(cpy_info->map_list,
            &src_obj_pos);

    /* Check if address is already in list of objects copied */
    if(addr_map == NULL) {
        /* Copy object for the first time */

        /* Check for incrementing the depth of copy */
        /* (Can't do this for all copies, since committed datatypes should always be copied) */
        if(inc_depth)
            cpy_info->curr_depth++;

        /* Copy object referred to */
        if(H5O__copy_header_real(oloc_src, oloc_dst, cpy_info, obj_type, udata) < 0)
            HGOTO_ERROR(H5E_OHDR, H5E_CANTCOPY, FAIL, "unable to copy object")

        /* Check for incrementing the depth of copy */
        if(inc_depth)
            cpy_info->curr_depth--;

        /* When an object is copied for the first time, increment it's link */
        inc_link = TRUE;

        /* indicate that a new object is created */
        ret_value++;
    } /* end if */
    else {
        /* Object has already been copied, set its address in destination file */
        oloc_dst->addr = addr_map->dst_addr;

        /* Return saved obj_type and udata, if requested */
        if(obj_type) {
            HDassert(udata);
            *obj_type = addr_map->obj_class->type;
            *udata = addr_map->udata;
        } /* end if */

        /* If the object is locked currently (because we are copying a group
         * hierarchy and this is a link to a group higher in the hierarchy),
         * increment it's deferred reference count instead of incrementing the
         * reference count now.
         */
        if(addr_map->is_locked) {
            addr_map->inc_ref_count++;
            inc_link = FALSE;
        } /* end if */
        else
            inc_link = TRUE;
    } /* end else */

    /* Increment destination object's link count, if allowed */
    if(inc_link)
        if(H5O_link(oloc_dst, 1) < 0)
            HGOTO_ERROR(H5E_OHDR, H5E_CANTINIT, FAIL, "unable to increment object link count")

done:
    FUNC_LEAVE_NOAPI(ret_value)
} /* end H5O_copy_header_map() */


/*--------------------------------------------------------------------------
 NAME
    H5O__copy_free_addrmap_cb
 PURPOSE
    Internal routine to free address maps from the skip list for copying objects
 USAGE
    herr_t H5O__copy_free_addrmap_cb(item, key, op_data)
        void *item;             IN/OUT: Pointer to addr
        void *key;              IN/OUT: (unused)
        void *op_data;          IN: (unused)
 RETURNS
    Returns zero on success, negative on failure.
 DESCRIPTION
        Releases the memory for the address.
 GLOBAL VARIABLES
 COMMENTS, BUGS, ASSUMPTIONS
 EXAMPLES
 REVISION LOG
--------------------------------------------------------------------------*/
static herr_t
H5O__copy_free_addrmap_cb(void *_item, void H5_ATTR_UNUSED *key, void H5_ATTR_UNUSED *op_data)
{
    H5O_addr_map_t *item = (H5O_addr_map_t *)_item;

    FUNC_ENTER_STATIC_NOERR

    HDassert(item);

    /* Release user data for particular type of object */
    if(item->udata) {
        HDassert(item->obj_class);
        HDassert(item->obj_class->free_copy_file_udata);
        (item->obj_class->free_copy_file_udata)(item->udata);
    } /* end if */

    /* Release the item */
    item = H5FL_FREE(H5O_addr_map_t, item);

    FUNC_LEAVE_NOAPI(0)
}   /* H5O__copy_free_addrmap_cb() */


/*-------------------------------------------------------------------------
 * Function:    H5O__copy_header
 *
 * Purpose:     copy header object from one location to another.
 *
 * Return:      Non-negative on success/Negative on failure
 *
 * Programmer:  Peter Cao
 *              May 30, 2005
 *
 *-------------------------------------------------------------------------
 */
static herr_t
H5O__copy_header(const H5O_loc_t *oloc_src, H5O_loc_t *oloc_dst /*out */,
    hid_t ocpypl_id, hid_t lcpl_id)
{
    H5O_copy_t  cpy_info;               /* Information for copying object */
    H5P_genplist_t  *ocpy_plist;        /* Object copy property list created */
    H5O_copy_dtype_merge_list_t *dt_list = NULL; /* List of datatype merge suggestions */
    H5O_mcdt_cb_info_t   cb_info;      	/* Callback info struct */
    unsigned    cpy_option = 0;         /* Copy options */
    herr_t      ret_value = SUCCEED;

    FUNC_ENTER_STATIC

    /* Sanity check */
    HDassert(oloc_src);
    HDassert(oloc_src->file);
    HDassert(H5F_addr_defined(oloc_src->addr));
    HDassert(oloc_dst->file);

    /* Initialize copy info before errors can be thrown */
    HDmemset(&cpy_info, 0, sizeof(H5O_copy_t));

    /* Get the copy property list */
    if(NULL == (ocpy_plist = (H5P_genplist_t *)H5I_object(ocpypl_id)))
        HGOTO_ERROR(H5E_ARGS, H5E_BADTYPE, FAIL, "not a property list")

    /* Retrieve the copy parameters */
    if(H5P_get(ocpy_plist, H5O_CPY_OPTION_NAME, &cpy_option) < 0)
        HGOTO_ERROR(H5E_PLIST, H5E_CANTGET, FAIL, "can't get object copy flag")

    /* Retrieve the marge committed datatype list */
    if(H5P_peek(ocpy_plist, H5O_CPY_MERGE_COMM_DT_LIST_NAME, &dt_list) < 0)
        HGOTO_ERROR(H5E_PLIST, H5E_CANTGET, FAIL, "can't get merge committed datatype list")

    /* Get callback info */
    if(H5P_get(ocpy_plist, H5O_CPY_MCDT_SEARCH_CB_NAME, &cb_info) < 0)
        HGOTO_ERROR(H5E_PLIST, H5E_CANTGET, FAIL, "can't get callback info")

    /* Convert copy flags into copy struct */
    if((cpy_option & H5O_COPY_SHALLOW_HIERARCHY_FLAG) > 0) {
        cpy_info.copy_shallow = TRUE;
        cpy_info.max_depth = 1;
    } /* end if */
    else
        cpy_info.max_depth = -1;        /* Current default is for full, recursive hier. copy */
    cpy_info.curr_depth = 0;
    if((cpy_option & H5O_COPY_EXPAND_SOFT_LINK_FLAG) > 0)
        cpy_info.expand_soft_link = TRUE;
    if((cpy_option & H5O_COPY_EXPAND_EXT_LINK_FLAG) > 0)
        cpy_info.expand_ext_link = TRUE;
    if((cpy_option & H5O_COPY_EXPAND_REFERENCE_FLAG) > 0)
        cpy_info.expand_ref = TRUE;
    if((cpy_option & H5O_COPY_WITHOUT_ATTR_FLAG) > 0)
        cpy_info.copy_without_attr = TRUE;
    if((cpy_option & H5O_COPY_PRESERVE_NULL_FLAG) > 0)
        cpy_info.preserve_null = TRUE;
    if((cpy_option & H5O_COPY_MERGE_COMMITTED_DTYPE_FLAG) > 0)
        cpy_info.merge_comm_dt = TRUE;

    /* Add dt_list to copy struct */
    cpy_info.dst_dt_suggestion_list = dt_list;

    /* Add set callback information */
    cpy_info.mcdt_cb = cb_info.func;
    cpy_info.mcdt_ud = cb_info.user_data;

    /* Add property lists needed by callbacks */
    cpy_info.lcpl_id = lcpl_id;

    /* Create a skip list to keep track of which objects are copied */
    if(NULL == (cpy_info.map_list = H5SL_create(H5SL_TYPE_OBJ, NULL)))
        HGOTO_ERROR(H5E_SLIST, H5E_CANTCREATE, FAIL, "cannot make skip list")

    /* copy the object from the source file to the destination file */
    if(H5O__copy_header_real(oloc_src, oloc_dst, &cpy_info, NULL, NULL) < 0)
        HGOTO_ERROR(H5E_OHDR, H5E_CANTCOPY, FAIL, "unable to copy object")

done:
    if(cpy_info.map_list)
        H5SL_destroy(cpy_info.map_list, H5O__copy_free_addrmap_cb, NULL);
    if(cpy_info.dst_dt_list)
        H5SL_destroy(cpy_info.dst_dt_list, H5O__copy_free_comm_dt_cb, NULL);

    FUNC_LEAVE_NOAPI(ret_value)
} /* end H5O__copy_header() */


/*-------------------------------------------------------------------------
 * Function:    H5O__copy_obj
 *
 * Purpose:     Copy an object to destination location
 *
 * Return:      Non-negative on success/Negative on failure
 *
 * Programmer:  Peter Cao
 *              June 4, 2005
 *
 *-------------------------------------------------------------------------
 */
static herr_t
H5O__copy_obj(H5G_loc_t *src_loc, H5G_loc_t *dst_loc, const char *dst_name,
    hid_t ocpypl_id, hid_t lcpl_id)
{
    H5G_name_t      new_path;                   /* Copied object group hier. path */
    H5O_loc_t       new_oloc;                   /* Copied object object location */
    H5G_loc_t       new_loc;                    /* Group location of object copied */
    H5F_t           *cached_dst_file;           /* Cached destination file */
    hbool_t         entry_inserted = FALSE;     /* Flag to indicate that the new entry was inserted into a group */
    herr_t          ret_value = SUCCEED;        /* Return value */

    FUNC_ENTER_STATIC

    HDassert(src_loc);
    HDassert(src_loc->oloc->file);
    HDassert(dst_loc);
    HDassert(dst_loc->oloc->file);
    HDassert(dst_name);

    /* Set up copied object location to fill in */
    new_loc.oloc = &new_oloc;
    new_loc.path = &new_path;
    H5G_loc_reset(&new_loc);
    new_oloc.file = dst_loc->oloc->file;

    /* Make a copy of the destination file, in case the original is changed by
     * H5O__copy_header.  If and when oloc's point to the shared file struct,
     * this will no longer be necessary, so this code can be removed. */
    cached_dst_file = dst_loc->oloc->file;

    /* Copy the object from the source file to the destination file */
    if(H5O__copy_header(src_loc->oloc, &new_oloc, ocpypl_id, lcpl_id) < 0)
        HGOTO_ERROR(H5E_OHDR, H5E_CANTCOPY, FAIL, "unable to copy object")

    /* Patch dst_loc.  Again, this can be removed once oloc's point to shared
     * file structs. */
    dst_loc->oloc->file = cached_dst_file;

    /* Insert the new object in the destination file's group */
    if(H5L_link(dst_loc, dst_name, &new_loc, lcpl_id) < 0)
        HGOTO_ERROR(H5E_DATATYPE, H5E_CANTINIT, FAIL, "unable to insert link")
    entry_inserted = TRUE;

done:
    /* Free the ID to name buffers */
    if(entry_inserted)
        H5G_loc_free(&new_loc);

    FUNC_LEAVE_NOAPI(ret_value)
} /* end H5O__copy_obj() */


/*-------------------------------------------------------------------------
 * Function:    H5O__copy_obj_by_ref
 *
 * Purpose:     Copy the object pointed by _src_ref.
 *
 * Return:      Non-negative on success/Negative on failure
 *
 * Programmer:  Peter Cao
 *              Aug 7 2006
 *
 *-------------------------------------------------------------------------
 */
static herr_t
H5O__copy_obj_by_ref(H5O_loc_t *src_oloc, H5O_loc_t *dst_oloc,
    H5G_loc_t *dst_root_loc, H5O_copy_t *cpy_info)
{
    herr_t  ret_value = SUCCEED;

    FUNC_ENTER_STATIC

    HDassert(src_oloc);
    HDassert(dst_oloc);

    /* Perform the copy, or look up existing copy */
    if((ret_value = H5O_copy_header_map(src_oloc, dst_oloc, cpy_info, FALSE, NULL, NULL)) < 0)
        HGOTO_ERROR(H5E_OHDR, H5E_CANTCOPY, FAIL, "unable to copy object")

    /* Check if a new valid object is copied to the destination */
    if(H5F_addr_defined(dst_oloc->addr) && (ret_value > SUCCEED)) {
        char    tmp_obj_name[80];
        H5G_name_t      new_path;
        H5O_loc_t       new_oloc;
        H5G_loc_t       new_loc;

        /* Set up group location for new object */
        new_loc.oloc = &new_oloc;
        new_loc.path = &new_path;
        H5G_loc_reset(&new_loc);
        new_oloc.file = dst_oloc->file;
        new_oloc.addr = dst_oloc->addr;

        /* Pick a default name for the new object */
        HDsnprintf(tmp_obj_name, sizeof(tmp_obj_name), "~obj_pointed_by_%llu", (unsigned long long)dst_oloc->addr);

        /* Create a link to the newly copied object */
        /* Note: since H5O_copy_header_map actually copied the target object, it
         * must exist either in cache or on disk, therefore it is is safe to not
         * pass the obj_type and udata fields returned by H5O_copy_header_map.
         * This could be changed in the future to slightly improve performance
         * --NAF */
        if(H5L_link(dst_root_loc, tmp_obj_name, &new_loc, cpy_info->lcpl_id) < 0)
            HGOTO_ERROR(H5E_DATATYPE, H5E_CANTINIT, FAIL, "unable to insert link")

        H5G_loc_free(&new_loc);
    } /* if (H5F_addr_defined(dst_oloc.addr)) */

done:
    FUNC_LEAVE_NOAPI(ret_value)
} /* end H5O__copy_obj_by_ref() */


/*-------------------------------------------------------------------------
 * Function:	H5O_copy_expand_ref
 *
 * Purpose:	Copy the object pointed by _src_ref.
 *
 * Return:	Non-negative on success/Negative on failure
 *
 * Programmer:  Peter Cao
 *		Aug 7 2006
 *
 *-------------------------------------------------------------------------
 */
herr_t
H5O_copy_expand_ref(H5F_t *file_src, void *_src_ref, H5F_t *file_dst,
    void *_dst_ref, size_t ref_count, H5R_type_t ref_type, H5O_copy_t *cpy_info)
{
    H5O_loc_t 	dst_oloc;         	/* Copied object object location */
    H5O_loc_t	src_oloc;          	/* Temporary object location for source object */
    H5G_loc_t   dst_root_loc;           /* The location of root group of the destination file */
    const uint8_t *q;                   /* Pointer to source OID to store */
    uint8_t     *p;                     /* Pointer to destination OID to store */
    size_t      i;                      /* Local index variable */
    herr_t	ret_value = SUCCEED;

    FUNC_ENTER_NOAPI(FAIL)

    /* Sanity checks */
    HDassert(file_src);
    HDassert(_src_ref);
    HDassert(file_dst);
    HDassert(_dst_ref);
    HDassert(ref_count);
    HDassert(cpy_info);

    /* Initialize object locations */
    H5O_loc_reset(&src_oloc);
    H5O_loc_reset(&dst_oloc);
    src_oloc.file = file_src;
    dst_oloc.file = file_dst;

    /* Set up the root group in the destination file */
    if(NULL == (dst_root_loc.oloc = H5G_oloc(H5G_rootof(file_dst))))
        HGOTO_ERROR(H5E_ARGS, H5E_BADVALUE, FAIL, "unable to get object location for root group")
    if(NULL == (dst_root_loc.path = H5G_nameof(H5G_rootof(file_dst))))
        HGOTO_ERROR(H5E_ARGS, H5E_BADVALUE, FAIL, "unable to get path for root group")

    /* Copy object references */
    if(H5R_OBJECT == ref_type) {
        hobj_ref_t *src_ref = (hobj_ref_t *)_src_ref;
        hobj_ref_t *dst_ref = (hobj_ref_t *)_dst_ref;

        /* Making equivalent references in the destination file */
        for(i = 0; i < ref_count; i++) {
            /* Set up for the object copy for the reference */
            q = (uint8_t *)(&src_ref[i]);
            H5F_addr_decode(src_oloc.file, (const uint8_t **)&q, &(src_oloc.addr));
            dst_oloc.addr = HADDR_UNDEF;

            /* Attempt to copy object from source to destination file */
            if(src_oloc.addr != (haddr_t)0) {
                if(H5O__copy_obj_by_ref(&src_oloc, &dst_oloc, &dst_root_loc, cpy_info) < 0)
                    HGOTO_ERROR(H5E_OHDR, H5E_CANTCOPY, FAIL, "unable to copy object")
            } /* end if */
            else
                /* Set parameters so the reference is written as all 0's */
                HDmemset(&dst_oloc.addr, 0, sizeof(dst_oloc.addr));

            /* Set the object reference info for the destination file */
            p = (uint8_t *)(&dst_ref[i]);
            H5F_addr_encode(dst_oloc.file, &p, dst_oloc.addr);
	} /* end for */
    }  /* end if */
    /* Copy region references */
    else if(H5R_DATASET_REGION == ref_type) {
        hdset_reg_ref_t *src_ref = (hdset_reg_ref_t *)_src_ref;
        hdset_reg_ref_t *dst_ref = (hdset_reg_ref_t *)_dst_ref;
        uint8_t *buf = NULL;    /* Buffer to store serialized selection in */
        H5HG_t hobjid;          /* Heap object ID */
        size_t buf_size;        /* Length of object in heap */

        /* Making equivalent references in the destination file */
        for(i = 0; i < ref_count; i++) {
            /* Get the heap ID for the dataset region */
            q = (const uint8_t *)(&src_ref[i]);
            H5F_addr_decode(src_oloc.file, (const uint8_t **)&q, &(hobjid.addr));
            UINT32DECODE(q, hobjid.idx);

            if(hobjid.addr != (haddr_t)0) {
                /* Get the dataset region from the heap (allocate inside routine) */
                if((buf = (uint8_t *)H5HG_read(src_oloc.file, &hobjid, NULL, &buf_size)) == NULL)
                    HGOTO_ERROR(H5E_REFERENCE, H5E_READERROR, FAIL, "Unable to read dataset region information")

                /* Get the object oid for the dataset */
                q = (const uint8_t *)buf;
                H5F_addr_decode(src_oloc.file, (const uint8_t **)&q, &(src_oloc.addr));
                dst_oloc.addr = HADDR_UNDEF;

                /* copy the object pointed by the ref to the destination */
                if(H5O__copy_obj_by_ref(&src_oloc, &dst_oloc, &dst_root_loc, cpy_info) < 0) {
                    H5MM_xfree(buf);
                    HGOTO_ERROR(H5E_OHDR, H5E_CANTCOPY, FAIL, "unable to copy object")
                } /* end if */

                /* Serialize object ID */
                p = (uint8_t *)buf;
                H5F_addr_encode(dst_oloc.file, &p, dst_oloc.addr);

                /* Save the serialized buffer to the destination */
                if(H5HG_insert(dst_oloc.file, buf_size, buf, &hobjid) < 0) {
                    H5MM_xfree(buf);
                    HGOTO_ERROR(H5E_OHDR, H5E_CANTCOPY, FAIL, "Unable to write dataset region information")
                } /* end if */
            } /* end if */
            else
                /* Set parameters so the reference is written as all 0's */
                HDmemset(&hobjid, 0, sizeof(hobjid));

            /* Set the dataset region reference info for the destination file */
            p = (uint8_t *)(&dst_ref[i]);
            H5F_addr_encode(dst_oloc.file, &p, hobjid.addr);
            UINT32ENCODE(p, hobjid.idx);

            /* Free the buffer allocated in H5HG_read() */
            H5MM_xfree(buf);
        } /* end for */
    } /* end if */
    else
        HGOTO_ERROR(H5E_ARGS, H5E_BADVALUE, FAIL, "invalid reference type")

done:
    FUNC_LEAVE_NOAPI(ret_value)
} /* end H5O_copy_expand_ref() */


/*-------------------------------------------------------------------------
 * Function:    H5O__copy_free_comm_dt_cb
 *
 * Purpose:     Frees the merge committed dt skip list key and object.
 *
 * Return:      SUCCEED (never fails)
 *
 * Programmer:  Neil Fortner
 *              Oct 6 2011
 *
 *-------------------------------------------------------------------------
 */
static herr_t
H5O__copy_free_comm_dt_cb(void *item, void *_key, void H5_ATTR_UNUSED *_op_data)
{
    haddr_t     *addr = (haddr_t *)item;
    H5O_copy_search_comm_dt_key_t *key = (H5O_copy_search_comm_dt_key_t *)_key;

    FUNC_ENTER_STATIC_NOERR

    HDassert(addr);
    HDassert(key);
    HDassert(key->dt);

    key->dt = (H5T_t *)H5O_msg_free(H5O_DTYPE_ID, key->dt);
    key = H5FL_FREE(H5O_copy_search_comm_dt_key_t, key);
    addr = H5FL_FREE(haddr_t, addr);

    FUNC_LEAVE_NOAPI(SUCCEED)
} /* end H5O__copy_free_comm_dt_cb */


/*-------------------------------------------------------------------------
 * Function:    H5O__copy_comm_dt_cmp
 *
 * Purpose:     Skiplist callback used to compare 2 keys for the merge
 *              committed dt list.  Mostly a wrapper for H5T_cmp.
 *
 * Return:      0 if key1 and key2 are equal.
 *              <0 if key1 is less than key2.
 *              >0 if key1 is greater than key2.
 *
 * Programmer:  Neil Fortner
 *              Oct 6 2011
 *
 *-------------------------------------------------------------------------
 */
static int
H5O__copy_comm_dt_cmp(const void *_key1, const void *_key2)
{
    const H5O_copy_search_comm_dt_key_t *key1 = (const H5O_copy_search_comm_dt_key_t *)_key1;
    const H5O_copy_search_comm_dt_key_t *key2 = (const H5O_copy_search_comm_dt_key_t *)_key2;
    int ret_value = 0;

    FUNC_ENTER_STATIC_NOERR

    /* Check fileno.  It is unlikely to be different so check if they are equal
     * first so only one comparison needs to be made. */
    if(key1->fileno != key2->fileno) {
        if(key1->fileno < key2->fileno)
            HGOTO_DONE(-1)
        if(key1->fileno > key2->fileno)
            HGOTO_DONE(1)
    } /* end if */

    ret_value = H5T_cmp(key1->dt, key2->dt, FALSE);

done:
    FUNC_LEAVE_NOAPI(ret_value)
} /* end H5O__copy_comm_dt_cmp */


/*-------------------------------------------------------------------------
 * Function:    H5O_copy_search_comm_dt_attr_cb
 *
 * Purpose:     Callback for H5O_attr_iterate_real from
 *              H5O_copy_search_comm_dt_check.  Checks if the attribute's
 *              datatype is committed.  If it is, adds it to the merge
 *              committed dt skiplist present in udata if it does not match
 *              any already present.
 *
 * Return:      Non-negative on success/Negative on failure
 *
 * Programmer:  Neil Fortner
 *              Nov 3 2011
 *
 *-------------------------------------------------------------------------
 */
static herr_t
H5O_copy_search_comm_dt_attr_cb(const H5A_t *attr, void *_udata)
{
    H5O_copy_search_comm_dt_ud_t *udata = (H5O_copy_search_comm_dt_ud_t *)_udata;
    H5T_t       *dt = NULL;             /* Datatype */
    H5O_copy_search_comm_dt_key_t *key = NULL; /* Skiplist key */
    haddr_t     *addr = NULL;           /* Destination address */
    hbool_t     obj_inserted = FALSE;   /* Object inserted into skip list */
    herr_t      ret_value = SUCCEED;    /* Return value */

    FUNC_ENTER_NOAPI_NOINIT

    /* Sanity checks */
    HDassert(attr);
    HDassert(udata);
    HDassert(udata->dst_dt_list);
    HDassert(H5F_addr_defined(udata->obj_oloc.addr));

    /* Get attribute datatype */
    if(NULL == (dt = H5A_type(attr)))
        HGOTO_ERROR(H5E_OHDR, H5E_CANTGET, FAIL, "can't get attribute datatype")

    /* Check if the datatype is committed and search the skip list if so */
    if(H5T_is_named(dt)) {
        /* Allocate key */
        if(NULL == (key = H5FL_MALLOC(H5O_copy_search_comm_dt_key_t)))
            HGOTO_ERROR(H5E_RESOURCE, H5E_NOSPACE, FAIL, "memory allocation failed")

        /* Copy datatype into key */
        if(NULL == (key->dt = (H5T_t *)H5O_msg_copy(H5O_DTYPE_ID, dt, NULL)))
            HGOTO_ERROR(H5E_OHDR, H5E_CANTINIT, FAIL, "unable to copy datatype message")

        /* Get datatype object fileno */
        H5F_GET_FILENO(udata->obj_oloc.file, key->fileno);

        if(!H5SL_search(udata->dst_dt_list, key)) {
            /* Allocate destination address */
            if(NULL == (addr = H5FL_MALLOC(haddr_t)))
                HGOTO_ERROR(H5E_RESOURCE, H5E_NOSPACE, FAIL, "memory allocation failed")

            /* Add the destination datatype to the skip list */
            *addr = ((H5O_shared_t *)(key->dt))->u.loc.oh_addr;
            if(H5SL_insert(udata->dst_dt_list, addr, key) < 0)
                HGOTO_ERROR(H5E_OHDR, H5E_CANTINSERT, FAIL, "can't insert object into skip list")
            obj_inserted = TRUE;
        } /* end if */
    } /* end if */

done:
    /* Release resources */
    if(!obj_inserted) {
        if(key) {
            if(key->dt)
                key->dt = (H5T_t *)H5O_msg_free(H5O_DTYPE_ID, key->dt);
            key = H5FL_FREE(H5O_copy_search_comm_dt_key_t, key);
        } /* end if */
        if(addr) {
            HDassert(ret_value < 0);
            addr = H5FL_FREE(haddr_t, addr);
        } /* end if */
    } /* end if */

    FUNC_LEAVE_NOAPI(ret_value)
} /* end H5O_copy_search_comm_dt_attr_cb */


/*-------------------------------------------------------------------------
 * Function:    H5O_copy_search_comm_dt_check
 *
 * Purpose:     Check if the object at obj_oloc is or contains a reference
 *              to a committed datatype.  If it does, adds it to the merge
 *              committed dt skiplist present in udata if it does not match
 *              any already present.
 *
 * Return:      Non-negative on success/Negative on failure
 *
 * Programmer:  Neil Fortner
 *              Nov 3 2011
 *
 *-------------------------------------------------------------------------
 */
static herr_t
H5O_copy_search_comm_dt_check(H5O_loc_t *obj_oloc,
    H5O_copy_search_comm_dt_ud_t *udata)
{
    H5O_copy_search_comm_dt_key_t *key = NULL; /* Skiplist key */
    haddr_t     *addr = NULL;           /* Destination address */
    hbool_t     obj_inserted = FALSE;   /* Object inserted into skip list */
    H5A_attr_iter_op_t attr_op;         /* Attribute iteration operator */
    const H5O_obj_class_t  *obj_class = NULL;       /* Type of object */
    herr_t      ret_value = SUCCEED;    /* Return value */

    FUNC_ENTER_NOAPI_NOINIT

    /* Sanity checks */
    HDassert(obj_oloc);
    HDassert(udata);
    HDassert(udata->dst_dt_list);
    HDassert(udata->dst_root_loc);

    /* Get pointer to object class for this object */
    if((obj_class = H5O__obj_class(obj_oloc)) == NULL)
        HGOTO_ERROR(H5E_OHDR, H5E_CANTINIT, FAIL, "unable to determine object type")

    /* Check if the object is a datatype, a dataset using a committed
     * datatype, or contains an attribute using a committed datatype */
    if(obj_class->type == H5O_TYPE_NAMED_DATATYPE) {
        /* Allocate key */
        if(NULL == (key = H5FL_MALLOC(H5O_copy_search_comm_dt_key_t)))
            HGOTO_ERROR(H5E_RESOURCE, H5E_NOSPACE, FAIL, "memory allocation failed")

        /* Read the destination datatype */
        if(NULL == (key->dt = (H5T_t *)H5O_msg_read(obj_oloc, H5O_DTYPE_ID, NULL)))
            HGOTO_ERROR(H5E_OHDR, H5E_CANTGET, FAIL, "can't read DTYPE message")

        /* Get destination object fileno */
        H5F_GET_FILENO(obj_oloc->file, key->fileno);

        /* Check if the datatype is already present in the skip list */
        if(!H5SL_search(udata->dst_dt_list, key)) {
            /* Allocate destination address */
            if(NULL == (addr = H5FL_MALLOC(haddr_t)))
                HGOTO_ERROR(H5E_RESOURCE, H5E_NOSPACE, FAIL, "memory allocation failed")

            /* Add the destination datatype to the skip list */
            *addr = obj_oloc->addr;
            if(H5SL_insert(udata->dst_dt_list, addr, key) < 0)
                HGOTO_ERROR(H5E_OHDR, H5E_CANTINSERT, FAIL, "can't insert object into skip list")
            obj_inserted = TRUE;
        } /* end if */
    } /* end if */
    else if(obj_class->type == H5O_TYPE_DATASET) {
        /* Allocate key */
        if(NULL == (key = H5FL_MALLOC(H5O_copy_search_comm_dt_key_t)))
            HGOTO_ERROR(H5E_RESOURCE, H5E_NOSPACE, FAIL, "memory allocation failed")

        /* Read the destination datatype */
        if(NULL == (key->dt = (H5T_t *)H5O_msg_read(obj_oloc, H5O_DTYPE_ID, NULL)))
            HGOTO_ERROR(H5E_OHDR, H5E_CANTGET, FAIL, "can't read DTYPE message")

        /* Check if the datatype is committed and search the skip list if so */
        if(H5T_is_named(key->dt)) {
            /* Get datatype object fileno */
            H5F_GET_FILENO(obj_oloc->file, key->fileno);

            if(!H5SL_search(udata->dst_dt_list, key)) {
                /* Allocate destination address */
                if(NULL == (addr = H5FL_MALLOC(haddr_t)))
                    HGOTO_ERROR(H5E_RESOURCE, H5E_NOSPACE, FAIL, "memory allocation failed")

                /* Add the destination datatype to the skip list */
                *addr = ((H5O_shared_t *)(key->dt))->u.loc.oh_addr;
                if(H5SL_insert(udata->dst_dt_list, addr, key) < 0)
                    HGOTO_ERROR(H5E_OHDR, H5E_CANTINSERT, FAIL, "can't insert object into skip list")
                obj_inserted = TRUE;
            } /* end if */
        } /* end if */
    } /* end else */

    /* Search within attributes */
    attr_op.op_type = H5A_ATTR_OP_LIB;
    attr_op.u.lib_op = H5O_copy_search_comm_dt_attr_cb;
    udata->obj_oloc.file = obj_oloc->file;
    udata->obj_oloc.addr = obj_oloc->addr;
    if(H5O_attr_iterate_real((hid_t)-1, obj_oloc, H5_INDEX_NAME, H5_ITER_NATIVE, (hsize_t)0, NULL, &attr_op, udata) < 0)
        HGOTO_ERROR(H5E_OHDR, H5E_BADITER, FAIL, "error iterating over attributes");

done:
    /* Release resources */
    if(!obj_inserted) {
        if(key) {
            if(key->dt)
                key->dt = (H5T_t *)H5O_msg_free(H5O_DTYPE_ID, key->dt);
            key = H5FL_FREE(H5O_copy_search_comm_dt_key_t, key);
        } /* end if */
        if(addr) {
            HDassert(ret_value < 0);
            addr = H5FL_FREE(haddr_t, addr);
        } /* end if */
    } /* end if */

    FUNC_LEAVE_NOAPI(ret_value)
} /* end H5O_copy_search_comm_dt_check */


/*-------------------------------------------------------------------------
 * Function:    H5O__copy_search_comm_dt_cb
 *
 * Purpose:     H5G_visit callback to add committed datatypes to the merge
 *              committed dt skiplist.  Mostly a wrapper for
 *              H5O_copy_search_comm_dt_check.
 *
 * Return:      Non-negative on success/Negative on failure
 *
 * Programmer:  Neil Fortner
 *              Oct 6 2011
 *
 *-------------------------------------------------------------------------
 */
static herr_t
H5O__copy_search_comm_dt_cb(hid_t H5_ATTR_UNUSED group, const char *name,
    const H5L_info_t *linfo, void *_udata)
{
    H5O_copy_search_comm_dt_ud_t *udata = (H5O_copy_search_comm_dt_ud_t *)_udata; /* Skip list of dtypes in dest file */
    H5G_loc_t   obj_loc;                /* Location of object */
    H5O_loc_t   obj_oloc;               /* Object's object location */
    H5G_name_t  obj_path;               /* Object's group hier. path */
    hbool_t     obj_found = FALSE;      /* Object at 'name' found */
    herr_t      ret_value = H5_ITER_CONT; /* Return value */

    FUNC_ENTER_STATIC

    /* Sanity checks */
    HDassert(name);
    HDassert(linfo);
    HDassert(udata);
    HDassert(udata->dst_dt_list);
    HDassert(udata->dst_root_loc);

    /* Check if this is a hard link */
    if(linfo->type == H5L_TYPE_HARD) {
        /* Set up opened group location to fill in */
        obj_loc.oloc = &obj_oloc;
        obj_loc.path = &obj_path;
        H5G_loc_reset(&obj_loc);

        /* Find the object */
        if(H5G_loc_find(udata->dst_root_loc, name, &obj_loc/*out*/) < 0)
            HGOTO_ERROR(H5E_OHDR, H5E_NOTFOUND, H5_ITER_ERROR, "object not found")
        obj_found = TRUE;

        /* Check object and add to skip list if appropriate */
        if(H5O_copy_search_comm_dt_check(&obj_oloc, udata) < 0)
            HGOTO_ERROR(H5E_OHDR, H5E_CANTGET, H5_ITER_ERROR, "can't check object")
    } /* end if */

done:
    /* Release resources */
    if(obj_found && H5G_loc_free(&obj_loc) < 0)
        HDONE_ERROR(H5E_OHDR, H5E_CANTRELEASE, H5_ITER_ERROR, "can't free location")

    FUNC_LEAVE_NOAPI(ret_value)
} /* end H5O__copy_search_comm_dt_cb */


/*-------------------------------------------------------------------------
 * Function:    H5O__copy_search_comm_dt
 *
 * Purpose:     Checks if the committed datatype present in oh_src matches any
 *              in the destination file, building the destination file
 *              skiplist as necessary.
 *
 * Return:      TRUE if a match is found in the destination file
 *                      - oloc_dst will contain the address
 *              FALSE if a match is not found
 *              Negative on failure
 *
 * Programmer:  Neil Fortner
 *              Sep 27 2011
 *
 *-------------------------------------------------------------------------
 */
static htri_t
H5O__copy_search_comm_dt(H5F_t *file_src, H5O_t *oh_src,
    H5O_loc_t *oloc_dst/*in, out*/, H5O_copy_t *cpy_info)
{
    H5O_copy_search_comm_dt_key_t *key = NULL; /* Skiplist key */
    haddr_t     *dst_addr;      /* Destination datatype address */
    H5G_loc_t   dst_root_loc = {NULL, NULL}; /* Destination root group location */
    H5O_copy_search_comm_dt_ud_t udata; /* Group iteration user data */
    herr_t      ret_value = FALSE; /* Return value */

    FUNC_ENTER_STATIC

    /* Sanity checks */
    HDassert(oh_src);
    HDassert(oloc_dst);
    HDassert(oloc_dst->file);
    HDassert(H5F_ID_EXISTS(oloc_dst->file));
    HDassert(cpy_info);

    /* Allocate key */
    if(NULL == (key = H5FL_MALLOC(H5O_copy_search_comm_dt_key_t)))
        HGOTO_ERROR(H5E_RESOURCE, H5E_NOSPACE, FAIL, "memory allocation failed")

    /* Read the source datatype */
    if(NULL == (key->dt = (H5T_t *)H5O_msg_read_oh(file_src, oh_src, H5O_DTYPE_ID, NULL)))
        HGOTO_ERROR(H5E_OHDR, H5E_CANTGET, FAIL, "can't read DTYPE message")

    /* Get destination object fileno */
    H5F_GET_FILENO(oloc_dst->file, key->fileno);

    /* Check if the destination dtype list exists, create it if it does not */
    if(!cpy_info->dst_dt_list) {
        /* Create the skip list */
        if(NULL == (cpy_info->dst_dt_list = H5SL_create(H5SL_TYPE_GENERIC, H5O__copy_comm_dt_cmp)))
            HGOTO_ERROR(H5E_OHDR, H5E_CANTCREATE, FAIL, "can't create skip list for committed datatypes")

        /* Add suggested types to list, if they are present */
        if(cpy_info->dst_dt_suggestion_list) {
            H5O_copy_dtype_merge_list_t *suggestion = cpy_info->dst_dt_suggestion_list;
            H5G_loc_t   obj_loc;                /* Location of object */
            H5O_loc_t   obj_oloc;               /* Object's object location */
            H5G_name_t  obj_path;               /* Object's group hier. path */

            /* Set up the root group in the destination file */
            if(NULL == (dst_root_loc.oloc = H5G_oloc(H5G_rootof(oloc_dst->file))))
                HGOTO_ERROR(H5E_ARGS, H5E_BADVALUE, FAIL, "unable to get object location for root group")
            if(NULL == (dst_root_loc.path = H5G_nameof(H5G_rootof(oloc_dst->file))))
                HGOTO_ERROR(H5E_ARGS, H5E_BADVALUE, FAIL, "unable to get path for root group")

            /* Set up opened group location to fill in */
            obj_loc.oloc = &obj_oloc;
            obj_loc.path = &obj_path;
            H5G_loc_reset(&obj_loc);

            /* Build udata */
            udata.dst_dt_list = cpy_info->dst_dt_list;
            udata.dst_root_loc = &dst_root_loc;
            udata.obj_oloc.file = NULL;
            udata.obj_oloc.addr = HADDR_UNDEF;

            /* Walk through the list of datatype suggestions */
            while(suggestion) {
                /* Find the object */
                if(H5G_loc_find(&dst_root_loc, suggestion->path, &obj_loc/*out*/) < 0)
                    /* Ignore errors - i.e. suggestions not present in
                     * destination file */
                    H5E_clear_stack(NULL);
                else
                    /* Check object and add to skip list if appropriate */
                    if(H5O_copy_search_comm_dt_check(&obj_oloc, &udata) < 0) {
                        if(H5G_loc_free(&obj_loc) < 0)
                            HERROR(H5E_OHDR, H5E_CANTRELEASE, "can't free location");
                        HGOTO_ERROR(H5E_OHDR, H5E_CANTGET, FAIL, "can't check object")
                    } /* end if */

                /* Free location */
                if(H5G_loc_free(&obj_loc) < 0)
                    HGOTO_ERROR(H5E_OHDR, H5E_CANTRELEASE, FAIL, "can't free location");

                /* Advance the suggestion pointer */
                suggestion = suggestion->next;
            } /* end while */
        } /* end if */
    }

    if(!cpy_info->dst_dt_list_complete) {
        /* Search for the type in the destination file, and return its address
         * if found, but only if the list is populated with and only with
         * suggested types.  We will search complete lists later. */
        if(cpy_info->dst_dt_suggestion_list
                && NULL != (dst_addr = (haddr_t *)H5SL_search(
                cpy_info->dst_dt_list, key))) {
            oloc_dst->addr = *dst_addr;
            ret_value = TRUE;
        } /* end if */
        else {
            H5O_mcdt_search_ret_t search_cb_ret = H5O_MCDT_SEARCH_CONT;

            /* Make callback to see if we should search destination file */
            if(cpy_info->mcdt_cb)
                if((search_cb_ret = cpy_info->mcdt_cb(cpy_info->mcdt_ud)) == H5O_MCDT_SEARCH_ERROR)
                    HGOTO_ERROR(H5E_OHDR, H5E_CALLBACK, FAIL, "callback returned error")

            if(search_cb_ret == H5O_MCDT_SEARCH_CONT) {
                /* Build the complete dst dt list */
                /* Set up the root group in the destination file, if necessary */
                if(!dst_root_loc.oloc) {
                    HDassert(!dst_root_loc.path);
                    if(NULL == (dst_root_loc.oloc = H5G_oloc(H5G_rootof(oloc_dst->file))))
                        HGOTO_ERROR(H5E_ARGS, H5E_BADVALUE, FAIL, "unable to get object location for root group")
                    if(NULL == (dst_root_loc.path = H5G_nameof(H5G_rootof(oloc_dst->file))))
                        HGOTO_ERROR(H5E_ARGS, H5E_BADVALUE, FAIL, "unable to get path for root group")
                } /* end if */
                else
                    HDassert(dst_root_loc.path);

                /* Build udata.  Note that this may be done twice in some cases, but
                * it should be rare and should be cheaper on average than trying to
                * keep track of whether it was done before. */
                udata.dst_dt_list = cpy_info->dst_dt_list;
                udata.dst_root_loc = &dst_root_loc;
                udata.obj_oloc.file = NULL;
                udata.obj_oloc.addr = HADDR_UNDEF;

                /* Traverse the destination file, adding committed datatypes to the skip
                * list */
                if(H5G_visit(&dst_root_loc, "/", H5_INDEX_NAME, H5_ITER_NATIVE, H5O__copy_search_comm_dt_cb, &udata) < 0)
                    HGOTO_ERROR(H5E_OHDR, H5E_BADITER, FAIL, "object visitation failed")
                cpy_info->dst_dt_list_complete = TRUE;
            } /* end if */
            else
                if(search_cb_ret != H5O_MCDT_SEARCH_STOP)
                    HGOTO_ERROR(H5E_ARGS, H5E_BADVALUE, FAIL, "unknown return value for callback")
        } /* end if */
    } /* end if */

    /* Search for the type in the destination file, and return its address if
     * found, but only if the list is complete */
    if(cpy_info->dst_dt_list_complete) {
        if(NULL != (dst_addr = (haddr_t *)H5SL_search(cpy_info->dst_dt_list, key))) {
            oloc_dst->addr = *dst_addr;
            ret_value = TRUE;
        } /* end if */
    } /* end if */

done:
    if(key) {
        if(key->dt)
            key->dt = (H5T_t *)H5O_msg_free(H5O_DTYPE_ID, key->dt);
        key = H5FL_FREE(H5O_copy_search_comm_dt_key_t, key);
    } /* end if */

    FUNC_LEAVE_NOAPI(ret_value)
} /* end H5O__copy_search_comm_dt */


/*-------------------------------------------------------------------------
 * Function:    H5O__copy_insert_comm_dt
 *
 * Purpose:     Insert the committed datatype at oloc_dst into the merge committed
 *              dt skiplist.  The datatype must not be present already.
 *
 * Return:      Non-negative on success/Negative on failure
 *
 * Programmer:  Neil Fortner
 *              Oct 6 2011
 *
 *-------------------------------------------------------------------------
 */
static herr_t
H5O__copy_insert_comm_dt(H5F_t *file_src, H5O_t *oh_src, H5O_loc_t *oloc_dst,
    H5O_copy_t *cpy_info)
{
    H5O_copy_search_comm_dt_key_t *key = NULL; /* Skiplist key */
    haddr_t     *addr = NULL;   /* Destination object address */
    herr_t      ret_value = SUCCEED; /* Return value */

    FUNC_ENTER_STATIC

    /* Sanity checks */
    HDassert(oh_src);
    HDassert(oloc_dst);
    HDassert(oloc_dst->file);
    HDassert(oloc_dst->addr != HADDR_UNDEF);
    HDassert(cpy_info);
    HDassert(cpy_info->dst_dt_list);

    /* Allocate key */
    if(NULL == (key = H5FL_MALLOC(H5O_copy_search_comm_dt_key_t)))
        HGOTO_ERROR(H5E_RESOURCE, H5E_NOSPACE, FAIL, "memory allocation failed")

    /* Read the datatype.  Read from the source file because the destination
     * object could be changed in the post-copy. */
    if(NULL == (key->dt = (H5T_t *)H5O_msg_read_oh(file_src, oh_src, H5O_DTYPE_ID, NULL)))
        HGOTO_ERROR(H5E_OHDR, H5E_CANTGET, FAIL, "can't read DTYPE message")

    /* Get destination object fileno */
    H5F_GET_FILENO(oloc_dst->file, key->fileno);

    /* Allocate destination address */
    if(NULL == (addr = H5FL_MALLOC(haddr_t)))
        HGOTO_ERROR(H5E_RESOURCE, H5E_NOSPACE, FAIL, "memory allocation failed")

    /* Add the destination datatype to the skip list */
    *addr = oloc_dst->addr;
    if(H5SL_insert(cpy_info->dst_dt_list, addr, key) < 0)
        HGOTO_ERROR(H5E_OHDR, H5E_CANTINSERT, FAIL, "can't insert object into skip list")

done:
    if(ret_value < 0) {
        if(key) {
            if(key->dt)
                key->dt = (H5T_t *)H5O_msg_free(H5O_DTYPE_ID, key->dt);
            key = H5FL_FREE(H5O_copy_search_comm_dt_key_t, key);
        } /* end if */
        if(addr)
            addr = H5FL_FREE(haddr_t, addr);
    } /* end if */

    FUNC_LEAVE_NOAPI(ret_value)
} /* end H5O__copy_insert_comm_dt */
<|MERGE_RESOLUTION|>--- conflicted
+++ resolved
@@ -283,11 +283,7 @@
     hbool_t     obj_open = FALSE;       /* Entry at 'name' found */
     herr_t      ret_value = SUCCEED;    /* Return value */
 
-<<<<<<< HEAD
-    FUNC_ENTER_STATIC
-=======
     FUNC_ENTER_NOAPI_NOINIT
->>>>>>> 2f605eaa
 
     /* Check arguments */
     HDassert(loc);
@@ -327,11 +323,7 @@
         HDONE_ERROR(H5E_OHDR, H5E_CLOSEERROR, FAIL, "unable to release object header")
 
     FUNC_LEAVE_NOAPI(ret_value)
-<<<<<<< HEAD
-} /* end H5O__copy() */
-=======
 } /* end H5O_copy() */
->>>>>>> 2f605eaa
 
  
