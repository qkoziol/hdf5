/* * * * * * * * * * * * * * * * * * * * * * * * * * * * * * * * * * * * * * *
 * Copyright by The HDF Group.                                               *
 * All rights reserved.                                                      *
 * Copyright (c) 2024 NVIDIA CORPORATION & AFFILIATES. All rights reserved.  *
 *                                                                           *
 * This file is part of HDF5.  The full HDF5 copyright notice, including     *
 * terms governing use, modification, and redistribution, is contained in    *
 * the COPYING file, which can be found at the root of the source code       *
 * distribution tree, or in https://www.hdfgroup.org/licenses.               *
 * If you do not have access to either file, you may request a copy from     *
 * help@hdfgroup.org.                                                        *
 * * * * * * * * * * * * * * * * * * * * * * * * * * * * * * * * * * * * * * */

/*-------------------------------------------------------------------------
 *
 * Created:     H5TSprivate.h
 *
 * Purpose:     Thread-safety abstractions used by the library
 *
 *-------------------------------------------------------------------------
 */
#ifndef H5TSprivate_H_
#define H5TSprivate_H_

#ifdef H5_HAVE_THREADS

#ifdef H5_HAVE_THREADSAFE_API
/* Include package's public headers */
#include "H5TSdevelop.h"
#endif /* H5_HAVE_THREADSAFE_API */

/**************************/
/* Library Private Macros */
/**************************/

/* Thread-safety sanity-checking annotations */
#define H5TS_CAPABILITY(x)           H5_ATTR_THREAD_ANNOT(capability(x))
#define H5TS_ACQUIRE(...)            H5_ATTR_THREAD_ANNOT(acquire_capability(__VA_ARGS__))
#define H5TS_ACQUIRE_SHARED(...)     H5_ATTR_THREAD_ANNOT(acquire_shared_capability(__VA_ARGS__))
#define H5TS_RELEASE(...)            H5_ATTR_THREAD_ANNOT(release_capability(__VA_ARGS__))
#define H5TS_RELEASE_SHARED(...)     H5_ATTR_THREAD_ANNOT(release_shared_capability(__VA_ARGS__))
#define H5TS_TRY_ACQUIRE(...)        H5_ATTR_THREAD_ANNOT(try_acquire_capability(__VA_ARGS__))
#define H5TS_TRY_ACQUIRE_SHARED(...) H5_ATTR_THREAD_ANNOT(try_acquire_shared_capability(__VA_ARGS__))

#ifdef H5_HAVE_C11_THREADS
/* Static initialization values */
#define H5TS_ONCE_INITIALIZER ONCE_FLAG_INIT

/* Thread macros */
#define H5TS_thread_self()        thrd_current()
#define H5TS_thread_equal(t1, t2) thrd_equal((t1), (t2))
#define H5TS_THREAD_RETURN_TYPE   H5TS_thread_ret_t

/* Mutex macros */
#define H5TS_MUTEX_TYPE_PLAIN     mtx_plain
#define H5TS_MUTEX_TYPE_RECURSIVE (mtx_plain | mtx_recursive)
#else
#ifdef H5_HAVE_WIN_THREADS
/* Static initialization values */
#define H5TS_ONCE_INITIALIZER     INIT_ONCE_STATIC_INIT

/* Thread macros */
#define H5TS_thread_self()        GetCurrentThread()
#define H5TS_thread_equal(t1, t2) (GetThreadId(t1) == GetThreadId(t2))
#define H5TS_THREAD_RETURN_TYPE   H5TS_thread_ret_t WINAPI

/* Mutex macros */
#define H5TS_MUTEX_TYPE_PLAIN     0
#define H5TS_MUTEX_TYPE_RECURSIVE 1
#else
/* Static initialization values */
#define H5TS_ONCE_INITIALIZER      PTHREAD_ONCE_INIT

/* Thread macros */
#define H5TS_thread_self()         pthread_self()
#define H5TS_thread_equal(t1, t2)  pthread_equal((t1), (t2))
#define H5TS_THREAD_RETURN_TYPE    H5TS_thread_ret_t
#define H5TS_THREAD_CANCEL_DISABLE PTHREAD_CANCEL_DISABLE

/* Mutex macros */
#define H5TS_MUTEX_TYPE_PLAIN      0
#define H5TS_MUTEX_TYPE_RECURSIVE  1
#endif
#endif

/* Atomics macros */
#if defined(H5_HAVE_STDATOMIC_H) && !defined(__cplusplus)
/* atomic_int */
#define H5TS_atomic_init_int(obj, desired)                atomic_init((obj), (desired))
#define H5TS_atomic_load_int(obj)                         atomic_load(obj)
#define H5TS_atomic_store_int(obj, desired)               atomic_store((obj), (desired))
#define H5TS_atomic_compare_exchange_strong_ing(obj, arg) atomic_fetch_add((obj), (arg))
#define H5TS_atomic_fetch_add_int(obj, arg)               atomic_fetch_add((obj), (arg))
#define H5TS_atomic_fetch_sub_int(obj, arg)               atomic_fetch_sub((obj), (arg))
#define H5TS_atomic_destroy_int(obj)                      /* void */

/* atomic_uint */
#define H5TS_atomic_init_uint(obj, desired)  atomic_init((obj), (desired))
#define H5TS_atomic_load_uint(obj)           atomic_load(obj)
#define H5TS_atomic_store_uint(obj, desired) atomic_store((obj), (desired))
#define H5TS_atomic_fetch_add_uint(obj, arg) atomic_fetch_add((obj), (arg))
#define H5TS_atomic_fetch_sub_uint(obj, arg) atomic_fetch_sub((obj), (arg))
#define H5TS_atomic_destroy_uint(obj)        /* void */

/* atomic_voidp */
#define H5TS_atomic_init_voidp(obj, desired)     atomic_init((obj), (desired))
#define H5TS_atomic_exchange_voidp(obj, desired) atomic_exchange((obj), (desired))
#define H5TS_atomic_compare_exchange_strong_voidp(obj, expected, desired)                                    \
    atomic_compare_exchange_strong((obj), (expected), (desired))
#define H5TS_atomic_destroy_voidp(obj) /* void */
#endif                                 /* H5_HAVE_STDATOMIC_H */

#if defined(H5_HAVE_STDATOMIC_H)
/* Spinlock operations, built from C11 atomics.  Generally follows the example
 * here: http://en.cppreference.com/w/cpp/atomic/atomic_flag with some memory
 * order improvements.
 *
 * Note: Pass a pointer to a H5TS_spinlock_t to all the spinlock macros.
 *
 */

/* Initialize the lock */
#define H5TS_SPINLOCK_INIT(lock)                                                                             \
    do {                                                                                                     \
        *(lock) = ATOMIC_FLAG_INIT;                                                                          \
    } while (0)

/* Acquire the lock */
#define H5TS_SPINLOCK_LOCK(lock)                                                                             \
    do {                                                                                                     \
        while (atomic_flag_test_and_set_explicit(lock, memory_order_acquire))                                \
            ;                                                                                                \
    } while (0)

/* Release the lock */
#define H5TS_SPINLOCK_UNLOCK(lock)                                                                           \
    do {                                                                                                     \
        atomic_flag_clear_explicit(lock, memory_order_release);                                              \
    } while (0)

#endif

/****************************/
/* Library Private Typedefs */
/****************************/

/* Key destructor callback */
typedef void (*H5TS_key_destructor_func_t)(void *);

/* Thread pool */
typedef struct H5TS_pool_t H5TS_pool_t;

/* Portability aliases */
#ifdef H5_HAVE_C11_THREADS

/* Non-recursive readers/writer lock */
typedef struct H5TS_rwlock_t {
    mtx_t    mutex;
    cnd_t    read_cv, write_cv;
    unsigned readers, writers, read_waiters, write_waiters;
} H5TS_rwlock_t;

typedef thrd_t H5TS_thread_t;
typedef int (*H5TS_thread_start_func_t)(void *);
typedef int       H5TS_thread_ret_t;
typedef tss_t     H5TS_key_t;
typedef mtx_t     H5TS_CAPABILITY("mutex") H5TS_mutex_t;
typedef cnd_t     H5TS_cond_t;
typedef once_flag H5TS_once_t;
typedef void (*H5TS_once_init_func_t)(void);
#else
#ifdef H5_HAVE_WIN_THREADS
typedef HANDLE                 H5TS_thread_t;
typedef LPTHREAD_START_ROUTINE H5TS_thread_start_func_t;
typedef DWORD                  H5TS_thread_ret_t;
typedef DWORD                  H5TS_key_t;
typedef CRITICAL_SECTION       H5TS_CAPABILITY("mutex") H5TS_mutex_t;
typedef SRWLOCK                H5TS_rwlock_t;
typedef CONDITION_VARIABLE     H5TS_cond_t;
typedef INIT_ONCE              H5TS_once_t;
typedef PINIT_ONCE_FN          H5TS_once_init_func_t;
#else
typedef pthread_t H5TS_thread_t;
typedef void *(*H5TS_thread_start_func_t)(void *);
typedef void            *H5TS_thread_ret_t;
typedef pthread_key_t    H5TS_key_t;
typedef pthread_mutex_t  H5TS_CAPABILITY("mutex") H5TS_mutex_t;
typedef pthread_rwlock_t H5TS_rwlock_t;
typedef pthread_cond_t   H5TS_cond_t;
typedef pthread_once_t   H5TS_once_t;
typedef void (*H5TS_once_init_func_t)(void);
#endif
#endif

/* Atomics */
#if defined(H5_HAVE_STDATOMIC_H) && !defined(__cplusplus)
typedef atomic_int  H5TS_atomic_int_t;
typedef atomic_uint H5TS_atomic_uint_t;
/* Suppress warning about _Atomic keyword not supported in C99 */
H5_GCC_CLANG_DIAG_OFF("c99-c11-compat")
typedef void *_Atomic H5TS_atomic_voidp_t;
H5_GCC_CLANG_DIAG_ON("c99-c11-compat")
#else
typedef struct {
    H5TS_mutex_t mutex;
    int          value;
} H5TS_atomic_int_t;
typedef struct {
    H5TS_mutex_t mutex;
    unsigned     value;
} H5TS_atomic_uint_t;
typedef struct {
    H5TS_mutex_t mutex;
    void        *value;
} H5TS_atomic_voidp_t;
#endif

/* Thread Barrier */
#ifdef H5_HAVE_PTHREAD_BARRIER
typedef pthread_barrier_t H5TS_barrier_t;
#else
typedef struct H5TS_barrier_t {
    unsigned           count;
    H5TS_atomic_uint_t openings;
    H5TS_atomic_uint_t generation;
} H5TS_barrier_t;
#endif

#if defined(H5_HAVE_STDATOMIC_H) && !defined(__cplusplus)
/* Spinlock, built from C11 atomic_flag */
typedef atomic_flag H5TS_spinlock_t;

/* Fast, fair, scalable (FFS) non-recursive readers/writer lock */
typedef struct H5TS_ffs_rwlock_local_t {
    enum {
        H5TS_FFS_RWLOCK_WRITER,
        H5TS_FFS_RWLOCK_READER,
        H5TS_FFS_RWLOCK_READER_UNBLOCKNEXT,
        H5TS_FFS_RWLOCK_ACTIVE_READER
    } state;                                     /* State of local lock component */
    bool                            spin;        /* Local 'spin' variable */
    struct H5TS_ffs_rwlock_local_t *next, *prev; /* Neighbors in list */
    H5TS_spinlock_t                 lock;        /* Spin lock for 'local' node */
} H5TS_ffs_rwlock_local_t;

<<<<<<< HEAD
typedef H5TS_ffs_rwlock_local_t * _Atomic H5TS_ffs_rwlock_t;
=======
typedef H5TS_ffs_rwlock_local_t *_Atomic H5TS_ffs_rwlock_t;
>>>>>>> 9ee565cc
#endif

/*****************************/
/* Library-private Variables */
/*****************************/

/***************************************/
/* Library-private Function Prototypes */
/***************************************/

#ifdef H5_HAVE_THREADSAFE_API
/* Library/thread init/term operations */
H5_DLL void H5TS_term_package(void);

/* API locking */
H5_DLL herr_t H5TS_api_lock(void);
H5_DLL herr_t H5TS_api_unlock(void);

/* Retrieve per-thread info */
H5_DLL herr_t               H5TS_thread_id(uint64_t *id);
H5_DLL struct H5CX_node_t **H5TS_get_api_ctx_ptr(void);
H5_DLL struct H5E_stack_t  *H5TS_get_err_stack(void);
#endif /* H5_HAVE_THREADSAFE_API */

/* 'Once' operationss */
H5_DLL herr_t H5TS_once(H5TS_once_t *once, H5TS_once_init_func_t func);

/* Mutex operations */
H5_DLL herr_t H5TS_mutex_init(H5TS_mutex_t *mutex, int type);
H5_DLL herr_t H5TS_mutex_lock(H5TS_mutex_t *mutex) H5TS_ACQUIRE(*mutex);
H5_DLL herr_t H5TS_mutex_trylock(H5TS_mutex_t *mutex, bool *acquired) H5TS_TRY_ACQUIRE(SUCCEED, *mutex);
H5_DLL herr_t H5TS_mutex_unlock(H5TS_mutex_t *mutex) H5TS_RELEASE(*mutex);
H5_DLL herr_t H5TS_mutex_destroy(H5TS_mutex_t *mutex);

/* R/W locks */
H5_DLL herr_t H5TS_rwlock_init(H5TS_rwlock_t *lock);
H5_DLL herr_t H5TS_rwlock_rdlock(H5TS_rwlock_t *lock);
H5_DLL herr_t H5TS_rwlock_rdunlock(H5TS_rwlock_t *lock);
H5_DLL herr_t H5TS_rwlock_wrlock(H5TS_rwlock_t *lock);
H5_DLL herr_t H5TS_rwlock_wrunlock(H5TS_rwlock_t *lock);
H5_DLL herr_t H5TS_rwlock_destroy(H5TS_rwlock_t *lock);

#if defined(H5_HAVE_STDATOMIC_H) && !defined(__cplusplus)
/* 'Fast, Fair, Scalable' (FFS) R/W locks */
H5_DLL herr_t H5TS_ffs_rwlock_init(H5TS_ffs_rwlock_t *lock);
H5_DLL herr_t H5TS_ffs_rwlock_rdlock(H5TS_ffs_rwlock_t *lock, H5TS_ffs_rwlock_local_t *local);
H5_DLL herr_t H5TS_ffs_rwlock_rdunlock(H5TS_ffs_rwlock_t *lock, H5TS_ffs_rwlock_local_t *local);
H5_DLL herr_t H5TS_ffs_rwlock_wrlock(H5TS_ffs_rwlock_t *lock, H5TS_ffs_rwlock_local_t *local);
H5_DLL herr_t H5TS_ffs_rwlock_wrunlock(H5TS_ffs_rwlock_t *lock, H5TS_ffs_rwlock_local_t *local);
#endif

/* Condition variable operations */
H5_DLL herr_t H5TS_cond_init(H5TS_cond_t *cond);
H5_DLL herr_t H5TS_cond_wait(H5TS_cond_t *cond, H5TS_mutex_t *mutex);
H5_DLL herr_t H5TS_cond_signal(H5TS_cond_t *cond);
H5_DLL herr_t H5TS_cond_broadcast(H5TS_cond_t *cond);
H5_DLL herr_t H5TS_cond_destroy(H5TS_cond_t *cond);

/* Thread-specific keys */
H5_DLL herr_t H5TS_key_create(H5TS_key_t *key, H5TS_key_destructor_func_t dtor);
H5_DLL herr_t H5TS_key_set_value(H5TS_key_t key, void *value);
H5_DLL herr_t H5TS_key_get_value(H5TS_key_t key, void **value);
H5_DLL herr_t H5TS_key_delete(H5TS_key_t key);

/* Threads */
H5_DLL herr_t H5TS_thread_create(H5TS_thread_t *thread, H5TS_thread_start_func_t func, void *udata);
H5_DLL herr_t H5TS_thread_join(H5TS_thread_t thread, H5TS_thread_ret_t *ret_val);
H5_DLL herr_t H5TS_thread_detach(H5TS_thread_t thread);
H5_DLL void   H5TS_thread_yield(void);

/* Thread pools */
H5_DLL herr_t H5TS_pool_create(H5TS_pool_t **pool, unsigned num_threads);
H5_DLL herr_t H5TS_pool_add_task(H5TS_pool_t *pool, H5TS_thread_start_func_t func, void *ctx);
H5_DLL herr_t H5TS_pool_destroy(H5TS_pool_t *pool);

/* Emulated C11 atomics */
#if !(defined(H5_HAVE_STDATOMIC_H) && !defined(__cplusplus))
/* atomic_int */
H5_DLL void H5TS_atomic_init_int(H5TS_atomic_int_t *obj, int desired);
H5_DLL int  H5TS_atomic_load_int(H5TS_atomic_int_t *obj);
H5_DLL void H5TS_atomic_store_int(H5TS_atomic_int_t *obj, int desired);
H5_DLL int  H5TS_atomic_fetch_add_int(H5TS_atomic_int_t *obj, int arg);
H5_DLL int  H5TS_atomic_fetch_sub_int(H5TS_atomic_int_t *obj, int arg);
H5_DLL void H5TS_atomic_destroy_int(H5TS_atomic_int_t *obj);

/* atomic_uint */
H5_DLL void     H5TS_atomic_init_uint(H5TS_atomic_uint_t *obj, unsigned desired);
H5_DLL unsigned H5TS_atomic_load_uint(H5TS_atomic_uint_t *obj);
H5_DLL void     H5TS_atomic_store_uint(H5TS_atomic_uint_t *obj, unsigned desired);
H5_DLL unsigned H5TS_atomic_fetch_add_uint(H5TS_atomic_uint_t *obj, unsigned arg);
H5_DLL unsigned H5TS_atomic_fetch_sub_uint(H5TS_atomic_uint_t *obj, unsigned arg);
H5_DLL void     H5TS_atomic_destroy_uint(H5TS_atomic_uint_t *obj);

/* void * _Atomic (atomic void pointer) */
H5_DLL void  H5TS_atomic_init_voidp(H5TS_atomic_voidp_t *obj, void *desired);
H5_DLL void *H5TS_atomic_exchange_voidp(H5TS_atomic_voidp_t *obj, void *desired);
H5_DLL bool  H5TS_atomic_compare_exchange_strong_voidp(H5TS_atomic_voidp_t *obj, void **expected,
                                                       void *desired);
H5_DLL void  H5TS_atomic_destroy_voidp(H5TS_atomic_voidp_t *obj);
#endif /* H5_HAVE_STDATOMIC_H */

/* Barrier related function declarations */
H5_DLL herr_t H5TS_barrier_init(H5TS_barrier_t *barrier, unsigned count);
H5_DLL herr_t H5TS_barrier_wait(H5TS_barrier_t *barrier);
H5_DLL herr_t H5TS_barrier_destroy(H5TS_barrier_t *barrier);

#endif /* H5_HAVE_THREADS */

#endif /* H5TSprivate_H_ */<|MERGE_RESOLUTION|>--- conflicted
+++ resolved
@@ -243,11 +243,7 @@
     H5TS_spinlock_t                 lock;        /* Spin lock for 'local' node */
 } H5TS_ffs_rwlock_local_t;
 
-<<<<<<< HEAD
-typedef H5TS_ffs_rwlock_local_t * _Atomic H5TS_ffs_rwlock_t;
-=======
 typedef H5TS_ffs_rwlock_local_t *_Atomic H5TS_ffs_rwlock_t;
->>>>>>> 9ee565cc
 #endif
 
 /*****************************/
