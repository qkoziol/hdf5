--- conflicted
+++ resolved
@@ -1514,11 +1514,7 @@
  *              If we are not closing, we realloc the buffer to size equal
  *              to the smallest multiple of the allocation increment that
  *              equals or exceeds the eoa and set the eof accordingly.
-<<<<<<< HEAD
  *              Note that we no longer truncate	the backing store to the
-=======
- *              Note that we no longer truncate    the backing store to the
->>>>>>> 29ab58b5
  *              new eof if applicable.
  *                                                                  -- JRM
  *
