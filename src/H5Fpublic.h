/* * * * * * * * * * * * * * * * * * * * * * * * * * * * * * * * * * * * * * *
 * Copyright by The HDF Group.                                               *
 * All rights reserved.                                                      *
 *                                                                           *
 * This file is part of HDF5.  The full HDF5 copyright notice, including     *
 * terms governing use, modification, and redistribution, is contained in    *
 * the LICENSE file, which can be found at the root of the source code       *
 * distribution tree, or in https://www.hdfgroup.org/licenses.               *
 * If you do not have access to either file, you may request a copy from     *
 * help@hdfgroup.org.                                                        *
 * * * * * * * * * * * * * * * * * * * * * * * * * * * * * * * * * * * * * * */

/*
 * This file contains public declarations for the H5F module.
 */
#ifndef H5Fpublic_H
#define H5Fpublic_H

#include "H5public.h"   /* Generic Functions                        */
#include "H5ACpublic.h" /* Metadata Cache                           */
#include "H5Ipublic.h"  /* Identifiers                              */

<<<<<<< HEAD
/* When this header is included from a private header, don't make calls to H5check() */
#undef H5CHECK
#ifndef H5private_H
#define H5CHECK H5check(),
#else /* H5private_H */
#define H5CHECK
#endif /* H5private_H */

/* When this header is included from a private HDF5 header, don't make calls to H5open() */
#undef H5OPEN
#ifndef H5private_H
#define H5OPEN ((!H5_libinit_g && !H5_libterm_g) ? H5open() : 0),
#else /* H5private_H */
#define H5OPEN
#endif /* H5private_H */

=======
>>>>>>> 2c58357b
/*
 * These are the bits that can be passed to the `flags' argument of
 * H5Fcreate() and H5Fopen(). Use the bit-wise OR operator (|) to combine
 * them as needed.
 */
#define H5F_ACC_RDONLY (0x0000u) /**< Absence of RDWR: read-only */
#define H5F_ACC_RDWR   (0x0001u) /**< Open for read and write    */
#define H5F_ACC_TRUNC  (0x0002u) /**< Overwrite existing files   */
#define H5F_ACC_EXCL   (0x0004u) /**< Fail if file already exists*/
/* NOTE: 0x0008u was H5F_ACC_DEBUG, now deprecated */
#define H5F_ACC_CREAT (0x0010u) /**< Create non-existing files  */
#define H5F_ACC_SWMR_WRITE                                                                                   \
    (0x0020u) /**< Indicate that this file is open for writing in a                                          \
               *   single-writer/multi-reader (SWMR)  scenario.                                              \
               *   Note that the process(es) opening the file for reading                                    \
               *   must open the file with #H5F_ACC_RDONLY and use the                                       \
               *   #H5F_ACC_SWMR_READ access flag. */
#define H5F_ACC_SWMR_READ                                                                                    \
    (0x0040u) /**< Indicate that this file is open for reading in a                                          \
               * single-writer/multi-reader (SWMR) scenario. Note that                                       \
               * the process(es) opening the file for SWMR reading must                                      \
               * also open the file with the #H5F_ACC_RDONLY flag.  */

/**
 * Default property list identifier
 *
 * \internal Value passed to H5Pset_elink_acc_flags to cause flags to be taken from the parent file.
 * \internal ignore setting on lapl
 */
#define H5F_ACC_DEFAULT (0xffffu)

/* Flags for H5Fget_obj_count() & H5Fget_obj_ids() calls */
#define H5F_OBJ_FILE     (0x0001u) /**< File objects */
#define H5F_OBJ_DATASET  (0x0002u) /**< Dataset objects */
#define H5F_OBJ_GROUP    (0x0004u) /**< Group objects */
#define H5F_OBJ_DATATYPE (0x0008u) /**< Datatype objects */
#define H5F_OBJ_ATTR     (0x0010u) /**< Attribute objects */
#define H5F_OBJ_ALL      (H5F_OBJ_FILE | H5F_OBJ_DATASET | H5F_OBJ_GROUP | H5F_OBJ_DATATYPE | H5F_OBJ_ATTR)
#define H5F_OBJ_LOCAL                                                                                        \
    (0x0020u) /**< Restrict search to objects opened through current file ID                                 \
                   (as opposed to objects opened through any file ID accessing this file) */

#define H5F_FAMILY_DEFAULT 0 /* (hsize_t) */

#ifdef H5_HAVE_PARALLEL
/**
 * Use this constant string as the MPI_Info key to set H5Fmpio debug flags.
 * To turn on H5Fmpio debug flags, set the MPI_Info value with this key to
 * have the value of a string consisting of the characters that turn on the
 * desired flags.
 */
#define H5F_MPIO_DEBUG_KEY "H5F_mpio_debug_key"
#endif /* H5_HAVE_PARALLEL */

/**
 * The scope of an operation such as H5Fflush(), e.g.,
 * a single file vs. a set of mounted files
 */
typedef enum H5F_scope_t {
    H5F_SCOPE_LOCAL  = 0, /**< The specified file handle only */
    H5F_SCOPE_GLOBAL = 1  /**< The entire virtual file        */
} H5F_scope_t;

/**
 * Unlimited file size for H5Pset_external()
 */
#define H5F_UNLIMITED HSIZE_UNDEF

/**
 * How does file close behave?
 */
typedef enum H5F_close_degree_t {
    H5F_CLOSE_DEFAULT = 0, /**< Use the degree pre-defined by underlying VFD */
    H5F_CLOSE_WEAK    = 1, /**< File closes only after all opened objects are closed */
    H5F_CLOSE_SEMI    = 2, /**< If no opened objects, file is closed; otherwise, file close fails */
    H5F_CLOSE_STRONG  = 3  /**< If there are opened objects, close them first, then close file */
} H5F_close_degree_t;

/**
 * Current "global" information about file
 */
//! <!-- [H5F_info2_t_snip] -->
typedef struct H5F_info2_t {
    struct {
        unsigned version;        /**< Superblock version number */
        hsize_t  super_size;     /**< Superblock size */
        hsize_t  super_ext_size; /**< Superblock extension size */
    } super;
    struct {
        unsigned version;   /**< Version number of file free space management */
        hsize_t  meta_size; /**< Free space manager metadata size */
        hsize_t  tot_space; /**< Amount of free space in the file */
    } free;
    struct {
        unsigned     version;   /**< Version number of shared object header info */
        hsize_t      hdr_size;  /**< Shared object header message header size */
        H5_ih_info_t msgs_info; /**< Shared object header message index & heap size */
    } sohm;
} H5F_info2_t;
//! <!-- [H5F_info2_t_snip] -->

/**
 * Types of allocation requests. The values larger than #H5FD_MEM_DEFAULT
 * should not change other than adding new types to the end. These numbers
 * might appear in files.
 *
 * \internal Please change the log VFD flavors array if you change this
 *           enumeration.
 */
typedef enum H5F_mem_t {
    H5FD_MEM_NOLIST = -1, /**< Data should not appear in the free list.
                           * Must be negative.
                           */
    H5FD_MEM_DEFAULT = 0, /**< Value not yet set.  Can also be the
                           * datatype set in a larger allocation
                           * that will be suballocated by the library.
                           * Must be zero.
                           */
    H5FD_MEM_SUPER = 1,   /**< Superblock data */
    H5FD_MEM_BTREE = 2,   /**< B-tree data */
    H5FD_MEM_DRAW  = 3,   /**< Raw data (content of datasets, etc.) */
    H5FD_MEM_GHEAP = 4,   /**< Global heap data */
    H5FD_MEM_LHEAP = 5,   /**< Local heap data */
    H5FD_MEM_OHDR  = 6,   /**< Object header data */

    H5FD_MEM_NTYPES /**< Sentinel value - must be last */
} H5F_mem_t;

/**
 * Free space section information
 */
//! <!-- [H5F_sect_info_t_snip] -->
typedef struct H5F_sect_info_t {
    haddr_t addr; /**< Address of free space section */
    hsize_t size; /**< Size of free space section */
} H5F_sect_info_t;
//! <!-- [H5F_sect_info_t_snip] -->

/**
 * Library's format versions
 */
typedef enum H5F_libver_t {
    H5F_LIBVER_ERROR    = -1,
    H5F_LIBVER_EARLIEST = 0, /**< Use the earliest possible format for storing objects */
    H5F_LIBVER_V18      = 1, /**< Use the latest v18 format for storing objects */
    H5F_LIBVER_V110     = 2, /**< Use the latest v110 format for storing objects */
    H5F_LIBVER_V112     = 3, /**< Use the latest v112 format for storing objects */
    H5F_LIBVER_V114     = 4, /**< Use the latest v114 format for storing objects */
    H5F_LIBVER_V116     = 5, /**< Use the latest v116 format for storing objects */
    H5F_LIBVER_V118     = 6, /**< Use the latest v118 format for storing objects */
    H5F_LIBVER_NBOUNDS       /**< Sentinel */
} H5F_libver_t;

#define H5F_LIBVER_LATEST H5F_LIBVER_V118

/**
 * File space handling strategy
 */
//! <!-- [H5F_fspace_strategy_t_snip] -->
typedef enum H5F_fspace_strategy_t {
    H5F_FSPACE_STRATEGY_FSM_AGGR = 0, /**< Mechanisms: free-space managers, aggregators, and virtual file
                                         drivers This is the library default when not set */
    H5F_FSPACE_STRATEGY_PAGE =
        1, /**< Mechanisms: free-space managers with embedded paged aggregation and virtual file drivers */
    H5F_FSPACE_STRATEGY_AGGR = 2, /**< Mechanisms: aggregators and virtual file drivers */
    H5F_FSPACE_STRATEGY_NONE = 3, /**< Mechanisms: virtual file drivers */
    H5F_FSPACE_STRATEGY_NTYPES    /**< Sentinel */
} H5F_fspace_strategy_t;
//! <!-- [H5F_fspace_strategy_t_snip] -->

/**
 * File space handling strategy for release 1.10.0
 *
 * \deprecated 1.10.1
 */
typedef enum H5F_file_space_type_t {
    H5F_FILE_SPACE_DEFAULT     = 0, /**< Default (or current) free space strategy setting */
    H5F_FILE_SPACE_ALL_PERSIST = 1, /**< Persistent free space managers, aggregators, virtual file driver */
    H5F_FILE_SPACE_ALL         = 2, /**< Non-persistent free space managers, aggregators, virtual file driver
                                         This is the library default */
    H5F_FILE_SPACE_AGGR_VFD = 3,    /**< Aggregators, Virtual file driver */
    H5F_FILE_SPACE_VFD      = 4,    /**< Virtual file driver */
    H5F_FILE_SPACE_NTYPES           /**< Sentinel */
} H5F_file_space_type_t;

//! <!-- [H5F_retry_info_t_snip] -->
#define H5F_NUM_METADATA_READ_RETRY_TYPES 21

/**
 * Data structure to report the collection of read retries for metadata items with checksum as
 * used by H5Fget_metadata_read_retry_info()
 */
typedef struct H5F_retry_info_t {
    unsigned  nbins;
    uint32_t *retries[H5F_NUM_METADATA_READ_RETRY_TYPES];
} H5F_retry_info_t;
//! <!-- [H5F_retry_info_t_snip] -->

/**
 * Callback for H5Pset_object_flush_cb() in a file access property list
 */
typedef herr_t (*H5F_flush_cb_t)(hid_t object_id, void *udata);

/*
 * These are the bits that can be passed to the `flags' argument of
 * H5Pset_relax_file_integrity_checks(). Use the bit-wise OR operator (|) to
 * combine them as needed.
 */
#define H5F_RFIC_UNUSUAL_NUM_UNUSED_NUMERIC_BITS                                                             \
    (0x0001u) /**< Suppress errors for numeric datatypes with an unusually                                   \
               *   high number of unused bits.  See documentation for                                        \
               *   H5Pset_relax_file_integrity_checks for details. */
#define H5F_RFIC_ALL                                                                                         \
    (H5F_RFIC_UNUSUAL_NUM_UNUSED_NUMERIC_BITS) /**< Suppress all format integrity check errors.  See         \
                                                *   documentation for H5Pset_relax_file_integrity_checks     \
                                                *   for details. */

/*********************/
/* Public Prototypes */
/*********************/
#ifdef __cplusplus
extern "C" {
#endif

/**
 * \ingroup H5F
 *
 * \brief Checks if a file can be opened with a given file access property
 *        list
 *
 * \param[in] container_name Name of a file
 * \fapl_id
 *
 * \return \htri_t
 *
 * \details H5Fis_accessible() checks if the file specified by \p
 *          container_name can be opened with the file access property list
 *          \p fapl_id.
 *
 * \note The H5Fis_accessible() function enables files to be checked with a
 *       given file access property list, unlike H5Fis_hdf5(), which only uses
 *       the default file driver when opening a file.
 *
 * \since 1.12.0
 *
 */
H5_DLL htri_t H5Fis_accessible(const char *container_name, hid_t fapl_id);
/**
 * \ingroup H5F
 *
 * \brief Creates an HDF5 file
 *
 * \param[in] filename Name of the file to create
 * \param[in] flags    File access flags. Allowable values are:
 *                     - #H5F_ACC_TRUNC: Truncate file, if it already exists,
 *                       erasing all data previously stored in the file
 *                     - #H5F_ACC_EXCL: Fail if file already exists
 * \fcpl_id
 * \fapl_id
 * \return \hid_t{file}
 *
 * \details H5Fcreate() is the primary function for creating HDF5 files; it
 *          creates a new HDF5 file with the specified name and property lists.
 *
 *          The \p filename parameter specifies the name of the new file.
 *
 *          The \p flags parameter specifies whether an existing file is to be
 *          overwritten. It should be set to either #H5F_ACC_TRUNC to overwrite
 *          an existing file or #H5F_ACC_EXCL, instructing the function to fail
 *          if the file already exists.
 *
 *          New files are always created in read-write mode, so the read-write
 *          and read-only flags, #H5F_ACC_RDWR and #H5F_ACC_RDONLY,
 *          respectively, are not relevant in this function. Further note that
 *          a specification of #H5F_ACC_RDONLY will be ignored; the file will
 *          be created in read-write mode, regardless.
 *
 *          More complex behaviors of file creation and access are controlled
 *          through the file creation and file access property lists,
 *          \p fcpl_id and \p fapl_id, respectively. The value of #H5P_DEFAULT
 *          for any property list value indicates that the library should use
 *          the default values for that appropriate property list.
 *
 *          The return value is a file identifier for the newly-created file;
 *          this file identifier should be closed by calling H5Fclose() when
 *          it is no longer needed.
 *
 * \par Example
 * \snippet H5F_examples.c minimal
 *
 * \note  #H5F_ACC_TRUNC and #H5F_ACC_EXCL are mutually exclusive; use
 *        exactly one.
 *
 * \note An additional flag, #H5F_ACC_DEBUG, prints debug information. This
 *       flag can be combined with one of the above values using the bit-wise
 *       OR operator (\c |), but it is used only by HDF5 library developers;
 *       \Emph{it is neither tested nor supported for use in applications}.
 *
 * \attention \Bold{Special case — File creation in the case of an already-open file:}
 *            If a file being created is already opened, by either a previous
 *            H5Fopen() or H5Fcreate() call, the HDF5 library may or may not
 *            detect that the open file and the new file are the same physical
 *            file. (See H5Fopen() regarding the limitations in detecting the
 *            re-opening of an already-open file.)\n
 *            If the library detects that the file is already opened,
 *            H5Fcreate() will return a failure, regardless of the use of
 *            #H5F_ACC_TRUNC.\n
 *            If the library does not detect that the file is already opened
 *            and #H5F_ACC_TRUNC is not used, H5Fcreate() will return a failure
 *            because the file already exists. Note that this is correct
 *            behavior.\n
 *            But if the library does not detect that the file is already
 *            opened and #H5F_ACC_TRUNC is used, H5Fcreate() will truncate the
 *            existing file and return a valid file identifier. Such a
 *            truncation of a currently-opened file will almost certainly
 *            result in errors. While unlikely, the HDF5 library may not be
 *            able to detect, and thus report, such errors.\n
 *            Applications should avoid calling H5Fcreate() with an already
 *            opened file.
 *
 * \since 1.0.0
 *
 * \see H5Fopen(), H5Fclose()
 *
 */
H5_DLL hid_t H5Fcreate(const char *filename, unsigned flags, hid_t fcpl_id, hid_t fapl_id);
/**
 * --------------------------------------------------------------------------
 * \ingroup ASYNC
 * \async_variant_of{H5Fcreate}
 *
 * \since 1.12.0
 *
 */
#ifndef H5_DOXYGEN
H5_DLL hid_t H5Fcreate_async(const char *app_file, const char *app_func, unsigned app_line,
                             const char *filename, unsigned flags, hid_t fcpl_id, hid_t fapl_id, hid_t es_id);
#else
H5_DLL hid_t H5Fcreate_async(const char *filename, unsigned flags, hid_t fcpl_id, hid_t fapl_id, hid_t es_id);
#endif
/**
 * \ingroup H5F
 *
 * \brief Opens an existing HDF5 file
 *
 * \param[in] filename Name of the file to be opened
 * \param[in] flags    File access flags. Allowable values are:
 *                     - #H5F_ACC_RDWR: Allows read and write access to file
 *                     - #H5F_ACC_RDONLY: Allows read-only access to file
 *                     - #H5F_ACC_RDWR \c | #H5F_ACC_SWMR_WRITE: Indicates that
 *                       the file is open for writing in a
 *                       single-writer/multi-writer (SWMR) scenario.
 *                     - #H5F_ACC_RDONLY \c | #H5F_ACC_SWMR_READ:  Indicates
 *                       that the file is open for reading in a
 *                       single-writer/multi-reader (SWMR) scenario.
 *                     - An additional flag, #H5F_ACC_DEBUG, prints debug
 *                       information. This flag can be combined with one of the
 *                       above values using the bit-wise OR operator (\c |), but
 *                       it is used only by HDF5 library developers;
 *                       \Emph{it is neither tested nor supported} for use in
 *                       applications.
 * \fapl_id
 * \return \hid_t{file}
 *
 * \details H5Fopen() is the primary function for accessing existing HDF5 files.
 *          This function opens the named file in the specified access mode and
 *          with the specified access property list.
 *
 *          Note that H5Fopen() does not create a file if it does not already
 *          exist; see H5Fcreate().
 *
 *          The \p filename parameter specifies the name of the file to be
 *          opened.
 *
 *          The \p fapl_id parameter specifies the file access property list.
 *          The use of #H5P_DEFAULT specifies that default I/O access properties
 *          are to be used.
 *
 *          The \p flags parameter specifies whether the file will be opened in
 *          read-write or read-only mode, #H5F_ACC_RDWR or #H5F_ACC_RDONLY,
 *          respectively. More complex behaviors of file access are controlled
 *          through the file-access property list.
 *
 *          The return value is a file identifier for the open file; this file
 *          identifier should be closed by calling H5Fclose() when it is no
 *          longer needed.
 *
 * \par Example
 * \snippet H5F_examples.c open
 *
 * \note  #H5F_ACC_RDWR and #H5F_ACC_RDONLY are mutually exclusive; use
 *        exactly one.
 *
 * \attention \Bold{Special cases — Multiple opens:} A file can often be opened
 *            with a new H5Fopen() call without closing an already-open
 *            identifier established in a previous H5Fopen() or H5Fcreate()
 *            call. Each such H5Fopen() call will return a unique identifier
 *            and the file can be accessed through any of these identifiers as
 *            long as the identifier remains valid. In such multiply-opened
 *            cases, the open calls must use the same flags argument and the
 *            file access property lists must use the same file close degree
 *            property setting (see the external link discussion below and
 *            H5Pset_fclose_degree()).\n
 *            In some cases, such as files on a local Unix file system, the
 *            HDF5 library can detect that a file is multiply opened and will
 *            maintain coherent access among the file identifiers.\n
 *            But in many other cases, such as parallel file systems or
 *            networked file systems, it is not always possible to detect
 *            multiple opens of the same physical file. In such cases, HDF5
 *            will treat the file identifiers as though they are accessing
 *            different files and will be unable to maintain coherent access.
 *            Errors are likely to result in these cases. While unlikely, the
 *            HDF5 library may not be able to detect, and thus report,
 *            such errors.\n
 *            It is generally recommended that applications avoid multiple
 *            opens of the same file.
 *
 * \attention \Bold{Special restriction on multiple opens of a file first
 *            opened by means of an external link:} When an external link is
 *            followed, the external file is always opened with the weak file
 *            close degree property setting, #H5F_CLOSE_WEAK (see
 *            H5Lcreate_external() and H5Pset_fclose_degree()). If the file is
 *            reopened with H5Fopen while it remains held open from such an
 *            external link call, the file access property list used in the
 *            open call must include the file close degree setting
 *            #H5F_CLOSE_WEAK or the open will fail.
 *
 * \version 1.10.0 The #H5F_ACC_SWMR_WRITE and #H5F_ACC_SWMR_READ flags were added.
 *
 * \since 1.0.0
 *
 * \see H5Fclose()
 *
 *
 */
H5_DLL hid_t H5Fopen(const char *filename, unsigned flags, hid_t fapl_id);
/**
 * --------------------------------------------------------------------------
 * \ingroup ASYNC
 * \async_variant_of{H5Fopen}
 *
 * \since 1.12.0
 *
 */
#ifndef H5_DOXYGEN
H5_DLL hid_t H5Fopen_async(const char *app_file, const char *app_func, unsigned app_line,
                           const char *filename, unsigned flags, hid_t access_plist, hid_t es_id);
#else
H5_DLL hid_t H5Fopen_async(const char *filename, unsigned flags, hid_t access_plist, hid_t es_id);
#endif
/**
 * \ingroup H5F
 *
 * \brief Returns a new identifier for a previously-opened HDF5 file
 *
 * \param[in] file_id Identifier of a file for which an additional identifier
 *                    is required
 *
 * \return \hid_t{file}
 *
 * \details H5Freopen() returns a new file identifier for an already-open HDF5
 *          file, as specified by \p file_id. Both identifiers share caches and
 *          other information. The only difference between the identifiers is
 *          that the new identifier is not mounted anywhere and no files are
 *          mounted on it.
 *
 *          The new file identifier should be closed by calling H5Fclose() when
 *          it is no longer needed.
 *
 * \note Note that there is no circumstance under which H5Freopen() can
 *       actually open a closed file; the file must already be open and have an
 *       active \p file_id. E.g., one cannot close a file with H5Fclose() on
 *       \p file_id then use H5Freopen() on \p file_id to reopen it.
 *
 * \since 1.0.0
 *
 */
H5_DLL hid_t H5Freopen(hid_t file_id);
/**
 * --------------------------------------------------------------------------
 * \ingroup ASYNC
 * \async_variant_of{H5Freopen}
 *
 * \since 1.12.0
 *
 */
#ifndef H5_DOXYGEN
H5_DLL hid_t H5Freopen_async(const char *app_file, const char *app_func, unsigned app_line, hid_t file_id,
                             hid_t es_id);
#else
H5_DLL hid_t H5Freopen_async(hid_t file_id, hid_t es_id);
#endif
/**
 * \ingroup H5F
 *
 * \brief Flushes all buffers associated with a file to storage
 *
 * \loc_id{object_id}
 * \param[in] scope The scope of the flush action
 *
 * \return \herr_t
 *
 * \details H5Fflush() causes all buffers associated with a file to be
 *          immediately flushed to storage without removing the data from the
 *          cache.
 *
 *          \p object_id can be any object associated with the file, including
 *          the file itself, a dataset, a group, an attribute, or a named
 *          datatype.
 *
 *          \p scope specifies whether the scope of the flush action is
 *          global or local. Valid values are as follows:
 *          \scopes
 *
 * \par Example
 * \snippet H5F_examples.c flush
 *
 * \attention HDF5 does not possess full control over buffering. H5Fflush()
 *            flushes the internal HDF5 buffers and then asks the operating system
 *            (the OS) to flush the system buffers for the open files. After
 *            that, the OS is responsible for ensuring that the data is
 *            actually flushed to disk.
 *
 * \since 1.0.0
 *
 */
H5_DLL herr_t H5Fflush(hid_t object_id, H5F_scope_t scope);
/**
 * --------------------------------------------------------------------------
 * \ingroup ASYNC
 * \async_variant_of{H5Fflush}
 *
 * \since 1.12.0
 *
 */
#ifndef H5_DOXYGEN
H5_DLL herr_t H5Fflush_async(const char *app_file, const char *app_func, unsigned app_line, hid_t object_id,
                             H5F_scope_t scope, hid_t es_id);
#else
H5_DLL herr_t H5Fflush_async(hid_t object_id, H5F_scope_t scope, hid_t es_id);
#endif
/**
 * \ingroup H5F
 *
 * \brief Terminates access to an HDF5 file
 *
 * \file_id
 * \return \herr_t
 *
 * \details H5Fclose() terminates access to an HDF5 file (specified by
 *          \p file_id) by flushing all data to storage.
 *
 *          If this is the last file identifier open for the file and no other
 *          access identifier is open (e.g., a dataset identifier, group
 *          identifier, or shared datatype identifier), the file will be fully
 *          closed and access will end.
 *
 * \par Example
 * \snippet H5F_examples.c minimal
 *
 * \note \Bold{Delayed close:} Note the following deviation from the
 *       above-described behavior. If H5Fclose() is called for a file, but one
 *       or more objects within the file remain open, those objects will remain
 *       accessible until they are individually closed. Thus, if the dataset
 *       \c data_sample is open when H5Fclose() is called for the file
 *       containing it, \c data_sample will remain open and accessible
 *       (including writable) until it is explicitly closed. The file will be
 *       automatically closed once all objects in the file have been closed.\n
 *       Be warned, however, that there are circumstances where it is not
 *       possible to delay closing a file. For example, an MPI-IO file close is
 *       a collective call; all of the processes that open the file must
 *       close it collectively. The file cannot be closed at some time in the
 *       future by each process in an independent fashion. Another example is
 *       that an application using an AFS token-based file access privilege may
 *       destroy its AFS token after H5Fclose() has returned successfully. This
 *       would make any future access to the file, or any object within it,
 *       illegal.\n
 *       In such situations, applications must close all open objects in a file
 *       before calling H5Fclose. It is generally recommended to do so in all
 *       cases.
 *
 * \since 1.0.0
 *
 * \see H5Fopen()
 *
 */
H5_DLL herr_t H5Fclose(hid_t file_id);
/**
 * --------------------------------------------------------------------------
 * \ingroup ASYNC
 * \async_variant_of{H5Fclose}
 *
 * \since 1.12.0
 *
 */
#ifndef H5_DOXYGEN
H5_DLL herr_t H5Fclose_async(const char *app_file, const char *app_func, unsigned app_line, hid_t file_id,
                             hid_t es_id);
#else
H5_DLL herr_t H5Fclose_async(hid_t file_id, hid_t es_id);
#endif
/**
 * \ingroup H5F
 *
 * \brief Deletes an HDF5 file
 *
 * \param[in] filename Name of the file to delete
 * \fapl_id
 *
 * \return \herr_t
 *
 * \details H5Fdelete() deletes an HDF5 file \p filename with a file access
 *          property list \p fapl_id. The \p fapl_id should be configured with
 *          the same VOL connector or VFD that was used to open the file.
 *
 *          This API was introduced for use with the Virtual Object Layer
 *          (VOL). With the VOL, HDF5 "files" can map to arbitrary storage
 *          schemes such as object stores and relational database tables. The
 *          data created by these implementations may be inconvenient for a
 *          user to remove without a detailed knowledge of the storage scheme.
 *          H5Fdelete() gives VOL connector authors the ability to add
 *          connector-specific delete code to their connectors so that users
 *          can remove these "files" without detailed knowledge of the storage
 *          scheme.
 *
 *          For a VOL connector, H5Fdelete() deletes the file in a way that
 *          makes sense for the specified VOL connector.
 *
 *          For the native HDF5 connector, HDF5 files will be deleted via the
 *          VFDs, each of which will have to be modified to delete the files it
 *          creates.
 *
 *          For all implementations, H5Fdelete() will first check if the file
 *          is an HDF5 file via H5Fis_accessible(). This is done to ensure that
 *          H5Fdelete() cannot be used as an arbitrary file deletion call.
 *
 * \since 1.12.0
 *
 */
H5_DLL herr_t H5Fdelete(const char *filename, hid_t fapl_id);
/**
 * \ingroup H5F
 *
 * \brief Returns a file creation property list identifier
 *
 * \file_id
 * \return \hid_t{file creation property list}
 *
 * \details H5Fget_create_plist() returns the file creation property list
 *          identifier identifying the creation properties used to create this
 *          file. This function is useful for duplicating properties when
 *          creating another file.
 *
 *          The creation property list identifier should be released with
 *          H5Pclose().
 *
 * \since 1.0.0
 *
 */
H5_DLL hid_t H5Fget_create_plist(hid_t file_id);
/**
 * \ingroup H5F
 *
 * \brief Returns a file access property list identifier
 *
 * \file_id
 * \return \hid_t{file access property list}
 *
 * \details H5Fget_access_plist() returns the file access property list
 *          identifier of the specified file.
 *
 * \since 1.0.0
 *
 */
H5_DLL hid_t H5Fget_access_plist(hid_t file_id);
/**
 * \ingroup H5F
 *
 * \brief Determines the read/write or read-only status of a file
 *
 * \file_id
 * \param[out] intent Access mode flag as originally passed with H5Fopen()
 *
 * \return \herr_t
 *
 * \details Given the identifier of an open file, \p file_id, H5Fget_intent()
 *          retrieves the intended access mode" flag passed with H5Fopen() when
 *          the file was opened.
 *
 *          The value of the flag is returned in \p intent. Valid values are as
 *          follows:
 *          \file_access
 *
 * \note The function will not return an error if intent is NULL; it will
 *       simply do nothing.
 *
 * \version 1.10.0 Function enhanced to work with SWMR functionality.
 *
 * \since 1.8.0
 *
 */
H5_DLL herr_t H5Fget_intent(hid_t file_id, unsigned *intent);
/**
 * \ingroup H5F
 *
 * \brief Retrieves a file's file number that uniquely identifies an open file
 *
 * \file_id
 * \param[out] fileno A buffer to hold the file number
 *
 * \return \herr_t
 *
 * \details H5Fget_fileno() retrieves a file number for a file specified by the
 *          file identifier \p file_id and the pointer \p fnumber to the file
 *          number.
 *
 *          This file number is the same for all open instances of the same
 *          file, as long as 1. The active VFD implements the file comparison operator,
 *          and 2. The current filesystem is able to determine if the same file is opened more
 *          than once. If these conditions are not met, it is the application's
 *          responsibility to avoid opening multiple handles into the same file,
 *          which results in undefined behavior.
 *
 * \since 1.12.0
 *
 */
H5_DLL herr_t H5Fget_fileno(hid_t file_id, unsigned long *fileno);
/**
 * \ingroup H5F
 *
 * \brief Returns the number of open object identifiers for an open file
 *
 * \file_id or #H5F_OBJ_ALL for all currently-open HDF5 files
 * \param[in] types Type of object for which identifiers are to be returned
 *
 * \return Returns the number of open objects if successful; otherwise returns
 *         a negative value.
 *
 * \details Given the identifier of an open file, file_id, and the desired
 *          object types, types, H5Fget_obj_count() returns the number of open
 *          object identifiers for the file.
 *
 *          To retrieve a count of open identifiers for open objects in all
 *          HDF5 application files that are currently open, as well as transient
 *          datatype objects that are not associated with any file, pass the value
 *          #H5F_OBJ_ALL in \p file_id.
 *
 *          The types of objects to be counted are specified in types as
 *          follows:
 *          \obj_types
 *
 *          Multiple object types can be combined with the
 *          logical \c OR operator (|). For example, the expression
 *          \c (#H5F_OBJ_DATASET|#H5F_OBJ_GROUP) would call for datasets and
 *          groups.
 *
 * \version 1.6.8, 1.8.2 Function return type changed to \c ssize_t.
 * \version 1.6.5 #H5F_OBJ_LOCAL has been added as a qualifier on the types
 *                of objects to be counted. #H5F_OBJ_LOCAL restricts the
 *                search to objects opened through current file identifier.
 *
 * \since 1.6.0
 *
 */
H5_DLL ssize_t H5Fget_obj_count(hid_t file_id, unsigned types);
/**
 *-------------------------------------------------------------------------
 * \ingroup H5F
 *
 * \brief Returns a list of open object identifiers
 *
 * \file_id or #H5F_OBJ_ALL for all currently-open HDF5 files
 * \param[in] types Type of object for which identifiers are to be returned
 * \param[in] max_objs Maximum number of object identifiers to place into
 *                     \p obj_id_list
 * \param[out] obj_id_list Pointer to the returned buffer of open object
 *                         identifiers
 *
 * \return Returns number of objects placed into \p obj_id_list if successful;
 *         otherwise returns a negative value.
 *
 * \details Given the file identifier \p file_id and the type of objects to be
 *          identified, types, H5Fget_obj_ids() returns the list of identifiers
 *          for all open HDF5 objects fitting the specified criteria.
 *
 *          To retrieve identifiers for open objects in all HDF5 application
 *          files that are currently open, pass the value #H5F_OBJ_ALL in
 *          \p file_id.
 *
 *          The types of object identifiers to be retrieved are specified in
 *          types using the codes listed for the same parameter in
 *          H5Fget_obj_count().
 *
 *          To retrieve a count of open objects, use the H5Fget_obj_count()
 *          function. This count can be used to set the \p max_objs parameter.
 *
 * \version 1.8.2 Function return type changed to \c ssize_t and \p
 *                max_objs parameter datatype changed to \c size_t.
 * \version 1.6.8 Function return type changed to \c ssize_t and \p
 *                max_objs parameter datatype changed to \c size_t.
 * \since 1.6.0
 *
 */
H5_DLL ssize_t H5Fget_obj_ids(hid_t file_id, unsigned types, size_t max_objs, hid_t *obj_id_list);
/**
 * \ingroup H5F
 *
 * \brief Returns pointer to the file handle from the virtual file driver
 *
 * \file_id
 * \fapl_id{fapl}
 * \param[out] file_handle Pointer to the file handle being used by the
 *                         low-level virtual file driver
 *
 * \return \herr_t
 *
 * \details Given the file identifier \p file_id and the file access property
 *          list \p fapl_id, H5Fget_vfd_handle() returns a pointer to the file
 *          handle from the low-level file driver currently being used by the
 *          HDF5 library for file I/O.
 *
 * \note For most drivers, the value of \p fapl_id will be #H5P_DEFAULT. For
 *       the \c FAMILY or \c MULTI drivers, this value should be defined
 *       through the property list functions: H5Pset_family_offset() for the
 *       \c FAMILY driver and H5Pset_multi_type() for the \c MULTI driver
 *
 * \since 1.6.0
 *
 */
H5_DLL herr_t H5Fget_vfd_handle(hid_t file_id, hid_t fapl, void **file_handle);
/**
 * \ingroup H5F
 *
 * \brief Mounts an HDF5 file
 *
 * \fg_loc_id{loc_id}
 * \param[in] name Name of the group onto which the file specified by \p child
 *                 is to be mounted
 * \file_id{child}
 * \param[in] plist File mount property list identifier. Pass #H5P_DEFAULT!
 *
 * \return \herr_t
 *
 * \details H5Fmount() mounts the file specified by \p child onto the object
 *          specified by \p loc and \p name using the mount properties \p plist
 *          If the object specified by \p loc is a dataset, named datatype or
 *          attribute, then the file will be mounted at the location where the
 *          attribute, dataset, or named datatype is attached.
 *
 * \par Example
 * \snippet H5F_examples.c mount
 *
 * \note To date, no file mount properties have been defined in HDF5. The
 *       proper value to pass for \p plist is #H5P_DEFAULT, indicating the
 *       default file mount property list.
 *
 * \since 1.0.0
 *
 */
H5_DLL herr_t H5Fmount(hid_t loc_id, const char *name, hid_t child, hid_t plist);
/**
 * \ingroup H5F
 *
 * \brief Un-mounts an HDF5 file
 *
 * \fg_loc_id{loc_id}
 * \param[in] name Name of the mount point
 *
 * \return \herr_t
 *
 * \details Given a mount point, H5Funmount() dissociates the mount point's
 *          file from the file mounted there. This function does not close
 *          either file.
 *
 *          The mount point can be either the group in the parent or the root
 *          group of the mounted file (both groups have the same name). If the
 *          mount point was opened before the mount then it is the group in the
 *          parent; if it was opened after the mount then it is the root group
 *          of the child.
 *
 * \since 1.0.0
 *
 */
H5_DLL herr_t H5Funmount(hid_t loc_id, const char *name);
/**
 * \ingroup H5F
 *
 * \brief Returns the amount of free space in a file (in bytes)
 *
 * \file_id
 *
 * \return Returns the amount of free space in the file if successful;
 *         otherwise returns a negative value.
 *
 * \details Given the identifier of an open file, \p file_id,
 *          H5Fget_freespace() returns the amount of space that is unused by
 *          any objects in the file.
 *
 *          The interpretation of this number depends on the configured free space
 *          management strategy. For example, if the HDF5 library only tracks free
 *          space in a file from a file open or create until that file is closed,
 *          then this routine will report the free space that has been created
 *          during that interval.
 *
 * \since 1.6.1
 *
 */
H5_DLL hssize_t H5Fget_freespace(hid_t file_id);
/**
 * \ingroup H5F
 *
 * \brief Returns the size of an HDF5 file (in bytes)
 *
 * \file_id
 * \param[out] size Size of the file, in bytes
 *
 * \return \herr_t
 *
 * \details H5Fget_filesize() returns the size of the HDF5 file specified by
 *          \p file_id.
 *
 *          The returned size is that of the entire file, as opposed to only
 *          the HDF5 portion of the file. I.e., size includes the user block,
 *          if any, the HDF5 portion of the file, and any data that may have
 *          been appended beyond the data written through the HDF5 library.
 *
 * \since 1.6.3
 *
 */
H5_DLL herr_t H5Fget_filesize(hid_t file_id, hsize_t *size);
/**
 * \ingroup H5F
 *
 * \brief Retrieves the file's end-of-allocation (EOA)
 *
 * \file_id
 * \param[out] eoa The file's EOA
 *
 * \return \herr_t
 *
 * \details H5Fget_eoa() retrieves the file's EOA and returns it in the
 *          parameter eoa.
 *
 * \since 1.10.2
 *
 */
H5_DLL herr_t H5Fget_eoa(hid_t file_id, haddr_t *eoa);
/**
 * \ingroup H5F
 *
 * \brief Sets the file' EOA to the maximum of (EOA, EOF) + increment
 *
 * \file_id
 * \param[in] increment The number of bytes to be added to the maximum of
 *                      (EOA, EOF)
 *
 * \return \herr_t
 *
 * \details H5Fincrement_filesize() sets the file's EOA to the maximum of (EOA,
 *          EOF) + \p increment. The EOA is the end-of-file address stored in
 *          the file's superblock while EOF is the file's actual end-of-file.
 *
 * \since 1.10.2
 *
 */
H5_DLL herr_t H5Fincrement_filesize(hid_t file_id, hsize_t increment);
/**
 * \ingroup H5F
 *
 * \brief Retrieves a copy of the image of an existing, open file
 *
 * \file_id
 * \param[out] buf_ptr Pointer to the buffer into which the image of the
 *                     HDF5 file is to be copied. If \p buf_ptr is NULL,
 *                     no data will be copied but the function's return value
 *                     will still indicate the buffer size required (or a
 *                     negative value on error).
 * \param[out] buf_len Size of the supplied buffer
 *
 * \return ssize_t
 *
 * \details H5Fget_file_image() retrieves a copy of the image of an existing,
 *          open file. This routine can be used with files opened using the
 *          SEC2 (or POSIX), STDIO, and Core (or Memory) virtual file drivers
 *          (VFDs).
 *
 *          If the return value of H5Fget_file_image() is a positive value, it
 *          will be the length in bytes of the buffer required to store the
 *          file image. So if the file size is unknown, it can be safely
 *          determined with an initial H5Fget_file_image() call with buf_ptr
 *          set to NULL. The file image can then be retrieved with a second
 *          H5Fget_file_image() call with \p buf_len set to the initial call's
 *          return value.
 *
 *          While the current file size can also be retrieved with
 *          H5Fget_filesize(), that call may produce a larger value than is
 *          needed. The value returned by H5Fget_filesize() includes the user
 *          block, if it exists, and any unallocated space at the end of the
 *          file. It is safe in all situations to get the file size with
 *          H5Fget_file_image() and it often produces a value that is more
 *          appropriate for the size of a file image buffer.
 *
 * \note \Bold{Recommended Reading:} This function is part of the file image
 *       operations feature set. It is highly recommended to study the guide
 *       \ref_file_image_ops before using this feature set.
 *
 * \attention H5Pget_file_image() will fail, returning a negative value, if the
 *            file is too large for the supplied buffer.
 *
 * \see H5LTopen_file_image(), H5Pset_file_image(), H5Pget_file_image(),
 *      H5Pset_file_image_callbacks(), H5Pget_file_image_callbacks()
 *
 * \since 1.8.0
 *
 */
H5_DLL ssize_t H5Fget_file_image(hid_t file_id, void *buf_ptr, size_t buf_len);
/**
 * \ingroup MDC
 *
 * \brief Obtains current metadata cache configuration for target file
 *
 * \file_id
 * \param[in,out] config_ptr Pointer to the H5AC_cache_config_t instance in which
 *                        the current metadata cache configuration is to be
 *                        reported. The fields of this structure are discussed
 *                        \ref H5AC-cache-config-t "here".
 * \return \herr_t
 *
 * \note The \c in direction applies only to the H5AC_cache_config_t::version
 *       field. All other fields are out parameters.
 *
 * \details H5Fget_mdc_config() loads the current metadata cache configuration
 *          into the instance of H5AC_cache_config_t pointed to by the \p config_ptr
 *          parameter.\n
 *          The fields of the H5AC_cache_config_t structure are shown below:
 *          \snippet H5ACpublic.h H5AC_cache_config_t_snip
 *          \click4more
 *
 * \since 1.8.0
 *
 */
H5_DLL herr_t H5Fget_mdc_config(hid_t file_id, H5AC_cache_config_t *config_ptr);
/**
 * \ingroup MDC
 *
 * \brief Attempts to configure metadata cache of target file
 *
 * \file_id
 * \param[in,out] config_ptr Pointer to the H5AC_cache_config_t instance
 *                           containing the desired configuration.
 *                           The fields of this structure are discussed
 *                           \ref H5AC-cache-config-t "here".
 * \return \herr_t
 *
 * \details H5Fset_mdc_config() attempts to configure the file's metadata cache
 *          according configuration supplied in \p config_ptr.
 *          \snippet H5ACpublic.h H5AC_cache_config_t_snip
 *          \click4more
 *
 * \since 1.8.0
 *
 */
H5_DLL herr_t H5Fset_mdc_config(hid_t file_id, const H5AC_cache_config_t *config_ptr);
/**
 * \ingroup MDC
 *
 * \brief Obtains target file's metadata cache hit rate
 *
 * \file_id
 * \param[out] hit_rate_ptr Pointer to the double in which the hit rate is returned. Note that
 *                          \p hit_rate_ptr is undefined if the API call fails
 * \return \herr_t
 *
 * \details H5Fget_mdc_hit_rate() queries the metadata cache of the target file to obtain its hit rate
 *          \TText{(cache hits / (cache hits + cache misses))} since the last time hit rate statistics
 *          were reset. If the cache has not been accessed since the last time the hit rate stats were
 *          reset, the hit rate is defined to be 0.0.
 *
 *          The hit rate stats can be reset either manually (via H5Freset_mdc_hit_rate_stats()), or
 *          automatically. If the cache's adaptive resize code is enabled, the hit rate stats will be
 *          reset once per epoch. If they are reset manually as well, the cache may behave oddly.
 *
 *          See the overview of the metadata cache in the special topics section of the user manual for
 *          details on the metadata cache and its adaptive resize algorithms.
 *
 * \since 1.8.0
 *
 */
H5_DLL herr_t H5Fget_mdc_hit_rate(hid_t file_id, double *hit_rate_ptr);
/**
 * \ingroup MDC
 *
 * \brief Obtains current metadata cache size data for specified file
 *
 * \file_id
 * \param[out] max_size_ptr Pointer to the location in which the current cache maximum size is to be
 *                          returned, or NULL if this datum is not desired
 * \param[out] min_clean_size_ptr Pointer to the location in which the current cache minimum clean
 *                                size is to be returned, or NULL if that datum is not desired
 * \param[out] cur_size_ptr Pointer to the location in which the current cache size is to be returned,
 *                          or NULL if that datum is not desired
 * \param[out] cur_num_entries_ptr Pointer to the location in which the current number of entries in
 *                                 the cache is to be returned, or NULL if that datum is not desired
 * \return \herr_t
 *
 * \details H5Fget_mdc_size()  queries the metadata cache of the target file for the desired size
 *          information, and returns this information in the locations indicated by the pointer
 *          parameters. If any pointer parameter is NULL, the associated data is not returned.
 *
 *          If the API call fails, the values returned via the pointer parameters are undefined.
 *
 *          If adaptive cache resizing is enabled, the cache maximum size and minimum clean size
 *          may change at the end of each epoch. Current size and current number of entries can
 *          change on each cache access.
 *
 *          Current size can exceed maximum size under certain conditions. See the overview of the
 *          metadata cache in the special topics section of the user manual for a discussion of this.
 *
 * \since 1.8.0
 *
 */
H5_DLL herr_t H5Fget_mdc_size(hid_t file_id, size_t *max_size_ptr, size_t *min_clean_size_ptr,
                              size_t *cur_size_ptr, int *cur_num_entries_ptr);
/**
 * \ingroup MDC
 *
 * \brief Resets hit rate statistics counters for the target file
 *
 * \file_id
 * \return \herr_t
 *
 * \details
 * \parblock
 * H5Freset_mdc_hit_rate_stats() resets the hit rate statistics counters in the metadata cache
 * associated with the specified file.
 *
 * If the adaptive cache resizing code is enabled, the hit rate statistics are reset at the beginning
 * of each epoch. This API call allows you to do the same thing from your program.
 *
 * The adaptive cache resizing code may behave oddly if you use this call when adaptive cache resizing
 * is enabled. However, the call should be useful if you choose to control metadata cache size from your
 * program.
 *
 * See \ref_mdc_in_hdf5 for details about the metadata cache and the adaptive cache resizing
 * algorithms. If you have not read, understood, and thought about the material covered in that
 * documentation,
 * you should not be using this API call.
 * \endparblock
 *
 * \since 1.8.0
 *
 */
H5_DLL herr_t H5Freset_mdc_hit_rate_stats(hid_t file_id);
/**
 * \ingroup H5F
 *
 * \brief Retrieves name of file to which object belongs
 *
 * \obj_id
 * \param[out] name Buffer for the file name
 * \param[in]  size The size, in bytes, of the \p name buffer. Must be the
 *                  size of the file name in bytes plus 1 for a NULL
 *                  terminator
 *
 * \return Returns the length of the file name if successful; otherwise returns
 *         a negative value.
 *
 * \details H5Fget_name() retrieves the name of the file to which the object \p
 *          obj_id belongs. The object can be a file, group, dataset,
 *          attribute, or named datatype.
 *
 *          Up to \p size characters of the file name are returned in \p name;
 *          additional characters, if any, are not returned to the user
 *          application.
 *
 *          \details_namelen{file,H5Fget_name}
 *
 *          If an error occurs, the buffer pointed to by \p name is unchanged
 *          and the function returns a negative value.
 *
 * \since 1.6.3
 *
 */
H5_DLL ssize_t H5Fget_name(hid_t obj_id, char *name, size_t size);
/**
 * \ingroup H5F
 *
 * \brief Retrieves global file information
 *
 * \fgdta_obj_id
 * \param[out] file_info Buffer for global file information
 *
 * \return \herr_t
 *
 * \details H5Fget_info2() returns global information for the file associated
 *          with the object identifier \p obj_id in the H5F_info2_t \c struct
 *          named \p file_info.
 *
 *          \p obj_id is an identifier for any object in the file of interest.
 *
 *          H5F_info2_t struct is defined in H5Fpublic.h as follows:
 *          \snippet this H5F_info2_t_snip
 *
 *          The \c super sub-struct contains the following information:
 *          \li \c vers is the version number of the superblock.
 *          \li \c  super_size is the size of the superblock.
 *          \li \c super_ext_size is the size of the superblock extension.
 *
 *          The \c free sub-struct contains the following information:
 *          \li vers is the version number of the free-space manager.
 *          \li \c hdr_size is the size of the free-space manager header.
 *          \li \c tot_space is the total amount of free space in the file.
 *
 *          The \c sohm sub-struct contains shared object header message
 *          information as follows:
 *          \li \c vers is the version number of the shared object header information.
 *          \li \c hdr_size is the size of the shared object header message.
 *          \li \c msgs_info is an H5_ih_info_t struct defined in H5public.h as
 *              follows: \snippet H5public.h H5_ih_info_t_snip
 *          \li \p index_size is the summed size of all the shared object
 *              header indexes. Each index might be either a B-tree or
 *              a list.
 *          \li \p heap_size is the size of the heap.
 *
 *
 * \since 1.10.0
 *
 */
H5_DLL herr_t H5Fget_info2(hid_t obj_id, H5F_info2_t *file_info);
/**
 * \ingroup SWMR
 *
 * \brief Retrieves the collection of read retries for metadata entries with checksum
 *
 * \file_id
 * \param[out] info Struct containing the collection of read retries for metadata
 *                  entries with checksum
 * \return \herr_t\n
 *
 * \details \Bold{Failure Modes:}
 *       \li When the input identifier is not a file identifier.
 *       \li When the pointer to the output structure is NULL.
 *       \li When the memory allocation for \p retries failed.
 *
 * \details H5Fget_metadata_read_retry_info() retrieves information regarding the number
 *          of read retries for metadata entries with checksum for the file \p file_id.
 *          This information is reported in the H5F_retry_info_t struct defined in
 *          H5Fpublic.h as follows:
 *          \snippet this H5F_retry_info_t_snip
 *          \c nbins is the number of bins for each \c retries[i] of metadata entry \c i.
 *          It is calculated based on the current number of read attempts used in the
 *          library and logarithmic base 10.
 *
 *          If read retries are incurred for a metadata entry \c i, the library will
 *          allocate memory for \TText{retries[i] (nbins * sizeof(uint32_t)} and store
 *          the collection of retries there. If there are no retries for a metadata entry
 *          \c i, \TText{retries[i]} will be NULL. After a call to this routine, users should
 *          free each \TText{retries[i]} that is non-NULL, otherwise resource leak will occur.
 *
 *          For the library default read attempts of 100 for SWMR access, nbins will be 2
 *          as depicted below:
 *          \li \TText{retries[i][0]} is the number of 1 to 9 read retries.
 *          \li \TText{retries[i][1]} is the number of 10 to 99 read retries.
 *          For the library default read attempts of 1 for non-SWMR access, \c nbins will
 *          be 0 and each \TText{retries[i]} will be NULL.
 *
 *          The following table lists the 21 metadata entries of \TText{retries[]}:
 *          <table>
 *          <tr>
 *          <th>Index for \TText{retries[]}</th>
 *          <th>Metadata entries<sup>*</sup></th>
 *          </tr>
 *          <tr><td>0</td><td>Object header (version 2)</td></tr>
 *          <tr><td>1</td><td>Object header chunk (version 2)</td></tr>
 *          <tr><td>2</td><td>B-tree header (version 2)</td></tr>
 *          <tr><td>3</td><td>B-tree internal node (version 2)</td></tr>
 *          <tr><td>4</td><td>B-tree leaf node (version 2)</td></tr>
 *          <tr><td>5</td><td>Fractal heap header</td></tr>
 *          <tr><td>6</td><td>Fractal heap direct block (optional checksum)</td></tr>
 *          <tr><td>7</td><td>Fractal heap indirect block</td></tr>
 *          <tr><td>8</td><td>Free-space header</td></tr>
 *          <tr><td>9</td><td>Free-space sections</td></tr>
 *          <tr><td>10</td><td>Shared object header message table</td></tr>
 *          <tr><td>11</td><td>Shared message record list</td></tr>
 *          <tr><td>12</td><td>Extensive array header</td></tr>
 *          <tr><td>13</td><td>Extensive array index block</td></tr>
 *          <tr><td>14</td><td>Extensive array super block</td></tr>
 *          <tr><td>15</td><td>Extensive array data block</td></tr>
 *          <tr><td>16</td><td>Extensive array data block page</td></tr>
 *          <tr><td>17</td><td>Fixed array super block</td></tr>
 *          <tr><td>18</td><td>Fixed array data block</td></tr>
 *          <tr><td>19</td><td>Fixed array data block page</td></tr>
 *          <tr><td>20</td><td>File's superblock (version 2)</td></tr>
 *          <tr><td colspan=2><sup>*</sup> All entries are of version 0 (zero) unless indicated
 *          otherwise.</td></tr>
 *          </table>
 *
 * \note   On a system that is not atomic, the library might possibly read inconsistent
 *         metadata with checksum when performing single-writer/multiple-reader (SWMR)
 *         operations for an HDF5 file. Upon encountering such situations, the library
 *         will try reading the metadata again for a set number of times to attempt to
 *         obtain consistent data. The maximum number of read attempts used by the library
 *         will be either the value set via H5Pset_metadata_read_attempts() or the library
 *         default value when a value is not set.\n
 *         When the current number of metadata read attempts used in the library is unable
 *         to remedy the reading of inconsistent metadata on a system, the user can assess
 *         the information obtained via this routine to derive a different maximum value.
 *         The information can also be helpful for debugging purposes to identify potential
 *         issues with metadata flush dependencies and SWMR implementation in general.
 *
 * \since 1.10.0
 *
 */
H5_DLL herr_t H5Fget_metadata_read_retry_info(hid_t file_id, H5F_retry_info_t *info);
/**
 * \ingroup SWMR
 *
 * \brief Retrieves free-space section information for a file
 *
 * \file_id
 *
 * \return \herr_t
 *
 * \details H5Fstart_swmr_write() will activate SWMR writing mode for a file
 *          associated with \p file_id. This routine will prepare and ensure
 *          the file is safe for SWMR writing as follows:
 *          \li Check that the file is opened with write access (#H5F_ACC_RDWR).
 *          \li Check that the file is opened with the latest library format to
 *              ensure data structures with check-summed metadata are used.
 *          \li Check that the file is not already marked in SWMR writing mode.
 *          \li Enable reading retries for check-summed metadata to remedy
 *              possible checksum failures from reading inconsistent metadata
 *              on a system that is not atomic.
 *          \li Turn off usage of the library's accumulator to avoid possible
 *              ordering problem on a system that is not atomic.
 *          \li Perform a flush of the file's data buffers and metadata to set
 *              a consistent state for starting SWMR write operations.
 *
 *          Library objects are groups, datasets, and committed datatypes. For
 *          the current implementation, groups and datasets can remain open when
 *          activating SWMR writing mode, but not committed datatypes. Attributes
 *          attached to objects cannot remain open either.
 *
 * \since 1.10.0
 *
 */
H5_DLL herr_t H5Fstart_swmr_write(hid_t file_id);
/**
 * \ingroup H5F
 *
 * \brief Retrieves free-space section information for a file
 *
 * \file_id
 * \param[in] type The file memory allocation type
 * \param[in] nsects The number of free-space sections
 * \param[out] sect_info Array of instances of H5F_sect_info_t in which
 *                       the free-space section information is to be returned
 *
 * \return Returns the number of free-space sections for the specified
 *         free-space manager in the file; otherwise returns a negative value.
 *
 * \details H5Fget_free_sections() retrieves free-space section information for
 *          the free-space manager with type that is associated with file
 *          \p file_id. If type is #H5FD_MEM_DEFAULT, this routine retrieves
 *          free-space section information for all the free-space managers in
 *          the file.
 *
 *          Valid values for \p type are the following:
 *          \mem_types
 *
 *          H5F_sect_info_t is defined as follows (in H5Fpublic.h):
 *          \snippet this H5F_sect_info_t_snip
 *
 *          This routine retrieves free-space section information for \p nsects
 *          sections or, at most, the maximum number of sections in the specified
 *          free-space manager. If the number of sections is not known, a
 *          preliminary H5Fget_free_sections() call can be made by setting \p
 *          sect_info to NULL and the total number of free-space sections for
 *          the specified free-space manager will be returned. Users can then
 *          allocate space for entries in \p sect_info, each of which is
 *          defined as an H5F_sect_info_t \c struct.
 *
 * \attention \Bold{Failure Modes:} This routine will fail when the following
 *            is true:
 *            \li The library fails to retrieve the file creation property list
 *                associated with \p file_id.
 *            \li If the parameter \p sect_info is non-null, but the parameter
 *                \p nsects is equal to 0.
 *            \li The library fails to retrieve free-space section information
 *                for the file.
 *
 * \since 1.10.0
 *
 */
H5_DLL ssize_t H5Fget_free_sections(hid_t file_id, H5F_mem_t type, size_t nsects,
                                    H5F_sect_info_t *sect_info /*out*/);
/**
 * \ingroup H5F
 *
 * \brief Clears the external link open file cache
 *
 * \file_id
 * \return \herr_t
 *
 * \details H5Fclear_elink_file_cache() evicts all the cached child files in
 *          the specified file's external file cache, causing them to be closed
 *          if there is nothing else holding them open.
 *
 *          H5Fclear_elink_file_cache() does not close the cache itself;
 *          subsequent external link traversals from the parent file will again
 *          cache the target file. See H5Pset_elink_file_cache_size() for
 *          information on closing the file cache.
 *
 * \see H5Pset_elink_file_cache_size(), H5Pget_elink_file_cache_size()
 *
 * \since 1.8.7
 *
 */
H5_DLL herr_t H5Fclear_elink_file_cache(hid_t file_id);
/**
 * \ingroup H5F
 *
 * \brief Enables the switch of version bounds setting for a file
 *
 * \file_id
 * \param[in] low The earliest version of the library that will be used for
 *                writing objects
 * \param[in] high The latest version of the library that will be used for
 *                 writing objects
 *
 * \return \herr_t
 *
 * \details H5Fset_libver_bounds() enables the switch of version bounds setting
 *          for an open file associated with \p file_id.
 *
 *          For the parameters \p low and \p high, see the description for
 *          H5Pset_libver_bounds().
 *
 * \par Example
 * \snippet H5F_examples.c libver_bounds
 *
 * \since 1.10.2
 *
 */
H5_DLL herr_t H5Fset_libver_bounds(hid_t file_id, H5F_libver_t low, H5F_libver_t high);
/**
 * \ingroup MDC
 *
 * \brief Starts logging metadata cache events if logging was previously enabled
 *
 * \file_id
 *
 * \return \herr_t
 *
 * \details The metadata cache is a central part of the HDF5 library through
 *          which all \Emph{file metadata} reads and writes take place. File
 *          metadata is normally invisible to the user and is used by the
 *          library for purposes such as locating and indexing data. File
 *          metadata should not be confused with user metadata, which consists
 *          of attributes created by users and attached to HDF5 objects such
 *          as datasets via H5A API calls.
 *
 *          Due to the complexity of the cache, a trace/logging feature has been
 *          created that can be used by HDF5 developers for debugging and performance
 *          analysis. The functions that control this functionality will normally be
 *          of use to a very limited number of developers outside of The HDF Group.
 *          The functions have been documented to help users create logs that can
 *          be sent with bug reports.
 *
 *          Control of the log functionality is straightforward. Logging is enabled
 *          via the H5Pset_mdc_log_options() function, which will modify the file
 *          access property list used to open or create a file. This function has
 *          a flag that determines whether logging begins at file open or starts
 *          in a paused state. Log messages can then be controlled via the
 *          H5Fstart_mdc_logging() and H5Fstop_mdc_logging() functions.
 *          H5Pget_mdc_log_options() can be used to examine a file access property
 *          list, and H5Fget_mdc_logging_status() will return the current state of
 *          the logging flags.
 *
 *          The log format is described in the \ref_mdc_logging document.
 *
 * \note Logging can only be started or stopped if metadata cache logging was enabled
 *       via H5Pset_mdc_log_options().\n
 *       When enabled and currently logging, the overhead of the logging feature will
 *       almost certainly be significant.\n
 *       The log file is opened when the HDF5 file is opened or created and not when
 *       this function is called for the first time.\n
 *       This function opens the log file and starts logging metadata cache operations
 *       for a particular file. Calling this function when logging has already been
 *       enabled will be considered an error.
 *
 * \since 1.10.0
 *
 */
H5_DLL herr_t H5Fstart_mdc_logging(hid_t file_id);
/**
 * \ingroup MDC
 *
 * \brief Stops logging metadata cache events if logging was previously enabled and is currently ongoing
 *
 * \file_id
 *
 * \return \herr_t
 *
 * \details The metadata cache is a central part of the HDF5 library through
 *          which all \Emph{file metadata} reads and writes take place. File
 *          metadata is normally invisible to the user and is used by the
 *          library for purposes such as locating and indexing data. File
 *          metadata should not be confused with user metadata, which consists
 *          of attributes created by users and attached to HDF5 objects such
 *          as datasets via H5A API calls.
 *
 *          Due to the complexity of the cache, a trace/logging feature has been
 *          created that can be used by HDF5 developers for debugging and performance
 *          analysis. The functions that control this functionality will normally be
 *          of use to a very limited number of developers outside of The HDF Group.
 *          The functions have been documented to help users create logs that can
 *          be sent with bug reports.
 *
 *          Control of the log functionality is straightforward. Logging is enabled
 *          via the H5Pset_mdc_log_options() function, which will modify the file
 *          access property list used to open or create a file. This function has
 *          a flag that determines whether logging begins at file open or starts
 *          in a paused state. Log messages can then be controlled via the
 *          H5Fstart_mdc_logging() and H5Fstop_mdc_logging() functions.
 *          H5Pget_mdc_log_options() can be used to examine a file access property
 *          list, and H5Fget_mdc_logging_status() will return the current state of
 *          the logging flags.
 *
 *          The log format is described in the \ref_mdc_logging document.
 *
 * \note Logging can only be started or stopped if metadata cache logging was enabled
 *       via H5Pset_mdc_log_options().\n
 *       This function only suspends the logging operations. The log file will remain
 *       open and will not be closed until the HDF5 file is closed.
 *
 * \since 1.10.0
 *
 */
H5_DLL herr_t H5Fstop_mdc_logging(hid_t file_id);
/**
 * \ingroup MDC
 *
 * \brief Gets the current metadata cache logging status
 *
 * \file_id
 * \param[out] is_enabled Whether logging is enabled
 * \param[out] is_currently_logging Whether events are currently being logged
 * \return \herr_t
 *
 * \details The metadata cache is a central part of the HDF5 library through
 *          which all \Emph{file metadata} reads and writes take place. File
 *          metadata is normally invisible to the user and is used by the
 *          library for purposes such as locating and indexing data. File
 *          metadata should not be confused with user metadata, which consists
 *          of attributes created by users and attached to HDF5 objects such
 *          as datasets via H5A API calls.
 *
 *          Due to the complexity of the cache, a trace/logging feature has been
 *          created that can be used by HDF5 developers for debugging and performance
 *          analysis. The functions that control this functionality will normally be
 *          of use to a very limited number of developers outside of The HDF Group.
 *          The functions have been documented to help users create logs that can
 *          be sent with bug reports.
 *
 *          Control of the log functionality is straightforward. Logging is enabled
 *          via the H5Pset_mdc_log_options() function, which will modify the file
 *          access property list used to open or create a file. This function has
 *          a flag that determines whether logging begins at file open or starts
 *          in a paused state. Log messages can then be controlled via the
 *          H5Fstart_mdc_logging() and H5Fstop_mdc_logging() functions.
 *          H5Pget_mdc_log_options() can be used to examine a file access property
 *          list, and H5Fget_mdc_logging_status() will return the current state of
 *          the logging flags.
 *
 *          The log format is described in the \ref_mdc_logging document.
 *
 * \note Unlike H5Fstart_mdc_logging() and H5Fstop_mdc_logging(), this function can
 *       be called on any open file identifier.
 *
 * \since 1.10.0
 */
H5_DLL herr_t H5Fget_mdc_logging_status(hid_t file_id, hbool_t *is_enabled, hbool_t *is_currently_logging);
/**
 * \ingroup H5F
 *
 * \brief Resets the page buffer statistics
 *
 * \file_id
 *
 * \return \herr_t
 *
 * \details H5Freset_page_buffering_stats() resets the page buffer statistics
 *          for a specified file identifier \p file_id.
 *
 * \since 1.10.1
 *
 */
H5_DLL herr_t H5Freset_page_buffering_stats(hid_t file_id);
/**
 * \ingroup H5F
 *
 * \brief Retrieves statistics about page access when it is enabled
 *
 * \file_id
 * \param[out] accesses Two integer array for the number of metadata and raw
 *                      data accesses to the page buffer
 * \param[out] hits Two integer array for the number of metadata and raw data
 *                  hits in the page buffer
 * \param[out] misses Two integer array for the number of metadata and raw data
 *                    misses in the page buffer
 * \param[out] evictions Two integer array for the number of metadata and raw
 *                       data evictions from the page buffer
 * \param[out] bypasses Two integer array for the number of metadata and raw
 *                      data accesses that bypass the page buffer
 *
 * \return \herr_t
 *
 * \details H5Fget_page_buffering_stats() retrieves page buffering statistics
 *          such as the number of metadata and raw data accesses (\p accesses),
 *          hits (\p hits), misses (\p misses), evictions (\p evictions), and
 *          accesses that bypass the page buffer (\p bypasses).
 *
 * \since 1.10.1
 *
 */
H5_DLL herr_t H5Fget_page_buffering_stats(hid_t file_id, unsigned accesses[2], unsigned hits[2],
                                          unsigned misses[2], unsigned evictions[2], unsigned bypasses[2]);
/**
 * \ingroup MDC
 *
 * \brief Obtains information about a cache image if it exists
 *
 * \file_id
 * \param[out] image_addr Offset of the cache image if it exists, or #HADDR_UNDEF if it does not
 * \param[out] image_size Length of the cache image if it exists, or 0 if it does not
 * \return \herr_t
 *
 * \details
 * \parblock
 * H5Fget_mdc_image_info() returns information about a cache image if it exists.
 *
 * When an HDF5 file is opened in Read/Write mode, any metadata cache image will
 * be read and deleted from the file on the first metadata cache access (or, if
 * persistent free space managers are enabled, on the first file space
 * allocation / deallocation, or read of free space manager status, whichever
 * comes first).
 *
 * Thus, if the file is opened Read/Write, H5Fget_mdc_image_info() should be called
 * immediately after file open and before any other operation. If H5Fget_mdc_image_info()
 * is called after the cache image is loaded, it will correctly report that no cache image
 * exists, as the image will have already been read and deleted from the file. In the Read Only
 * case, the function may be called at any time, as any cache image will not be deleted
 * from the file.
 * \endparblock
 *
 * \since 1.10.1
 */
H5_DLL herr_t H5Fget_mdc_image_info(hid_t file_id, haddr_t *image_addr, hsize_t *image_size);
/**
 * \ingroup H5F
 *
 * \brief Retrieves the setting for whether or not a file will create minimized
 *        dataset object headers
 *
 * \file_id
 * \param[out] minimize Flag indicating whether the library will or will not
 *                      create minimized dataset object headers
 *
 * \return \herr_t
 *
 * \details H5Fget_dset_no_attrs_hint() retrieves the no dataset attributes
 *          hint setting for the file specified by the file identifier \p
 *          file_id. This setting is used to inform the library to create
 *          minimized dataset object headers when \c true.
 *
 *          The setting's value is returned in the boolean pointer minimized.
 *
 * \since 1.10.5
 *
 */
H5_DLL herr_t H5Fget_dset_no_attrs_hint(hid_t file_id, hbool_t *minimize);
/**
 * \ingroup H5F
 *
 * \brief Sets the flag to create minimized dataset object headers
 *
 * \file_id
 * \param[in] minimize Flag indicating whether the library will or will not
 *                     create minimized dataset object headers
 *
 * \return \herr_t
 *
 * \details H5Fset_dset_no_attrs_hint() sets the no dataset attributes hint
 *          setting for the file specified by the file identifier \p file_id.
 *          If the boolean flag \p minimize is set to \c true, then the library
 *          will create minimized dataset object headers in the file.
 *          \Bold{All} files that refer to the same file-on-disk will be
 *          affected by the most recent setting, regardless of the file
 *          identifier/handle (e.g., as returned by H5Fopen()). By setting the
 *          \p minimize flag to \c true, the library expects that no attributes
 *          will be added to the dataset - attributes can be added, but they
 *          are appended with a continuation message, which can reduce
 *          performance.
 *
 * \attention This setting interacts with H5Pset_dset_no_attrs_hint(): if
 *            either is set to \c true, then the created dataset's object header
 *            will be minimized.
 *
 * \since 1.10.5
 *
 */
H5_DLL herr_t H5Fset_dset_no_attrs_hint(hid_t file_id, hbool_t minimize);

#ifdef H5_HAVE_PARALLEL
/**
 * \ingroup PH5F
 *
 * \brief Sets the MPI atomicity mode
 *
 * \file_id
 * \param[in] flag Logical flag for atomicity setting. Valid values are:
 *                 \li \c 1 -- Sets MPI file access to atomic mode.
 *                 \li \c 0 -- Sets MPI file access to nonatomic mode.
 * \return \herr_t
 *
 * \par Motivation
 * H5Fset_mpi_atomicity() is applicable only in parallel environments using MPI I/O.
 * The function is one of the tools used to ensure sequential consistency. This means
 * that a set of operations will behave as though they were performed in a serial
 * order consistent with the program order.
 *
 * \details
 * \parblock
 * H5Fset_mpi_atomicity() sets MPI consistency semantics for data access to the file,
 * \p file_id.
 *
 * If \p flag is set to \c 1, all file access operations will appear atomic, guaranteeing
 * sequential consistency. If \p flag is set to \c 0, enforcement of atomic file access
 * will be turned off.
 *
 * H5Fset_mpi_atomicity() is a collective function and all participating processes must
 * pass the same values for \p file_id and \p flag.
 *
 * This function is available only when the HDF5 library is configured with parallel support
 * (\TText{--enable-parallel | HDF5_ENABLE_PARALLEL}). It is useful only when used with the #H5FD_MPIO driver
 * (see H5Pset_fapl_mpio()).
 * \endparblock
 *
 * \attention
 * \parblock
 * H5Fset_mpi_atomicity() calls \TText{MPI_File_set_atomicity} underneath and is not supported
 * if the execution platform does not support \TText{MPI_File_set_atomicity}. When it is
 * supported and used, the performance of data access operations may drop significantly.
 *
 * In certain scenarios, even when \TText{MPI_File_set_atomicity} is supported, setting
 * atomicity with H5Fset_mpi_atomicity() and \p flag set to 1 does not always yield
 * strictly atomic updates. For example, some H5Dwrite() calls translate to multiple
 * \TText{MPI_File_write_at} calls. This happens in all cases where the high-level file
 * access routine translates to multiple lower level file access routines.
 * The following scenarios will raise this issue:
 * \li Non-contiguous file access using independent I/O
 * \li Partial collective I/O using chunked access
 * \li Collective I/O using filters or when data conversion is required
 *
 * This issue arises because MPI atomicity is a matter of MPI file access operations rather
 * than HDF5 access operations. But the user is normally seeking atomicity at the HDF5 level.
 * To accomplish this, the application must set a barrier after a write, H5Dwrite(), but before
 * the next read, H5Dread(), in addition to calling H5Fset_mpi_atomicity().The barrier will
 * guarantee that all underlying write operations execute atomically before the read
 * operations starts. This ensures additional ordering semantics and will normally produce
 * the desired behavior.
 * \endparblock
 *
 * \see \ref_cons_semantics
 *
 * \since 1.8.9
 *
 */
H5_DLL herr_t H5Fset_mpi_atomicity(hid_t file_id, hbool_t flag);
/**
 * \ingroup PH5F
 *
 * \brief Retrieves the atomicity mode in use
 *
 * \file_id
 * \param[out] flag Logical flag for atomicity setting. Valid values are:
 *                  \li 1 -- MPI file access is set to atomic mode.
 *                  \li 0 -- MPI file access is set to nonatomic mode.
 * \return \herr_t
 *
 * \details H5Fget_mpi_atomicity() retrieves the current consistency semantics mode for
 *          data access for the file \p file_id.
 *
 *          Upon successful return, \p flag will be set to \c 1 if file access is set
 *          to atomic mode and \c 0 if file access is set to nonatomic mode.
 *
 * \see \ref_cons_semantics
 *
 * \since 1.8.9
 *
 */
H5_DLL herr_t H5Fget_mpi_atomicity(hid_t file_id, hbool_t *flag);
#endif /* H5_HAVE_PARALLEL */

/// \cond DEV
/* Internal API routines */
H5_DLL herr_t H5Fformat_convert(hid_t fid);
/// \endcond

/// \cond DEV
/* API Wrappers for async routines */
/* (Must be defined _after_ the function prototype) */
/* (And must only defined when included in application code, not the library) */
#ifndef H5F_MODULE
#define H5Fcreate_async(...) H5Fcreate_async(__FILE__, __func__, __LINE__, __VA_ARGS__)
#define H5Fopen_async(...)   H5Fopen_async(__FILE__, __func__, __LINE__, __VA_ARGS__)
#define H5Freopen_async(...) H5Freopen_async(__FILE__, __func__, __LINE__, __VA_ARGS__)
#define H5Fflush_async(...)  H5Fflush_async(__FILE__, __func__, __LINE__, __VA_ARGS__)
#define H5Fclose_async(...)  H5Fclose_async(__FILE__, __func__, __LINE__, __VA_ARGS__)

/* Define "wrapper" versions of function calls, to allow compile-time values to
 *      be passed in by language wrapper or library layer on top of HDF5.
 */
#define H5Fcreate_async_wrap H5_NO_EXPAND(H5Fcreate_async)
#define H5Fopen_async_wrap   H5_NO_EXPAND(H5Fopen_async)
#define H5Freopen_async_wrap H5_NO_EXPAND(H5Freopen_async)
#define H5Fflush_async_wrap  H5_NO_EXPAND(H5Fflush_async)
#define H5Fclose_async_wrap  H5_NO_EXPAND(H5Fclose_async)
#endif /* H5F_MODULE */
/// \endcond

/* Symbols defined for compatibility with previous versions of the HDF5 API.
 *
 * Use of these symbols is deprecated.
 */
#ifndef H5_NO_DEPRECATED_SYMBOLS

/* Macros */
#define H5F_ACC_DEBUG (0x0000u) /**< Print debug info \deprecated In which version? */

/* Typedefs */

/**
 * Current "global" information about file
 */
//! <!-- [H5F_info1_t_snip] -->
typedef struct H5F_info1_t {
    hsize_t super_ext_size; /**< Superblock extension size */
    struct {
        hsize_t      hdr_size;  /**< Shared object header message header size */
        H5_ih_info_t msgs_info; /**< Shared object header message index & heap size */
    } sohm;
} H5F_info1_t;
//! <!-- [H5F_info1_t_snip] -->

/* Function prototypes */
/**
 * \ingroup H5F
 *
 * \brief Retrieves global file information
 *
 * \fgdta_obj_id
 * \param[out] file_info Buffer for global file information
 *
 * \return \herr_t
 *
 * \deprecated This function has been renamed from H5Fget_info() and is
 *             deprecated in favor of the macro #H5Fget_info or the function
 *             H5Fget_info2().
 *
 * \details H5Fget_info1() returns global information for the file associated
 *          with the object identifier \p obj_id in the H5F_info1_t \c struct
 *          named \p file_info.
 *
 *          \p obj_id is an identifier for any object in the file of interest.
 *
 *          H5F_info1_t struct is defined in H5Fpublic.h as follows:
 *          \snippet this H5F_info1_t_snip
 *
 *          \c super_ext_size is the size of the superblock extension.
 *
 *          The \c sohm sub-struct contains shared object header message
 *          information as follows:
 *          \li \c hdr_size is the size of the shared object header message.
 *          \li \c msgs_info is an H5_ih_info_t struct defined in H5public.h as
 *              follows: \snippet H5public.h H5_ih_info_t_snip
 *
 *          \li \p index_size is the summed size of all the shared object
 *              header indexes. Each index might be either a B-tree or
 *              a list.
 *
 * \version 1.10.0 Function H5Fget_info() renamed to H5Fget_info1() and
 *                 deprecated in this release.
 *
 * \since 1.8.0
 *
 */
H5_DLL herr_t H5Fget_info1(hid_t obj_id, H5F_info1_t *file_info);
/**
 * \ingroup H5F
 *
 * \brief Sets the latest version of the library to be used for writing objects
 *
 * \file_id
 * \param[in] latest_format Latest format flag
 *
 * \return \herr_t
 *
 * \since 1.10.1
 * \deprecated 1.10.2 Deprecated in favor of the function H5Fset_libver_bounds()
 *
 */
H5_DLL herr_t H5Fset_latest_format(hid_t file_id, hbool_t latest_format);
/**
 * \ingroup H5F
 *
 * \brief Determines whether a file is in the HDF5 format
 *
 * \param[in] file_name File name
 *
 * \return \htri_t
 *
 * \details H5Fis_hdf5() determines whether a file is in the HDF5 format.
 *
 * \since 1.0.0
 * \deprecated 1.12.0 Deprecated in favor of the function H5Fis_accessible()
 *
 */
H5_DLL htri_t H5Fis_hdf5(const char *file_name);

#endif /* H5_NO_DEPRECATED_SYMBOLS */

#ifdef __cplusplus
}
#endif
#endif /* H5Fpublic_H */<|MERGE_RESOLUTION|>--- conflicted
+++ resolved
@@ -20,25 +20,6 @@
 #include "H5ACpublic.h" /* Metadata Cache                           */
 #include "H5Ipublic.h"  /* Identifiers                              */
 
-<<<<<<< HEAD
-/* When this header is included from a private header, don't make calls to H5check() */
-#undef H5CHECK
-#ifndef H5private_H
-#define H5CHECK H5check(),
-#else /* H5private_H */
-#define H5CHECK
-#endif /* H5private_H */
-
-/* When this header is included from a private HDF5 header, don't make calls to H5open() */
-#undef H5OPEN
-#ifndef H5private_H
-#define H5OPEN ((!H5_libinit_g && !H5_libterm_g) ? H5open() : 0),
-#else /* H5private_H */
-#define H5OPEN
-#endif /* H5private_H */
-
-=======
->>>>>>> 2c58357b
 /*
  * These are the bits that can be passed to the `flags' argument of
  * H5Fcreate() and H5Fopen(). Use the bit-wise OR operator (|) to combine
