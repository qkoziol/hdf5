--- conflicted
+++ resolved
@@ -234,12 +234,9 @@
                                hid_t min_idx, const char *fmt, ...) H5_ATTR_FORMAT(printf, 6, 7);
 H5_DLL herr_t H5E_clear_stack(void);
 H5_DLL herr_t H5E_dump_api_stack(void);
-<<<<<<< HEAD
+H5_DLL void   H5E_pause_stack(void);
+H5_DLL void   H5E_resume_stack(void);
 H5_DLL herr_t H5E_user_cb_prepare(H5E_user_cb_state_t *state);
 H5_DLL herr_t H5E_user_cb_restore(const H5E_user_cb_state_t *state);
-=======
-H5_DLL void   H5E_pause_stack(void);
-H5_DLL void   H5E_resume_stack(void);
->>>>>>> c98f90a5
 
 #endif /* H5Eprivate_H */