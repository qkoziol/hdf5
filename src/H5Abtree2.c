/* * * * * * * * * * * * * * * * * * * * * * * * * * * * * * * * * * * * * * *
 * Copyright by The HDF Group.                                               *
 * Copyright by the Board of Trustees of the University of Illinois.         *
 * All rights reserved.                                                      *
 *                                                                           *
 * This file is part of HDF5.  The full HDF5 copyright notice, including     *
 * terms governing use, modification, and redistribution, is contained in    *
 * the COPYING file, which can be found at the root of the source code       *
 * distribution tree, or in https://support.hdfgroup.org/ftp/HDF5/releases.  *
 * If you do not have access to either file, you may request a copy from     *
 * help@hdfgroup.org.                                                        *
 * * * * * * * * * * * * * * * * * * * * * * * * * * * * * * * * * * * * * * */

/*-------------------------------------------------------------------------
 *
 * Created:		H5Abtree2.c
 *			Dec  4 2006
 *			Quincey Koziol <koziol@hdfgroup.org>
 *
 * Purpose:		v2 B-tree callbacks for indexing attributes on objects
 *
 *-------------------------------------------------------------------------
 */

/****************/
/* Module Setup */
/****************/

#include "H5Amodule.h"          /* This source code file is part of the H5A module */


/***********/
/* Headers */
/***********/
#include "H5private.h"		/* Generic Functions			*/
#include "H5Apkg.h"		/* Attributes	  			*/
#include "H5Eprivate.h"		/* Error handling		  	*/
#include "H5SMprivate.h"	/* Shared object header messages        */


/****************/
/* Local Macros */
/****************/


/******************/
/* Local Typedefs */
/******************/

/*
 * Data exchange structure for dense attribute storage.  This structure is
 * passed through the fractal heap layer to compare attributes.
 */
typedef struct H5A_fh_ud_cmp_t {
    /* downward */
    H5F_t       *f;                     /* Pointer to file that fractal heap is in */
    const char  *name;                  /* Name of attribute to compare      */
    const H5A_dense_bt2_name_rec_t *record;     /* v2 B-tree record for attribute */
    H5A_bt2_found_t found_op;           /* Callback when correct attribute is found */
    void        *found_op_data;         /* Callback data when correct attribute is found */

    /* upward */
    int         cmp;                    /* Comparison of two attribute names */
} H5A_fh_ud_cmp_t;


/********************/
/* Package Typedefs */
/********************/


/********************/
/* Local Prototypes */
/********************/

/* v2 B-tree function callbacks */

/* v2 B-tree driver callbacks for 'creation order' index */
static herr_t H5A__dense_btree2_corder_store(void *native, const void *udata);
static herr_t H5A__dense_btree2_corder_compare(const void *rec1, const void *rec2, int *result);
static herr_t H5A__dense_btree2_corder_encode(uint8_t *raw, const void *native,
    void *ctx);
static herr_t H5A__dense_btree2_corder_decode(const uint8_t *raw, void *native,
    void *ctx);
static herr_t H5A__dense_btree2_corder_debug(FILE *stream, int indent, int fwidth,
    const void *record, const void *_udata);

/* v2 B-tree driver callbacks for 'name' index */
static herr_t H5A__dense_btree2_name_store(void *native, const void *udata);
static herr_t H5A__dense_btree2_name_compare(const void *rec1, const void *rec2, int *result);
static herr_t H5A__dense_btree2_name_encode(uint8_t *raw, const void *native,
    void *ctx);
static herr_t H5A__dense_btree2_name_decode(const uint8_t *raw, void *native,
    void *ctx);
static herr_t H5A__dense_btree2_name_debug(FILE *stream, int indent, int fwidth,
    const void *record, const void *_udata);

/* Fractal heap function callbacks */
static herr_t H5A__dense_fh_name_cmp(const void *obj, size_t obj_len, void *op_data);


/*********************/
/* Package Variables */
/*********************/
/* v2 B-tree class for indexing 'name' field of attributes */
const H5B2_class_t H5A_BT2_NAME[1]={{  /* B-tree class information */
    H5B2_ATTR_DENSE_NAME_ID,           /* Type of B-tree */
    "H5B2_ATTR_DENSE_NAME_ID",         /* Name of B-tree class */
    sizeof(H5A_dense_bt2_name_rec_t),  /* Size of native record */
    NULL,                              /* Create client callback context */
    NULL,                              /* Destroy client callback context */
    H5A__dense_btree2_name_store,       /* Record storage callback */
    H5A__dense_btree2_name_compare,     /* Record comparison callback */
    H5A__dense_btree2_name_encode,      /* Record encoding callback */
    H5A__dense_btree2_name_decode,      /* Record decoding callback */
    H5A__dense_btree2_name_debug        /* Record debugging callback */
}};

/* v2 B-tree class for indexing 'creation order' field of attributes */
const H5B2_class_t H5A_BT2_CORDER[1]={{ /* B-tree class information */
    H5B2_ATTR_DENSE_CORDER_ID,         /* Type of B-tree */
    "H5B2_ATTR_DENSE_CORDER_ID",       /* Name of B-tree class */
    sizeof(H5A_dense_bt2_corder_rec_t),/* Size of native record */
    NULL,                              /* Create client callback context */
    NULL,                              /* Destroy client callback context */
    H5A__dense_btree2_corder_store,     /* Record storage callback */
    H5A__dense_btree2_corder_compare,   /* Record comparison callback */
    H5A__dense_btree2_corder_encode,    /* Record encoding callback */
    H5A__dense_btree2_corder_decode,    /* Record decoding callback */
    H5A__dense_btree2_corder_debug      /* Record debugging callback */
}};


/*****************************/
/* Library Private Variables */
/*****************************/


/*******************/
/* Local Variables */
/*******************/



/*-------------------------------------------------------------------------
 * Function:	H5A__dense_fh_name_cmp
 *
 * Purpose:	Compares the name of a attribute in a fractal heap to another
 *              name
 *
 * Return:	SUCCEED/FAIL
 *
 * Programmer:	Quincey Koziol
 *		koziol@hdfgroup.org
 *		Dec  4 2006
 *
 *-------------------------------------------------------------------------
 */
static herr_t
H5A__dense_fh_name_cmp(const void *obj, size_t obj_len, void *_udata)
{
    H5A_fh_ud_cmp_t *udata = (H5A_fh_ud_cmp_t *)_udata;         /* User data for 'op' callback */
    H5A_t *attr = NULL;                 /* Pointer to attribute created from heap object */
    hbool_t took_ownership = FALSE;     /* Whether the "found" operator took ownership of the attribute */
    herr_t ret_value = SUCCEED;         /* Return value */

    FUNC_ENTER_STATIC

    /* Decode attribute information */
<<<<<<< HEAD
    if(NULL == (attr = (H5A_t *)H5O_msg_decode(udata->f, NULL, H5O_ATTR_ID, (const unsigned char *)obj)))
=======
    if(NULL == (attr = (H5A_t *)H5O_msg_decode(udata->f, udata->dxpl_id, NULL, H5O_ATTR_ID, obj_len, (const unsigned char *)obj)))
>>>>>>> 7aa4eb1b
        HGOTO_ERROR(H5E_OHDR, H5E_CANTDECODE, FAIL, "can't decode attribute")

    /* Compare the string values */
    udata->cmp = HDstrcmp(udata->name, attr->shared->name);

    /* Check for correct attribute & callback to make */
    if(udata->cmp == 0 && udata->found_op) {
        /* Check whether we should "reconstitute" the shared message info */
        if(udata->record->flags & H5O_MSG_FLAG_SHARED)
            H5SM_reconstitute(&(attr->sh_loc), udata->f, H5O_ATTR_ID, udata->record->id);

        /* Set the creation order index for the attribute */
        attr->shared->crt_idx = udata->record->corder;

        /* Make callback */
        if((udata->found_op)(attr, &took_ownership, udata->found_op_data) < 0)
            HGOTO_ERROR(H5E_OHDR, H5E_CANTOPERATE, FAIL, "attribute found callback failed")
    } /* end if */

done:
    /* Release the space allocated for the attrbute */
    if(attr && !took_ownership)
        H5O_msg_free(H5O_ATTR_ID, attr);

    FUNC_LEAVE_NOAPI(ret_value)
} /* end H5A__dense_fh_name_cmp() */


/*-------------------------------------------------------------------------
 * Function:	H5A__dense_btree2_name_store
 *
 * Purpose:	Store user information into native record for v2 B-tree
 *
 * Return:	Success:	non-negative
 *		Failure:	negative
 *
 * Programmer:	Quincey Koziol
 *              Monday, December  4, 2006
 *
 *-------------------------------------------------------------------------
 */
static herr_t
H5A__dense_btree2_name_store(void *_nrecord, const void *_udata)
{
    const H5A_bt2_ud_ins_t *udata = (const H5A_bt2_ud_ins_t *)_udata;
    H5A_dense_bt2_name_rec_t *nrecord = (H5A_dense_bt2_name_rec_t *)_nrecord;

    FUNC_ENTER_STATIC_NOERR

    /* Copy user information info native record */
    nrecord->id = udata->id;
    nrecord->flags = udata->common.flags;
    nrecord->corder = udata->common.corder;
    nrecord->hash = udata->common.name_hash;

    FUNC_LEAVE_NOAPI(SUCCEED)
} /* H5A__dense_btree2_name_store() */


/*-------------------------------------------------------------------------
 * Function:	H5A__dense_btree2_name_compare
 *
 * Purpose:	Compare two native information records, according to some key
 *
 * Return:	<0 if rec1 < rec2
 *              =0 if rec1 == rec2
 *              >0 if rec1 > rec2
 *
 * Programmer:	Quincey Koziol
 *              Monday, December  4, 2006
 *
 *-------------------------------------------------------------------------
 */
static herr_t
H5A__dense_btree2_name_compare(const void *_bt2_udata, const void *_bt2_rec, int *result)
{
    const H5A_bt2_ud_common_t *bt2_udata = (const H5A_bt2_ud_common_t *)_bt2_udata;
    const H5A_dense_bt2_name_rec_t *bt2_rec = (const H5A_dense_bt2_name_rec_t *)_bt2_rec;
    herr_t ret_value = SUCCEED;            /* Return value */

    FUNC_ENTER_STATIC

    /* Sanity check */
    HDassert(bt2_udata);
    HDassert(bt2_rec);

    /* Check hash value */
    if(bt2_udata->name_hash < bt2_rec->hash)
        *result = (-1);
    else if(bt2_udata->name_hash > bt2_rec->hash)
        *result = 1;
    else {
        H5A_fh_ud_cmp_t fh_udata;       /* User data for fractal heap 'op' callback */
        H5HF_t *fheap;                  /* Fractal heap handle to use for finding object */

        /* Sanity check */
        HDassert(bt2_udata->name_hash == bt2_rec->hash);

        /* Prepare user data for callback */
        /* down */
        fh_udata.f = bt2_udata->f;
        fh_udata.name = bt2_udata->name;
        fh_udata.record = bt2_rec;
        fh_udata.found_op = bt2_udata->found_op;
        fh_udata.found_op_data = bt2_udata->found_op_data;

        /* up */
        fh_udata.cmp = 0;

        /* Check for attribute in shared storage */
        if(bt2_rec->flags & H5O_MSG_FLAG_SHARED)
            fheap = bt2_udata->shared_fheap;
        else
            fheap = bt2_udata->fheap;
        HDassert(fheap);

        /* Check if the user's attribute and the B-tree's attribute have the same name */
        if(H5HF_op(fheap, &bt2_rec->id, H5A__dense_fh_name_cmp, &fh_udata) < 0)
            HGOTO_ERROR(H5E_HEAP, H5E_CANTCOMPARE, FAIL, "can't compare btree2 records")

        /* Callback will set comparison value */
        *result = fh_udata.cmp;
    } /* end else */

done:
    FUNC_LEAVE_NOAPI(ret_value)
} /* H5A__dense_btree2_name_compare() */


/*-------------------------------------------------------------------------
 * Function:	H5A__dense_btree2_name_encode
 *
 * Purpose:	Encode native information into raw form for storing on disk
 *
 * Return:	Success:	non-negative
 *		Failure:	negative
 *
 * Programmer:	Quincey Koziol
 *              Monday, December  4, 2006
 *
 *-------------------------------------------------------------------------
 */
static herr_t
H5A__dense_btree2_name_encode(uint8_t *raw, const void *_nrecord, void H5_ATTR_UNUSED *ctx)
{
    const H5A_dense_bt2_name_rec_t *nrecord = (const H5A_dense_bt2_name_rec_t *)_nrecord;

    FUNC_ENTER_STATIC_NOERR

    /* Encode the record's fields */
    HDmemcpy(raw, nrecord->id.id, (size_t)H5O_FHEAP_ID_LEN);
    raw += H5O_FHEAP_ID_LEN;
    *raw++ = nrecord->flags;
    UINT32ENCODE(raw, nrecord->corder)
    UINT32ENCODE(raw, nrecord->hash)

    FUNC_LEAVE_NOAPI(SUCCEED)
} /* H5A__dense_btree2_name_encode() */


/*-------------------------------------------------------------------------
 * Function:	H5A__dense_btree2_name_decode
 *
 * Purpose:	Decode raw disk form of record into native form
 *
 * Return:	Success:	non-negative
 *		Failure:	negative
 *
 * Programmer:	Quincey Koziol
 *              Monday, December  4, 2006
 *
 *-------------------------------------------------------------------------
 */
static herr_t
H5A__dense_btree2_name_decode(const uint8_t *raw, void *_nrecord, void H5_ATTR_UNUSED *ctx)
{
    H5A_dense_bt2_name_rec_t *nrecord = (H5A_dense_bt2_name_rec_t *)_nrecord;

    FUNC_ENTER_STATIC_NOERR

    /* Decode the record's fields */
    HDmemcpy(nrecord->id.id, raw, (size_t)H5O_FHEAP_ID_LEN);
    raw += H5O_FHEAP_ID_LEN;
    nrecord->flags = *raw++;
    UINT32DECODE(raw, nrecord->corder)
    UINT32DECODE(raw, nrecord->hash)

    FUNC_LEAVE_NOAPI(SUCCEED)
} /* H5A__dense_btree2_name_decode() */


/*-------------------------------------------------------------------------
 * Function:	H5A__dense_btree2_name_debug
 *
 * Purpose:	Debug native form of record
 *
 * Return:	Success:	non-negative
 *		Failure:	negative
 *
 * Programmer:	Quincey Koziol
 *              Monday, December  4, 2006
 *
 *-------------------------------------------------------------------------
 */
static herr_t
H5A__dense_btree2_name_debug(FILE *stream, int indent, int fwidth,
    const void *_nrecord, const void H5_ATTR_UNUSED *_udata)
{
    const H5A_dense_bt2_name_rec_t *nrecord = (const H5A_dense_bt2_name_rec_t *)_nrecord;

    FUNC_ENTER_STATIC_NOERR

    HDfprintf(stream, "%*s%-*s {%016Hx, %02x, %u, %08lx}\n", indent, "", fwidth,
        "Record:",
        (hsize_t)nrecord->id.val, (unsigned)nrecord->flags, (unsigned)nrecord->corder, (unsigned long)nrecord->hash);

    FUNC_LEAVE_NOAPI(SUCCEED)
} /* H5A__dense_btree2_name_debug() */


/*-------------------------------------------------------------------------
 * Function:	H5A__dense_btree2_corder_store
 *
 * Purpose:	Store user information into native record for v2 B-tree
 *
 * Return:	Success:	non-negative
 *		Failure:	negative
 *
 * Programmer:	Quincey Koziol
 *              Tuesday, February  6, 2007
 *
 *-------------------------------------------------------------------------
 */
static herr_t
H5A__dense_btree2_corder_store(void *_nrecord, const void *_udata)
{
    const H5A_bt2_ud_ins_t *udata = (const H5A_bt2_ud_ins_t *)_udata;
    H5A_dense_bt2_corder_rec_t *nrecord = (H5A_dense_bt2_corder_rec_t *)_nrecord;

    FUNC_ENTER_STATIC_NOERR

    /* Copy user information info native record */
    nrecord->id = udata->id;
    nrecord->flags = udata->common.flags;
    nrecord->corder = udata->common.corder;

    FUNC_LEAVE_NOAPI(SUCCEED)
} /* H5A__dense_btree2_corder_store() */


/*-------------------------------------------------------------------------
 * Function:	H5A__dense_btree2_corder_compare
 *
 * Purpose:	Compare two native information records, according to some key
 *
 * Return:	<0 if rec1 < rec2
 *              =0 if rec1 == rec2
 *              >0 if rec1 > rec2
 *
 * Programmer:	Quincey Koziol
 *              Tuesday, February  6, 2007
 *
 *-------------------------------------------------------------------------
 */
static herr_t
H5A__dense_btree2_corder_compare(const void *_bt2_udata, const void *_bt2_rec, int *result)
{
    const H5A_bt2_ud_common_t *bt2_udata = (const H5A_bt2_ud_common_t *)_bt2_udata;
    const H5A_dense_bt2_corder_rec_t *bt2_rec = (const H5A_dense_bt2_corder_rec_t *)_bt2_rec;

    FUNC_ENTER_STATIC_NOERR

    /* Sanity check */
    HDassert(bt2_udata);
    HDassert(bt2_rec);

    /* Check creation order value */
    if(bt2_udata->corder < bt2_rec->corder)
        *result = -1;
    else if(bt2_udata->corder > bt2_rec->corder)
        *result = 1;
    else
        *result = 0;

    FUNC_LEAVE_NOAPI(SUCCEED)
} /* H5A__dense_btree2_corder_compare() */


/*-------------------------------------------------------------------------
 * Function:	H5A__dense_btree2_corder_encode
 *
 * Purpose:	Encode native information into raw form for storing on disk
 *
 * Return:	Success:	non-negative
 *		Failure:	negative
 *
 * Programmer:	Quincey Koziol
 *              Tuesday, February  6, 2007
 *
 *-------------------------------------------------------------------------
 */
static herr_t
H5A__dense_btree2_corder_encode(uint8_t *raw, const void *_nrecord, void H5_ATTR_UNUSED *ctx)
{
    const H5A_dense_bt2_corder_rec_t *nrecord = (const H5A_dense_bt2_corder_rec_t *)_nrecord;

    FUNC_ENTER_STATIC_NOERR

    /* Encode the record's fields */
    HDmemcpy(raw, nrecord->id.id, (size_t)H5O_FHEAP_ID_LEN);
    raw += H5O_FHEAP_ID_LEN;
    *raw++ = nrecord->flags;
    UINT32ENCODE(raw, nrecord->corder)

    FUNC_LEAVE_NOAPI(SUCCEED)
} /* H5A__dense_btree2_corder_encode() */


/*-------------------------------------------------------------------------
 * Function:	H5A__dense_btree2_corder_decode
 *
 * Purpose:	Decode raw disk form of record into native form
 *
 * Return:	Success:	non-negative
 *		Failure:	negative
 *
 * Programmer:	Quincey Koziol
 *              Tuesday, February  6, 2007
 *
 *-------------------------------------------------------------------------
 */
static herr_t
H5A__dense_btree2_corder_decode(const uint8_t *raw, void *_nrecord, void H5_ATTR_UNUSED *ctx)
{
    H5A_dense_bt2_corder_rec_t *nrecord = (H5A_dense_bt2_corder_rec_t *)_nrecord;

    FUNC_ENTER_STATIC_NOERR

    /* Decode the record's fields */
    HDmemcpy(nrecord->id.id, raw, (size_t)H5O_FHEAP_ID_LEN);
    raw += H5O_FHEAP_ID_LEN;
    nrecord->flags = *raw++;
    UINT32DECODE(raw, nrecord->corder)

    FUNC_LEAVE_NOAPI(SUCCEED)
} /* H5A__dense_btree2_corder_decode() */


/*-------------------------------------------------------------------------
 * Function:	H5A__dense_btree2_corder_debug
 *
 * Purpose:	Debug native form of record
 *
 * Return:	Success:	non-negative
 *		Failure:	negative
 *
 * Programmer:	Quincey Koziol
 *              Tuesday, February  6, 2007
 *
 *-------------------------------------------------------------------------
 */
static herr_t
H5A__dense_btree2_corder_debug(FILE *stream, int indent, int fwidth,
    const void *_nrecord, const void H5_ATTR_UNUSED *_udata)
{
    const H5A_dense_bt2_corder_rec_t *nrecord = (const H5A_dense_bt2_corder_rec_t *)_nrecord;

    FUNC_ENTER_STATIC_NOERR

    HDfprintf(stream, "%*s%-*s {%016Hx, %02x, %u}\n", indent, "", fwidth,
        "Record:",
        (hsize_t)nrecord->id.val, (unsigned)nrecord->flags, (unsigned)nrecord->corder);

    FUNC_LEAVE_NOAPI(SUCCEED)
} /* H5A__dense_btree2_corder_debug() */
<|MERGE_RESOLUTION|>--- conflicted
+++ resolved
@@ -168,11 +168,7 @@
     FUNC_ENTER_STATIC
 
     /* Decode attribute information */
-<<<<<<< HEAD
-    if(NULL == (attr = (H5A_t *)H5O_msg_decode(udata->f, NULL, H5O_ATTR_ID, (const unsigned char *)obj)))
-=======
-    if(NULL == (attr = (H5A_t *)H5O_msg_decode(udata->f, udata->dxpl_id, NULL, H5O_ATTR_ID, obj_len, (const unsigned char *)obj)))
->>>>>>> 7aa4eb1b
+    if(NULL == (attr = (H5A_t *)H5O_msg_decode(udata->f, NULL, H5O_ATTR_ID, obj_len, (const unsigned char *)obj)))
         HGOTO_ERROR(H5E_OHDR, H5E_CANTDECODE, FAIL, "can't decode attribute")
 
     /* Compare the string values */
