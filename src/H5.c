--- conflicted
+++ resolved
@@ -339,11 +339,8 @@
             pending += DOWN(AC);
             pending += DOWN(Z);
             pending += DOWN(P);
-<<<<<<< HEAD
+            pending += DOWN(FD);
             pending += DOWN(VL);
-=======
-            pending += DOWN(FD);
->>>>>>> 4dc2218a
             pending += DOWN(PL);
             /* Don't shut down the error code until other APIs which use it are shut down */
             if(pending == 0)
