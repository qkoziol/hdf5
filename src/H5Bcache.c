/* * * * * * * * * * * * * * * * * * * * * * * * * * * * * * * * * * * * * * *
 * Copyright by The HDF Group.                                               *
 * Copyright by the Board of Trustees of the University of Illinois.         *
 * All rights reserved.                                                      *
 *                                                                           *
 * This file is part of HDF5.  The full HDF5 copyright notice, including     *
 * terms governing use, modification, and redistribution, is contained in    *
 * the files COPYING and Copyright.html.  COPYING can be found at the root   *
 * of the source code distribution tree; Copyright.html can be found at the  *
 * root level of an installed copy of the electronic HDF5 document set and   *
 * is linked from the top-level documents page.  It can also be found at     *
 * http://hdfgroup.org/HDF5/doc/Copyright.html.  If you do not have          *
 * access to either file, you may request a copy from help@hdfgroup.org.     *
 * * * * * * * * * * * * * * * * * * * * * * * * * * * * * * * * * * * * * * */

/*-------------------------------------------------------------------------
 *
 * Created:		H5Bcache.c
 *			Oct 31 2005
 *			Quincey Koziol <koziol@ncsa.uiuc.edu>
 *
 * Purpose:		Implement B-tree metadata cache methods.
 *
 *-------------------------------------------------------------------------
 */

/****************/
/* Module Setup */
/****************/

#include "H5Bmodule.h"          /* This source code file is part of the H5B module */


/***********/
/* Headers */
/***********/
#include "H5private.h"		/* Generic Functions			*/
#include "H5Bpkg.h"		/* B-link trees				*/
#include "H5Eprivate.h"		/* Error handling		  	*/


/****************/
/* Local Macros */
/****************/


/******************/
/* Local Typedefs */
/******************/


/********************/
/* Local Prototypes */
/********************/

/* Metadata cache callbacks */
static herr_t H5B__cache_get_initial_load_size(void *udata, size_t *image_len);
static void *H5B__cache_deserialize(const void *image, size_t len, void *udata,
    hbool_t *dirty);
<<<<<<< HEAD
static herr_t H5B__image_len(const void *thing, size_t *image_len);
static herr_t H5B__serialize(const H5F_t *f, void *image, size_t len,
=======
static herr_t H5B__cache_image_len(const void *thing, size_t *image_len);
static herr_t H5B__cache_serialize(const H5F_t *f, void *image, size_t len,
>>>>>>> fff89855
    void *thing);
static herr_t H5B__cache_free_icr(void *thing);


/*********************/
/* Package Variables */
/*********************/

/* H5B inherits cache-like properties from H5AC */
const H5AC_class_t H5AC_BT[1] = {{
    H5AC_BT_ID,                         /* Metadata client ID */
    "v1 B-tree",                        /* Metadata client name (for debugging) */
    H5FD_MEM_BTREE,                     /* File space memory type for client */
    H5AC__CLASS_NO_FLAGS_SET,           /* Client class behavior flags */
    H5B__cache_get_initial_load_size,   /* 'get_initial_load_size' callback */
    NULL,				/* 'get_final_load_size' callback */
    NULL,				/* 'verify_chksum' callback */
    H5B__cache_deserialize,             /* 'deserialize' callback */
    H5B__cache_image_len,               /* 'image_len' callback */
    NULL,                               /* 'pre_serialize' callback */
    H5B__cache_serialize,               /* 'serialize' callback */
    NULL,                               /* 'notify' callback */
<<<<<<< HEAD
    H5B__free_icr,                      /* 'free_icr' callback */
=======
    H5B__cache_free_icr,                /* 'free_icr' callback */
>>>>>>> fff89855
    NULL,                               /* 'fsf_size' callback */
}};

/*******************/
/* Local Variables */
/*******************/



/*-------------------------------------------------------------------------
 * Function:    H5B__cache_get_initial_load_size
 *
 * Purpose:     Compute the size of the data structure on disk.
 *
 * Return:      Non-negative on success/Negative on failure
 *
 * Programmer:  Quincey Koziol
 *              koziol@hdfgroup.org
 *              May 18, 2010
 *
 *-------------------------------------------------------------------------
 */
static herr_t
H5B__cache_get_initial_load_size(void *_udata, size_t *image_len)
{
    H5B_cache_ud_t *udata = (H5B_cache_ud_t *)_udata;       /* User data for callback */
    H5B_shared_t *shared;       /* Pointer to shared B-tree info */

    FUNC_ENTER_STATIC_NOERR

    /* Check arguments */
    HDassert(udata);
    HDassert(image_len);

    /* Get shared info for B-tree */
    shared = (H5B_shared_t *)H5UC_GET_OBJ(udata->rc_shared);
    HDassert(shared);

    /* Set the image length size */
    *image_len = shared->sizeof_rnode;

    FUNC_LEAVE_NOAPI(SUCCEED)
} /* end H5B__cache_get_initial_load_size() */


/*-------------------------------------------------------------------------
 * Function:    H5B__cache_deserialize
 *
 * Purpose:     Deserialize the data structure from disk.
 *
 * Return:	Success:	Pointer to a new B-tree node.
 *		Failure:	NULL
 *
 * Programmer:  Quincey Koziol
 *              koziol@hdfgroup.org
 *              Mar 24, 2008
 *
 *-------------------------------------------------------------------------
 */
static void *
H5B__cache_deserialize(const void *_image, size_t H5_ATTR_UNUSED len, void *_udata,
    hbool_t H5_ATTR_UNUSED *dirty)
{
    H5B_t *bt = NULL;           /* Pointer to the deserialized B-tree node */
    H5B_cache_ud_t *udata = (H5B_cache_ud_t *)_udata;       /* User data for callback */
    H5B_shared_t *shared;       /* Pointer to shared B-tree info */
    const uint8_t *image = (const uint8_t *)_image;     /* Pointer into image buffer */
    uint8_t *native;            /* Pointer to native keys */
    unsigned u;                 /* Local index variable */
    H5B_t *ret_value = NULL;    /* Return value */

    FUNC_ENTER_STATIC

    /* check arguments */
    HDassert(image);
    HDassert(udata);

    /* Allocate the B-tree node in memory */
    if(NULL == (bt = H5FL_MALLOC(H5B_t)))
	HGOTO_ERROR(H5E_BTREE, H5E_CANTALLOC, NULL, "can't allocate B-tree struct")
    HDmemset(&bt->cache_info, 0, sizeof(H5AC_info_t));

    /* Set & increment the ref-counted "shared" B-tree information for the node */
    bt->rc_shared = udata->rc_shared;
    H5UC_INC(bt->rc_shared);

    /* Get a pointer to the shared info, for convenience */
    shared = (H5B_shared_t *)H5UC_GET_OBJ(bt->rc_shared);
    HDassert(shared);

    /* Allocate space for the native keys and child addresses */
    if(NULL == (bt->native = H5FL_BLK_MALLOC(native_block, shared->sizeof_keys)))
	HGOTO_ERROR(H5E_BTREE, H5E_CANTALLOC, NULL, "can't allocate buffer for native keys")
    if(NULL == (bt->child = H5FL_SEQ_MALLOC(haddr_t, (size_t)shared->two_k)))
	HGOTO_ERROR(H5E_BTREE, H5E_CANTALLOC, NULL, "can't allocate buffer for child addresses")

    /* magic number */
    if(HDmemcmp(image, H5B_MAGIC, (size_t)H5_SIZEOF_MAGIC))
	HGOTO_ERROR(H5E_BTREE, H5E_BADVALUE, NULL, "wrong B-tree signature")
    image += H5_SIZEOF_MAGIC;

    /* node type and level */
    if(*image++ != (uint8_t)udata->type->id)
	HGOTO_ERROR(H5E_BTREE, H5E_CANTLOAD, NULL, "incorrect B-tree node type")
    bt->level = *image++;

    /* entries used */
    UINT16DECODE(image, bt->nchildren);

    /* Check if bt->nchildren is greater than two_k */
    if(bt->nchildren > shared->two_k)
        HGOTO_ERROR(H5E_BTREE, H5E_BADVALUE, NULL, "number of children is greater than maximum")

    /* sibling pointers */
    H5F_addr_decode(udata->f, (const uint8_t **)&image, &(bt->left));
    H5F_addr_decode(udata->f, (const uint8_t **)&image, &(bt->right));

    /* the child/key pairs */
    native = bt->native;
    for(u = 0; u < bt->nchildren; u++) {
        /* Decode native key value */
        if((udata->type->decode)(shared, image, native) < 0)
            HGOTO_ERROR(H5E_BTREE, H5E_CANTDECODE, NULL, "unable to decode key")
        image += shared->sizeof_rkey;
        native += udata->type->sizeof_nkey;

        /* Decode address value */
        H5F_addr_decode(udata->f, (const uint8_t **)&image, bt->child + u);
    } /* end for */

    /* Decode final key */
    if(bt->nchildren > 0) {
        /* Decode native key value */
        if((udata->type->decode)(shared, image, native) < 0)
            HGOTO_ERROR(H5E_BTREE, H5E_CANTDECODE, NULL, "unable to decode key")
    } /* end if */

    /* Sanity check */
    HDassert((size_t)((const uint8_t *)image - (const uint8_t *)_image) <= len);

    /* Set return value */
    ret_value = bt;

done:
    if(!ret_value && bt)
        if(H5B__node_dest(bt) < 0)
            HDONE_ERROR(H5E_BTREE, H5E_CANTFREE, NULL, "unable to destroy B-tree node")

    FUNC_LEAVE_NOAPI(ret_value)
} /* end H5B__cache_deserialize() */


/*-------------------------------------------------------------------------
 * Function:    H5B__cache_image_len
 *
 * Purpose:     Compute the size of the data structure on disk.
 *
 * Return:      Non-negative on success/Negative on failure
 *
 * Programmer:  Quincey Koziol
 *              koziol@hdfgroup.org
 *              May 20, 2010
 *
 *-------------------------------------------------------------------------
 */
static herr_t
<<<<<<< HEAD
H5B__image_len(const void *_thing, size_t *image_len)
=======
H5B__cache_image_len(const void *_thing, size_t *image_len)
>>>>>>> fff89855
{
    const H5B_t *bt = (const H5B_t *)_thing;        /* Pointer to the B-tree node */
    H5B_shared_t *shared;       /* Pointer to shared B-tree info */

    FUNC_ENTER_STATIC_NOERR

    /* Check arguments */
    HDassert(bt);
    HDassert(image_len);

    /* Get shared info for B-tree */
    shared = (H5B_shared_t *)H5UC_GET_OBJ(bt->rc_shared);
    HDassert(shared);

    /* Set the image length size */
    *image_len = shared->sizeof_rnode;

    FUNC_LEAVE_NOAPI(SUCCEED)
} /* end H5B__cache_image_len() */


/*-------------------------------------------------------------------------
 * Function:    H5B__cache_serialize
 *
 * Purpose:     Serialize the data structure for writing to disk.
 *
 * Return:      Non-negative on success/Negative on failure
 *
 * Programmer:  Quincey Koziol
 *              koziol@hdfgroup.org
 *              Mar 24, 2008
 *
 *-------------------------------------------------------------------------
 */
static herr_t
H5B__cache_serialize(const H5F_t *f, void *_image, size_t H5_ATTR_UNUSED len,
    void *_thing)
{
    H5B_t *bt = (H5B_t *)_thing;        /* Pointer to the B-tree node */
    H5B_shared_t *shared;               /* Pointer to shared B-tree info */
    uint8_t    *image = (uint8_t *)_image;      /* Pointer into image buffer */
    uint8_t    *native;                 /* Pointer to native keys */
    unsigned    u;                      /* Local index counter */
    herr_t      ret_value = SUCCEED;    /* Return value */

    FUNC_ENTER_STATIC

    /* check arguments */
    HDassert(image);
    HDassert(bt);
    HDassert(bt->rc_shared);
    shared = (H5B_shared_t *)H5UC_GET_OBJ(bt->rc_shared);
    HDassert(shared);
    HDassert(shared->type);
    HDassert(shared->type->encode);

    /* magic number */
    HDmemcpy(image, H5B_MAGIC, (size_t)H5_SIZEOF_MAGIC);
    image += 4;

    /* node type and level */
    *image++ = (uint8_t)shared->type->id;

    /* 2^8 limit: only 1 byte is used to store node level */
    if(bt->level >= HDpow(2, LEVEL_BITS))
	HGOTO_ERROR(H5E_BTREE, H5E_CANTENCODE, FAIL, "unable to encode node level")

    H5_CHECK_OVERFLOW(bt->level, unsigned, uint8_t);
    *image++ = (uint8_t)bt->level;

    /* entries used */
    UINT16ENCODE(image, bt->nchildren);

    /* sibling pointers */
    H5F_addr_encode(f, &image, bt->left);
    H5F_addr_encode(f, &image, bt->right);

    /* child keys and pointers */
    native = bt->native;
    for(u = 0; u < bt->nchildren; ++u) {
        /* encode the key */
        if(shared->type->encode(shared, image, native) < 0)
            HGOTO_ERROR(H5E_BTREE, H5E_CANTENCODE, FAIL, "unable to encode B-tree key")
        image += shared->sizeof_rkey;
        native += shared->type->sizeof_nkey;

        /* encode the child address */
        H5F_addr_encode(f, &image, bt->child[u]);
    } /* end for */
    if(bt->nchildren > 0) {
        /* Encode the final key */
        if(shared->type->encode(shared, image, native) < 0)
            HGOTO_ERROR(H5E_BTREE, H5E_CANTENCODE, FAIL, "unable to encode B-tree key")
        image += shared->sizeof_rkey;
    } /* end if */

    /* Sanity check */
    HDassert((size_t)(image - (uint8_t *)_image) <= len);

    /* Clear rest of node */
    HDmemset(image, 0, len - (size_t)(image - (uint8_t *)_image));

done:
    FUNC_LEAVE_NOAPI(ret_value)
} /* end H5B__cache_serialize() */


/*-------------------------------------------------------------------------
 * Function:    H5B__cache_free_icr
 *
 * Purpose:     Destroy/release an "in core representation" of a data structure
 *
 * Return:      Non-negative on success/Negative on failure
 *
 * Programmer:  Quincey Koziol
 *              koziol@hdfgroup.org
 *              Mar 26, 2008
 *
 *-------------------------------------------------------------------------
 */
static herr_t
H5B__cache_free_icr(void *thing)
{
    herr_t      ret_value = SUCCEED;    /* Return value */

    FUNC_ENTER_STATIC

    /* Check arguments */
    HDassert(thing);

    /* Destroy B-tree node */
    if(H5B__node_dest((H5B_t *)thing) < 0)
        HGOTO_ERROR(H5E_BTREE, H5E_CANTFREE, FAIL, "unable to destroy B-tree node")

done:
    FUNC_LEAVE_NOAPI(ret_value)
} /* end H5B__cache_free_icr() */
<|MERGE_RESOLUTION|>--- conflicted
+++ resolved
@@ -57,13 +57,8 @@
 static herr_t H5B__cache_get_initial_load_size(void *udata, size_t *image_len);
 static void *H5B__cache_deserialize(const void *image, size_t len, void *udata,
     hbool_t *dirty);
-<<<<<<< HEAD
-static herr_t H5B__image_len(const void *thing, size_t *image_len);
-static herr_t H5B__serialize(const H5F_t *f, void *image, size_t len,
-=======
 static herr_t H5B__cache_image_len(const void *thing, size_t *image_len);
 static herr_t H5B__cache_serialize(const H5F_t *f, void *image, size_t len,
->>>>>>> fff89855
     void *thing);
 static herr_t H5B__cache_free_icr(void *thing);
 
@@ -86,11 +81,7 @@
     NULL,                               /* 'pre_serialize' callback */
     H5B__cache_serialize,               /* 'serialize' callback */
     NULL,                               /* 'notify' callback */
-<<<<<<< HEAD
-    H5B__free_icr,                      /* 'free_icr' callback */
-=======
     H5B__cache_free_icr,                /* 'free_icr' callback */
->>>>>>> fff89855
     NULL,                               /* 'fsf_size' callback */
 }};
 
@@ -260,11 +251,7 @@
  *-------------------------------------------------------------------------
  */
 static herr_t
-<<<<<<< HEAD
-H5B__image_len(const void *_thing, size_t *image_len)
-=======
 H5B__cache_image_len(const void *_thing, size_t *image_len)
->>>>>>> fff89855
 {
     const H5B_t *bt = (const H5B_t *)_thing;        /* Pointer to the B-tree node */
     H5B_shared_t *shared;       /* Pointer to shared B-tree info */
