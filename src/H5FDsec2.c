/* * * * * * * * * * * * * * * * * * * * * * * * * * * * * * * * * * * * * * *
 * Copyright by The HDF Group.                                               *
 * Copyright by the Board of Trustees of the University of Illinois.         *
 * All rights reserved.                                                      *
 *                                                                           *
 * This file is part of HDF5.  The full HDF5 copyright notice, including     *
 * terms governing use, modification, and redistribution, is contained in    *
 * the COPYING file, which can be found at the root of the source code       *
 * distribution tree, or in https://support.hdfgroup.org/ftp/HDF5/releases.  *
 * If you do not have access to either file, you may request a copy from     *
 * help@hdfgroup.org.                                                        *
 * * * * * * * * * * * * * * * * * * * * * * * * * * * * * * * * * * * * * * */

/*
 * Programmer:  Robb Matzke
 *              Thursday, July 29, 1999
 *
 * Purpose: The POSIX unbuffered file driver using only the HDF5 public
 *          API and with a few optimizations: the lseek() call is made
 *          only when the current file position is unknown or needs to be
 *          changed based on previous I/O through this driver (don't mix
 *          I/O from this driver with I/O from other parts of the
 *          application to the same file).
 */

#include "H5FDdrvr_module.h" /* This source code file is part of the H5FD driver module */

#include "H5private.h"   /* Generic Functions        */
#include "H5Eprivate.h"  /* Error handling           */
#include "H5Fprivate.h"  /* File access              */
#include "H5FDprivate.h" /* File drivers             */
#include "H5FDsec2.h"    /* Sec2 file driver         */
#include "H5FLprivate.h" /* Free Lists               */
#include "H5Iprivate.h"  /* IDs                      */
#include "H5MMprivate.h" /* Memory management        */
#include "H5Pprivate.h"  /* Property lists           */

/* The driver identification number, initialized at runtime */
static hid_t H5FD_SEC2_g = 0;

/* Whether to ignore file locks when disabled (env var value) */
static htri_t ignore_disabled_file_locks_s = FAIL;

/* The description of a file belonging to this driver. The 'eoa' and 'eof'
 * determine the amount of hdf5 address space in use and the high-water mark
 * of the file (the current size of the underlying filesystem file). The
 * 'pos' value is used to eliminate file position updates when they would be a
 * no-op. Unfortunately we've found systems that use separate file position
 * indicators for reading and writing so the lseek can only be eliminated if
 * the current operation is the same as the previous operation.  When opening
 * a file the 'eof' will be set to the current file size, `eoa' will be set
 * to zero, 'pos' will be set to H5F_ADDR_UNDEF (as it is when an error
 * occurs), and 'op' will be set to H5F_OP_UNKNOWN.
 */
typedef struct H5FD_sec2_t {
<<<<<<< HEAD
    H5FD_t          pub;    /* public stuff, must be first      */
    int             fd;     /* the filesystem file descriptor   */
    haddr_t         eoa;    /* end of allocated region          */
    haddr_t         eof;    /* end of file; current file size   */
#ifndef H5_HAVE_PREADWRITE
    haddr_t         pos;    /* current file I/O position        */
    H5FD_file_op_t  op;     /* last operation                   */
#endif /* H5_HAVE_PREADWRITE */
    hbool_t         ignore_disabled_file_locks;
    char            filename[H5FD_MAX_FILENAME_LEN];    /* Copy of file name from open operation */
=======
    H5FD_t         pub; /* public stuff, must be first      */
    int            fd;  /* the filesystem file descriptor   */
    haddr_t        eoa; /* end of allocated region          */
    haddr_t        eof; /* end of file; current file size   */
    haddr_t        pos; /* current file I/O position        */
    H5FD_file_op_t op;  /* last operation                   */
    hbool_t        ignore_disabled_file_locks;
    char           filename[H5FD_MAX_FILENAME_LEN]; /* Copy of file name from open operation */
>>>>>>> a6386824
#ifndef H5_HAVE_WIN32_API
    /* On most systems the combination of device and i-node number uniquely
     * identify a file.  Note that Cygwin, MinGW and other Windows POSIX
     * environments have the stat function (which fakes inodes)
     * and will use the 'device + inodes' scheme as opposed to the
     * Windows code further below.
     */
    dev_t device; /* file device number   */
    ino_t inode;  /* file i-node number   */
#else
    /* Files in windows are uniquely identified by the volume serial
     * number and the file index (both low and high parts).
     *
     * There are caveats where these numbers can change, especially
     * on FAT file systems.  On NTFS, however, a file should keep
     * those numbers the same until renamed or deleted (though you
     * can use ReplaceFile() on NTFS to keep the numbers the same
     * while renaming).
     *
     * See the MSDN "BY_HANDLE_FILE_INFORMATION Structure" entry for
     * more information.
     *
     * http://msdn.microsoft.com/en-us/library/aa363788(v=VS.85).aspx
     */
    DWORD nFileIndexLow;
    DWORD nFileIndexHigh;
    DWORD dwVolumeSerialNumber;

    HANDLE hFile; /* Native windows file handle */
#endif /* H5_HAVE_WIN32_API */

    /* Information from properties set by 'h5repart' tool
     *
     * Whether to eliminate the family driver info and convert this file to
     * a single file.
     */
    hbool_t fam_to_single;
} H5FD_sec2_t;

/*
 * These macros check for overflow of various quantities.  These macros
 * assume that HDoff_t is signed and haddr_t and size_t are unsigned.
 *
 * ADDR_OVERFLOW:   Checks whether a file address of type `haddr_t'
 *                  is too large to be represented by the second argument
 *                  of the file seek function.
 *
 * SIZE_OVERFLOW:   Checks whether a buffer size of type `hsize_t' is too
 *                  large to be represented by the `size_t' type.
 *
 * REGION_OVERFLOW: Checks whether an address and size pair describe data
 *                  which can be addressed entirely by the second
 *                  argument of the file seek function.
 */
#define MAXADDR          (((haddr_t)1 << (8 * sizeof(HDoff_t) - 1)) - 1)
#define ADDR_OVERFLOW(A) (HADDR_UNDEF == (A) || ((A) & ~(haddr_t)MAXADDR))
#define SIZE_OVERFLOW(Z) ((Z) & ~(hsize_t)MAXADDR)
#define REGION_OVERFLOW(A, Z)                                                                                \
    (ADDR_OVERFLOW(A) || SIZE_OVERFLOW(Z) || HADDR_UNDEF == (A) + (Z) || (HDoff_t)((A) + (Z)) < (HDoff_t)(A))

/* Prototypes */
static herr_t  H5FD__sec2_term(void);
static H5FD_t *H5FD__sec2_open(const char *name, unsigned flags, hid_t fapl_id, haddr_t maxaddr);
static herr_t  H5FD__sec2_close(H5FD_t *_file);
static int     H5FD__sec2_cmp(const H5FD_t *_f1, const H5FD_t *_f2);
static herr_t  H5FD__sec2_query(const H5FD_t *_f1, unsigned long *flags);
static haddr_t H5FD__sec2_get_eoa(const H5FD_t *_file, H5FD_mem_t type);
static herr_t  H5FD__sec2_set_eoa(H5FD_t *_file, H5FD_mem_t type, haddr_t addr);
static haddr_t H5FD__sec2_get_eof(const H5FD_t *_file, H5FD_mem_t type);
static herr_t  H5FD__sec2_get_handle(H5FD_t *_file, hid_t fapl, void **file_handle);
static herr_t  H5FD__sec2_read(H5FD_t *_file, H5FD_mem_t type, hid_t fapl_id, haddr_t addr, size_t size,
                               void *buf);
static herr_t  H5FD__sec2_write(H5FD_t *_file, H5FD_mem_t type, hid_t fapl_id, haddr_t addr, size_t size,
                                const void *buf);
static herr_t  H5FD__sec2_truncate(H5FD_t *_file, hid_t dxpl_id, hbool_t closing);
static herr_t  H5FD__sec2_lock(H5FD_t *_file, hbool_t rw);
static herr_t  H5FD__sec2_unlock(H5FD_t *_file);

static const H5FD_class_t H5FD_sec2_g = {
    "sec2",                /* name                 */
    MAXADDR,               /* maxaddr              */
    H5F_CLOSE_WEAK,        /* fc_degree            */
    H5FD__sec2_term,       /* terminate            */
    NULL,                  /* sb_size              */
    NULL,                  /* sb_encode            */
    NULL,                  /* sb_decode            */
    0,                     /* fapl_size            */
    NULL,                  /* fapl_get             */
    NULL,                  /* fapl_copy            */
    NULL,                  /* fapl_free            */
    0,                     /* dxpl_size            */
    NULL,                  /* dxpl_copy            */
    NULL,                  /* dxpl_free            */
    H5FD__sec2_open,       /* open                 */
    H5FD__sec2_close,      /* close                */
    H5FD__sec2_cmp,        /* cmp                  */
    H5FD__sec2_query,      /* query                */
    NULL,                  /* get_type_map         */
    NULL,                  /* alloc                */
    NULL,                  /* free                 */
    H5FD__sec2_get_eoa,    /* get_eoa              */
    H5FD__sec2_set_eoa,    /* set_eoa              */
    H5FD__sec2_get_eof,    /* get_eof              */
    H5FD__sec2_get_handle, /* get_handle           */
    H5FD__sec2_read,       /* read                 */
    H5FD__sec2_write,      /* write                */
    NULL,                  /* flush                */
    H5FD__sec2_truncate,   /* truncate             */
    H5FD__sec2_lock,       /* lock                 */
    H5FD__sec2_unlock,     /* unlock               */
    H5FD_FLMAP_DICHOTOMY   /* fl_map               */
};

/* Declare a free list to manage the H5FD_sec2_t struct */
H5FL_DEFINE_STATIC(H5FD_sec2_t);

/*-------------------------------------------------------------------------
 * Function:    H5FD__init_package
 *
 * Purpose:     Initializes any interface-specific data or routines.
 *
 * Return:      Non-negative on success/Negative on failure
 *
 *-------------------------------------------------------------------------
 */
static herr_t
H5FD__init_package(void)
{
    char * lock_env_var = NULL; /* Environment variable pointer */
    herr_t ret_value    = SUCCEED;

    FUNC_ENTER_STATIC

    /* Check the use disabled file locks environment variable */
    lock_env_var = HDgetenv("HDF5_USE_FILE_LOCKING");
    if (lock_env_var && !HDstrcmp(lock_env_var, "BEST_EFFORT"))
        ignore_disabled_file_locks_s = TRUE; /* Override: Ignore disabled locks */
    else if (lock_env_var && (!HDstrcmp(lock_env_var, "TRUE") || !HDstrcmp(lock_env_var, "1")))
        ignore_disabled_file_locks_s = FALSE; /* Override: Don't ignore disabled locks */
    else
        ignore_disabled_file_locks_s = FAIL; /* Environment variable not set, or not set correctly */

    if (H5FD_sec2_init() < 0)
        HGOTO_ERROR(H5E_VFL, H5E_CANTINIT, FAIL, "unable to initialize sec2 VFD")

done:
    FUNC_LEAVE_NOAPI(ret_value)
} /* H5FD__init_package() */

/*-------------------------------------------------------------------------
 * Function:    H5FD_sec2_init
 *
 * Purpose:     Initialize this driver by registering the driver with the
 *              library.
 *
 * Return:      Success:    The driver ID for the sec2 driver
 *              Failure:    H5I_INVALID_HID
 *
 * Programmer:  Robb Matzke
 *              Thursday, July 29, 1999
 *
 *-------------------------------------------------------------------------
 */
hid_t
H5FD_sec2_init(void)
{
    hid_t ret_value = H5I_INVALID_HID; /* Return value */

    FUNC_ENTER_NOAPI(H5I_INVALID_HID)

    if (H5I_VFL != H5I_get_type(H5FD_SEC2_g))
        H5FD_SEC2_g = H5FD_register(&H5FD_sec2_g, sizeof(H5FD_class_t), FALSE);

    /* Set return value */
    ret_value = H5FD_SEC2_g;

done:
    FUNC_LEAVE_NOAPI(ret_value)
} /* end H5FD_sec2_init() */

/*---------------------------------------------------------------------------
 * Function:    H5FD__sec2_term
 *
 * Purpose:     Shut down the VFD
 *
 * Returns:     SUCCEED (Can't fail)
 *
 * Programmer:  Quincey Koziol
 *              Friday, Jan 30, 2004
 *
 *---------------------------------------------------------------------------
 */
static herr_t
H5FD__sec2_term(void)
{
    FUNC_ENTER_STATIC_NOERR

    /* Reset VFL ID */
    H5FD_SEC2_g = 0;

    FUNC_LEAVE_NOAPI(SUCCEED)
} /* end H5FD__sec2_term() */

/*-------------------------------------------------------------------------
 * Function:    H5Pset_fapl_sec2
 *
 * Purpose:     Modify the file access property list to use the H5FD_SEC2
 *              driver defined in this source file.  There are no driver
 *              specific properties.
 *
 * Return:      SUCCEED/FAIL
 *
 * Programmer:  Robb Matzke
 *              Thursday, February 19, 1998
 *
 *-------------------------------------------------------------------------
 */
herr_t
H5Pset_fapl_sec2(hid_t fapl_id)
{
    H5P_genplist_t *plist; /* Property list pointer */
    herr_t          ret_value;

    FUNC_ENTER_API(FAIL)
    H5TRACE1("e", "i", fapl_id);

    if (NULL == (plist = H5P_object_verify(fapl_id, H5P_FILE_ACCESS)))
        HGOTO_ERROR(H5E_ARGS, H5E_BADTYPE, FAIL, "not a file access property list")

    ret_value = H5P_set_driver(plist, H5FD_SEC2, NULL);

done:
    FUNC_LEAVE_API(ret_value)
} /* end H5Pset_fapl_sec2() */

/*-------------------------------------------------------------------------
 * Function:    H5FD__sec2_open
 *
 * Purpose:     Create and/or opens a file as an HDF5 file.
 *
 * Return:      Success:    A pointer to a new file data structure. The
 *                          public fields will be initialized by the
 *                          caller, which is always H5FD_open().
 *              Failure:    NULL
 *
 * Programmer:  Robb Matzke
 *              Thursday, July 29, 1999
 *
 *-------------------------------------------------------------------------
 */
static H5FD_t *
H5FD__sec2_open(const char *name, unsigned flags, hid_t fapl_id, haddr_t maxaddr)
{
    H5FD_sec2_t *file = NULL; /* sec2 VFD info            */
    int          fd   = -1;   /* File descriptor          */
    int          o_flags;     /* Flags for open() call    */
#ifdef H5_HAVE_WIN32_API
    struct _BY_HANDLE_FILE_INFORMATION fileinfo;
#endif
    h5_stat_t       sb;
    H5P_genplist_t *plist;            /* Property list pointer */
    H5FD_t *        ret_value = NULL; /* Return value */

    FUNC_ENTER_STATIC

    /* Sanity check on file offsets */
    HDcompile_assert(sizeof(HDoff_t) >= sizeof(size_t));

    /* Check arguments */
    if (!name || !*name)
        HGOTO_ERROR(H5E_ARGS, H5E_BADVALUE, NULL, "invalid file name")
    if (0 == maxaddr || HADDR_UNDEF == maxaddr)
        HGOTO_ERROR(H5E_ARGS, H5E_BADRANGE, NULL, "bogus maxaddr")
    if (ADDR_OVERFLOW(maxaddr))
        HGOTO_ERROR(H5E_ARGS, H5E_OVERFLOW, NULL, "bogus maxaddr")

    /* Build the open flags */
    o_flags = (H5F_ACC_RDWR & flags) ? O_RDWR : O_RDONLY;
    if (H5F_ACC_TRUNC & flags)
        o_flags |= O_TRUNC;
    if (H5F_ACC_CREAT & flags)
        o_flags |= O_CREAT;
    if (H5F_ACC_EXCL & flags)
        o_flags |= O_EXCL;

    /* Open the file */
    if ((fd = HDopen(name, o_flags, H5_POSIX_CREATE_MODE_RW)) < 0) {
        int myerrno = errno;
        HGOTO_ERROR(
            H5E_FILE, H5E_CANTOPENFILE, NULL,
            "unable to open file: name = '%s', errno = %d, error message = '%s', flags = %x, o_flags = %x",
            name, myerrno, HDstrerror(myerrno), flags, (unsigned)o_flags);
    } /* end if */

    if (HDfstat(fd, &sb) < 0)
        HSYS_GOTO_ERROR(H5E_FILE, H5E_BADFILE, NULL, "unable to fstat file")

    /* Create the new file struct */
    if (NULL == (file = H5FL_CALLOC(H5FD_sec2_t)))
        HGOTO_ERROR(H5E_RESOURCE, H5E_NOSPACE, NULL, "unable to allocate file struct")

    file->fd = fd;
    H5_CHECKED_ASSIGN(file->eof, haddr_t, sb.st_size, h5_stat_size_t);
#ifndef H5_HAVE_PREADWRITE
    file->pos = HADDR_UNDEF;
<<<<<<< HEAD
    file->op = OP_UNKNOWN;
#endif /* H5_HAVE_PREADWRITE */
=======
    file->op  = OP_UNKNOWN;
>>>>>>> a6386824
#ifdef H5_HAVE_WIN32_API
    file->hFile = (HANDLE)_get_osfhandle(fd);
    if (INVALID_HANDLE_VALUE == file->hFile)
        HGOTO_ERROR(H5E_FILE, H5E_CANTOPENFILE, NULL, "unable to get Windows file handle")

    if (!GetFileInformationByHandle((HANDLE)file->hFile, &fileinfo))
        HGOTO_ERROR(H5E_FILE, H5E_CANTOPENFILE, NULL, "unable to get Windows file information")

    file->nFileIndexHigh       = fileinfo.nFileIndexHigh;
    file->nFileIndexLow        = fileinfo.nFileIndexLow;
    file->dwVolumeSerialNumber = fileinfo.dwVolumeSerialNumber;
#else /* H5_HAVE_WIN32_API */
    file->device = sb.st_dev;
    file->inode  = sb.st_ino;
#endif /* H5_HAVE_WIN32_API */

    /* Get the FAPL */
    if (NULL == (plist = (H5P_genplist_t *)H5I_object(fapl_id)))
        HGOTO_ERROR(H5E_VFL, H5E_BADTYPE, NULL, "not a file access property list")

    /* Check the file locking flags in the fapl */
    if (ignore_disabled_file_locks_s != FAIL)
        /* The environment variable was set, so use that preferentially */
        file->ignore_disabled_file_locks = ignore_disabled_file_locks_s;
    else {
        /* Use the value in the property list */
        if (H5P_get(plist, H5F_ACS_IGNORE_DISABLED_FILE_LOCKS_NAME, &file->ignore_disabled_file_locks) < 0)
            HGOTO_ERROR(H5E_VFL, H5E_CANTGET, NULL, "can't get ignore disabled file locks property")
    }

    /* Retain a copy of the name used to open the file, for possible error reporting */
    HDstrncpy(file->filename, name, sizeof(file->filename));
    file->filename[sizeof(file->filename) - 1] = '\0';

    /* Check for non-default FAPL */
    if (H5P_FILE_ACCESS_DEFAULT != fapl_id) {

        /* This step is for h5repart tool only. If user wants to change file driver from
         * family to one that uses single files (sec2, etc.) while using h5repart, this
         * private property should be set so that in the later step, the library can ignore
         * the family driver information saved in the superblock.
         */
        if (H5P_exist_plist(plist, H5F_ACS_FAMILY_TO_SINGLE_NAME) > 0)
            if (H5P_get(plist, H5F_ACS_FAMILY_TO_SINGLE_NAME, &file->fam_to_single) < 0)
                HGOTO_ERROR(H5E_VFL, H5E_CANTGET, NULL, "can't get property of changing family to single")
    } /* end if */

    /* Set return value */
    ret_value = (H5FD_t *)file;

done:
    if (NULL == ret_value) {
        if (fd >= 0)
            HDclose(fd);
        if (file)
            file = H5FL_FREE(H5FD_sec2_t, file);
    } /* end if */

    FUNC_LEAVE_NOAPI(ret_value)
} /* end H5FD__sec2_open() */

/*-------------------------------------------------------------------------
 * Function:    H5FD__sec2_close
 *
 * Purpose:     Closes an HDF5 file.
 *
 * Return:      Success:    SUCCEED
 *              Failure:    FAIL, file not closed.
 *
 * Programmer:  Robb Matzke
 *              Thursday, July 29, 1999
 *
 *-------------------------------------------------------------------------
 */
static herr_t
H5FD__sec2_close(H5FD_t *_file)
{
    H5FD_sec2_t *file      = (H5FD_sec2_t *)_file;
    herr_t       ret_value = SUCCEED; /* Return value */

    FUNC_ENTER_STATIC

    /* Sanity check */
    HDassert(file);

    /* Close the underlying file */
    if (HDclose(file->fd) < 0)
        HSYS_GOTO_ERROR(H5E_IO, H5E_CANTCLOSEFILE, FAIL, "unable to close file")

    /* Release the file info */
    file = H5FL_FREE(H5FD_sec2_t, file);

done:
    FUNC_LEAVE_NOAPI(ret_value)
} /* end H5FD__sec2_close() */

/*-------------------------------------------------------------------------
 * Function:    H5FD__sec2_cmp
 *
 * Purpose:     Compares two files belonging to this driver using an
 *              arbitrary (but consistent) ordering.
 *
 * Return:      Success:    A value like strcmp()
 *              Failure:    never fails (arguments were checked by the
 *                          caller).
 *
 * Programmer:  Robb Matzke
 *              Thursday, July 29, 1999
 *
 *-------------------------------------------------------------------------
 */
static int
H5FD__sec2_cmp(const H5FD_t *_f1, const H5FD_t *_f2)
{
    const H5FD_sec2_t *f1        = (const H5FD_sec2_t *)_f1;
    const H5FD_sec2_t *f2        = (const H5FD_sec2_t *)_f2;
    int                ret_value = 0;

    FUNC_ENTER_STATIC_NOERR

#ifdef H5_HAVE_WIN32_API
    if (f1->dwVolumeSerialNumber < f2->dwVolumeSerialNumber)
        HGOTO_DONE(-1)
    if (f1->dwVolumeSerialNumber > f2->dwVolumeSerialNumber)
        HGOTO_DONE(1)

    if (f1->nFileIndexHigh < f2->nFileIndexHigh)
        HGOTO_DONE(-1)
    if (f1->nFileIndexHigh > f2->nFileIndexHigh)
        HGOTO_DONE(1)

    if (f1->nFileIndexLow < f2->nFileIndexLow)
        HGOTO_DONE(-1)
    if (f1->nFileIndexLow > f2->nFileIndexLow)
        HGOTO_DONE(1)
#else /* H5_HAVE_WIN32_API */
#ifdef H5_DEV_T_IS_SCALAR
    if (f1->device < f2->device)
        HGOTO_DONE(-1)
    if (f1->device > f2->device)
        HGOTO_DONE(1)
#else /* H5_DEV_T_IS_SCALAR */
    /* If dev_t isn't a scalar value on this system, just use memcmp to
     * determine if the values are the same or not.  The actual return value
     * shouldn't really matter...
     */
    if (HDmemcmp(&(f1->device), &(f2->device), sizeof(dev_t)) < 0)
        HGOTO_DONE(-1)
    if (HDmemcmp(&(f1->device), &(f2->device), sizeof(dev_t)) > 0)
        HGOTO_DONE(1)
#endif /* H5_DEV_T_IS_SCALAR */
    if (f1->inode < f2->inode)
        HGOTO_DONE(-1)
    if (f1->inode > f2->inode)
        HGOTO_DONE(1)
#endif /* H5_HAVE_WIN32_API */

done:
    FUNC_LEAVE_NOAPI(ret_value)
} /* end H5FD__sec2_cmp() */

/*-------------------------------------------------------------------------
 * Function:    H5FD__sec2_query
 *
 * Purpose:     Set the flags that this VFL driver is capable of supporting.
 *              (listed in H5FDpublic.h)
 *
 * Return:      SUCCEED (Can't fail)
 *
 * Programmer:  Quincey Koziol
 *              Friday, August 25, 2000
 *
 *-------------------------------------------------------------------------
 */
static herr_t
H5FD__sec2_query(const H5FD_t *_file, unsigned long *flags /* out */)
{
    const H5FD_sec2_t *file = (const H5FD_sec2_t *)_file; /* sec2 VFD info */

    FUNC_ENTER_STATIC_NOERR

    /* Set the VFL feature flags that this driver supports */
    /* Notice: the Mirror VFD Writer currently uses only the Sec2 driver as
     * the underying driver -- as such, the Mirror VFD implementation copies
     * these feature flags as its own. Any modifications made here must be
     * reflected in H5FDmirror.c
     * -- JOS 2020-01-13
     */
    if (flags) {
        *flags = 0;
        *flags |= H5FD_FEAT_AGGREGATE_METADATA;  /* OK to aggregate metadata allocations  */
        *flags |= H5FD_FEAT_ACCUMULATE_METADATA; /* OK to accumulate metadata for faster writes */
        *flags |= H5FD_FEAT_DATA_SIEVE; /* OK to perform data sieving for faster raw data reads & writes    */
        *flags |= H5FD_FEAT_AGGREGATE_SMALLDATA; /* OK to aggregate "small" raw data allocations */
        *flags |= H5FD_FEAT_POSIX_COMPAT_HANDLE; /* get_handle callback returns a POSIX file descriptor */
        *flags |=
            H5FD_FEAT_SUPPORTS_SWMR_IO; /* VFD supports the single-writer/multiple-readers (SWMR) pattern   */
        *flags |= H5FD_FEAT_DEFAULT_VFD_COMPATIBLE; /* VFD creates a file which can be opened with the default
                                                       VFD      */

        /* Check for flags that are set by h5repart */
        if (file && file->fam_to_single)
            *flags |= H5FD_FEAT_IGNORE_DRVRINFO; /* Ignore the driver info when file is opened (which
                                                    eliminates it) */
    }                                            /* end if */

    FUNC_LEAVE_NOAPI(SUCCEED)
} /* end H5FD__sec2_query() */

/*-------------------------------------------------------------------------
 * Function:    H5FD__sec2_get_eoa
 *
 * Purpose:     Gets the end-of-address marker for the file. The EOA marker
 *              is the first address past the last byte allocated in the
 *              format address space.
 *
 * Return:      The end-of-address marker.
 *
 * Programmer:  Robb Matzke
 *              Monday, August  2, 1999
 *
 *-------------------------------------------------------------------------
 */
static haddr_t
H5FD__sec2_get_eoa(const H5FD_t *_file, H5FD_mem_t H5_ATTR_UNUSED type)
{
    const H5FD_sec2_t *file = (const H5FD_sec2_t *)_file;

    FUNC_ENTER_STATIC_NOERR

    FUNC_LEAVE_NOAPI(file->eoa)
} /* end H5FD__sec2_get_eoa() */

/*-------------------------------------------------------------------------
 * Function:    H5FD__sec2_set_eoa
 *
 * Purpose:     Set the end-of-address marker for the file. This function is
 *              called shortly after an existing HDF5 file is opened in order
 *              to tell the driver where the end of the HDF5 data is located.
 *
 * Return:      SUCCEED (Can't fail)
 *
 * Programmer:  Robb Matzke
 *              Thursday, July 29, 1999
 *
 *-------------------------------------------------------------------------
 */
static herr_t
H5FD__sec2_set_eoa(H5FD_t *_file, H5FD_mem_t H5_ATTR_UNUSED type, haddr_t addr)
{
    H5FD_sec2_t *file = (H5FD_sec2_t *)_file;

    FUNC_ENTER_STATIC_NOERR

    file->eoa = addr;

    FUNC_LEAVE_NOAPI(SUCCEED)
} /* end H5FD__sec2_set_eoa() */

/*-------------------------------------------------------------------------
 * Function:    H5FD__sec2_get_eof
 *
 * Purpose:     Returns the end-of-file marker, which is the greater of
 *              either the filesystem end-of-file or the HDF5 end-of-address
 *              markers.
 *
 * Return:      End of file address, the first address past the end of the
 *              "file", either the filesystem file or the HDF5 file.
 *
 * Programmer:  Robb Matzke
 *              Thursday, July 29, 1999
 *
 *-------------------------------------------------------------------------
 */
static haddr_t
H5FD__sec2_get_eof(const H5FD_t *_file, H5FD_mem_t H5_ATTR_UNUSED type)
{
    const H5FD_sec2_t *file = (const H5FD_sec2_t *)_file;

    FUNC_ENTER_STATIC_NOERR

    FUNC_LEAVE_NOAPI(file->eof)
} /* end H5FD__sec2_get_eof() */

/*-------------------------------------------------------------------------
 * Function:       H5FD__sec2_get_handle
 *
 * Purpose:        Returns the file handle of sec2 file driver.
 *
 * Returns:        SUCCEED/FAIL
 *
 * Programmer:     Raymond Lu
 *                 Sept. 16, 2002
 *
 *-------------------------------------------------------------------------
 */
static herr_t
H5FD__sec2_get_handle(H5FD_t *_file, hid_t H5_ATTR_UNUSED fapl, void **file_handle)
{
    H5FD_sec2_t *file      = (H5FD_sec2_t *)_file;
    herr_t       ret_value = SUCCEED;

    FUNC_ENTER_STATIC

    if (!file_handle)
        HGOTO_ERROR(H5E_ARGS, H5E_BADVALUE, FAIL, "file handle not valid")

    *file_handle = &(file->fd);

done:
    FUNC_LEAVE_NOAPI(ret_value)
} /* end H5FD__sec2_get_handle() */

/*-------------------------------------------------------------------------
 * Function:    H5FD__sec2_read
 *
 * Purpose:     Reads SIZE bytes of data from FILE beginning at address ADDR
 *              into buffer BUF according to data transfer properties in
 *              DXPL_ID.
 *
 * Return:      Success:    SUCCEED. Result is stored in caller-supplied
 *                          buffer BUF.
 *              Failure:    FAIL, Contents of buffer BUF are undefined.
 *
 * Programmer:  Robb Matzke
 *              Thursday, July 29, 1999
 *
 *-------------------------------------------------------------------------
 */
static herr_t
H5FD__sec2_read(H5FD_t *_file, H5FD_mem_t H5_ATTR_UNUSED type, hid_t H5_ATTR_UNUSED dxpl_id, haddr_t addr,
                size_t size, void *buf /*out*/)
{
    H5FD_sec2_t *file      = (H5FD_sec2_t *)_file;
    HDoff_t      offset    = (HDoff_t)addr;
    herr_t       ret_value = SUCCEED; /* Return value */

    FUNC_ENTER_STATIC

    HDassert(file && file->pub.cls);
    HDassert(buf);

    /* Check for overflow conditions */
    if (!H5F_addr_defined(addr))
        HGOTO_ERROR(H5E_ARGS, H5E_BADVALUE, FAIL, "addr undefined, addr = %llu", (unsigned long long)addr)
    if (REGION_OVERFLOW(addr, size))
        HGOTO_ERROR(H5E_ARGS, H5E_OVERFLOW, FAIL, "addr overflow, addr = %llu", (unsigned long long)addr)

#ifndef H5_HAVE_PREADWRITE
    /* Seek to the correct location (if we don't have pread) */
    if (addr != file->pos || OP_READ != file->op)
        if (HDlseek(file->fd, (HDoff_t)addr, SEEK_SET) < 0)
            HSYS_GOTO_ERROR(H5E_IO, H5E_SEEKERROR, FAIL, "unable to seek to proper position")
#endif /* H5_HAVE_PREADWRITE */

    /* Read data, being careful of interrupted system calls, partial results,
     * and the end of the file.
     */
    while (size > 0) {
        h5_posix_io_t     bytes_in   = 0;  /* # of bytes to read       */
        h5_posix_io_ret_t bytes_read = -1; /* # of bytes actually read */

        /* Trying to read more bytes than the return type can handle is
         * undefined behavior in POSIX.
         */
        if (size > H5_POSIX_MAX_IO_BYTES)
            bytes_in = H5_POSIX_MAX_IO_BYTES;
        else
            bytes_in = (h5_posix_io_t)size;

        do {
#ifdef H5_HAVE_PREADWRITE
            bytes_read = HDpread(file->fd, buf, bytes_in, offset);
            if (bytes_read > 0)
                offset += bytes_read;
#else
            bytes_read = HDread(file->fd, buf, bytes_in);
#endif /* H5_HAVE_PREADWRITE */
        } while (-1 == bytes_read && EINTR == errno);

        if (-1 == bytes_read) { /* error */
            int    myerrno = errno;
            time_t mytime  = HDtime(NULL);

#ifndef H5_HAVE_PREADWRITE
            offset = HDlseek(file->fd, (HDoff_t)0, SEEK_CUR);
#endif /* H5_HAVE_PREADWRITE */

            HGOTO_ERROR(H5E_IO, H5E_READERROR, FAIL,
                        "file read failed: time = %s, filename = '%s', file descriptor = %d, errno = %d, "
                        "error message = '%s', buf = %p, total read size = %llu, bytes this sub-read = %llu, "
                        "bytes actually read = %llu, offset = %llu",
                        HDctime(&mytime), file->filename, file->fd, myerrno, HDstrerror(myerrno), buf,
                        (unsigned long long)size, (unsigned long long)bytes_in,
                        (unsigned long long)bytes_read, (unsigned long long)offset);
        } /* end if */

        if (0 == bytes_read) {
            /* end of file but not end of format address space */
            HDmemset(buf, 0, size);
            break;
        } /* end if */

        HDassert(bytes_read >= 0);
        HDassert((size_t)bytes_read <= size);

        size -= (size_t)bytes_read;
        addr += (haddr_t)bytes_read;
        buf = (char *)buf + bytes_read;
    } /* end while */

#ifndef H5_HAVE_PREADWRITE
    /* Update current position */
    file->pos = addr;
<<<<<<< HEAD
    file->op = OP_READ;
#endif /* H5_HAVE_PREADWRITE */

done:
    if(ret_value < 0) {
#ifndef H5_HAVE_PREADWRITE
        /* Reset last file I/O information */
        file->pos = HADDR_UNDEF;
        file->op = OP_UNKNOWN;
#endif /* H5_HAVE_PREADWRITE */
=======
    file->op  = OP_READ;

done:
    if (ret_value < 0) {
        /* Reset last file I/O information */
        file->pos = HADDR_UNDEF;
        file->op  = OP_UNKNOWN;
>>>>>>> a6386824
    } /* end if */

    FUNC_LEAVE_NOAPI(ret_value)
} /* end H5FD__sec2_read() */

/*-------------------------------------------------------------------------
 * Function:    H5FD__sec2_write
 *
 * Purpose:     Writes SIZE bytes of data to FILE beginning at address ADDR
 *              from buffer BUF according to data transfer properties in
 *              DXPL_ID.
 *
 * Return:      SUCCEED/FAIL
 *
 * Programmer:  Robb Matzke
 *              Thursday, July 29, 1999
 *
 *-------------------------------------------------------------------------
 */
static herr_t
H5FD__sec2_write(H5FD_t *_file, H5FD_mem_t H5_ATTR_UNUSED type, hid_t H5_ATTR_UNUSED dxpl_id, haddr_t addr,
                 size_t size, const void *buf)
{
    H5FD_sec2_t *file      = (H5FD_sec2_t *)_file;
    HDoff_t      offset    = (HDoff_t)addr;
    herr_t       ret_value = SUCCEED; /* Return value */

    FUNC_ENTER_STATIC

    HDassert(file && file->pub.cls);
    HDassert(buf);

    /* Check for overflow conditions */
    if (!H5F_addr_defined(addr))
        HGOTO_ERROR(H5E_ARGS, H5E_BADVALUE, FAIL, "addr undefined, addr = %llu", (unsigned long long)addr)
    if (REGION_OVERFLOW(addr, size))
        HGOTO_ERROR(H5E_ARGS, H5E_OVERFLOW, FAIL, "addr overflow, addr = %llu, size = %llu",
                    (unsigned long long)addr, (unsigned long long)size)

#ifndef H5_HAVE_PREADWRITE
    /* Seek to the correct location (if we don't have pwrite) */
    if (addr != file->pos || OP_WRITE != file->op)
        if (HDlseek(file->fd, (HDoff_t)addr, SEEK_SET) < 0)
            HSYS_GOTO_ERROR(H5E_IO, H5E_SEEKERROR, FAIL, "unable to seek to proper position")
#endif /* H5_HAVE_PREADWRITE */

    /* Write the data, being careful of interrupted system calls and partial
     * results
     */
    while (size > 0) {
        h5_posix_io_t     bytes_in    = 0;  /* # of bytes to write  */
        h5_posix_io_ret_t bytes_wrote = -1; /* # of bytes written   */

        /* Trying to write more bytes than the return type can handle is
         * undefined behavior in POSIX.
         */
        if (size > H5_POSIX_MAX_IO_BYTES)
            bytes_in = H5_POSIX_MAX_IO_BYTES;
        else
            bytes_in = (h5_posix_io_t)size;

        do {
#ifdef H5_HAVE_PREADWRITE
            bytes_wrote = HDpwrite(file->fd, buf, bytes_in, offset);
            if (bytes_wrote > 0)
                offset += bytes_wrote;
#else
            bytes_wrote = HDwrite(file->fd, buf, bytes_in);
#endif /* H5_HAVE_PREADWRITE */
        } while (-1 == bytes_wrote && EINTR == errno);

        if (-1 == bytes_wrote) { /* error */
            int    myerrno = errno;
            time_t mytime  = HDtime(NULL);

#ifndef H5_HAVE_PREADWRITE
            offset = HDlseek(file->fd, (HDoff_t)0, SEEK_CUR);
#endif /* H5_HAVE_PREADWRITE */

            HGOTO_ERROR(H5E_IO, H5E_WRITEERROR, FAIL,
                        "file write failed: time = %s, filename = '%s', file descriptor = %d, errno = %d, "
                        "error message = '%s', buf = %p, total write size = %llu, bytes this sub-write = "
                        "%llu, bytes actually written = %llu, offset = %llu",
                        HDctime(&mytime), file->filename, file->fd, myerrno, HDstrerror(myerrno), buf,
                        (unsigned long long)size, (unsigned long long)bytes_in,
                        (unsigned long long)bytes_wrote, (unsigned long long)offset);
        } /* end if */

        HDassert(bytes_wrote > 0);
        HDassert((size_t)bytes_wrote <= size);

        size -= (size_t)bytes_wrote;
        addr += (haddr_t)bytes_wrote;
        buf = (const char *)buf + bytes_wrote;
    } /* end while */

#ifndef H5_HAVE_PREADWRITE
    /* Update current position and eof */
    file->pos = addr;
    file->op  = OP_WRITE;
    if (file->pos > file->eof)
        file->eof = file->pos;
#else /* H5_HAVE_PREADWRITE */
    if(addr > file->eof)
        file->eof = addr;
#endif /* H5_HAVE_PREADWRITE */

done:
<<<<<<< HEAD
    if(ret_value < 0) {
#ifndef H5_HAVE_PREADWRITE
        /* Reset last file I/O information */
        file->pos = HADDR_UNDEF;
        file->op = OP_UNKNOWN;
#endif /* H5_HAVE_PREADWRITE */
=======
    if (ret_value < 0) {
        /* Reset last file I/O information */
        file->pos = HADDR_UNDEF;
        file->op  = OP_UNKNOWN;
>>>>>>> a6386824
    } /* end if */

    FUNC_LEAVE_NOAPI(ret_value)
} /* end H5FD__sec2_write() */

/*-------------------------------------------------------------------------
 * Function:    H5FD__sec2_truncate
 *
 * Purpose:     Makes sure that the true file size is the same (or larger)
 *              than the end-of-address.
 *
 * Return:      SUCCEED/FAIL
 *
 * Programmer:  Robb Matzke
 *              Wednesday, August  4, 1999
 *
 *-------------------------------------------------------------------------
 */
static herr_t
H5FD__sec2_truncate(H5FD_t *_file, hid_t H5_ATTR_UNUSED dxpl_id, hbool_t H5_ATTR_UNUSED closing)
{
    H5FD_sec2_t *file      = (H5FD_sec2_t *)_file;
    herr_t       ret_value = SUCCEED; /* Return value */

    FUNC_ENTER_STATIC

    HDassert(file);

    /* Extend the file to make sure it's large enough */
    if (!H5F_addr_eq(file->eoa, file->eof)) {
#ifdef H5_HAVE_WIN32_API
        LARGE_INTEGER li;       /* 64-bit (union) integer for SetFilePointer() call */
        DWORD         dwPtrLow; /* Low-order pointer bits from SetFilePointer()
                                 * Only used as an error code here.
                                 */
        DWORD dwError;          /* DWORD error code from GetLastError() */
        BOOL  bError;           /* Boolean error flag */

        /* Windows uses this odd QuadPart union for 32/64-bit portability */
        li.QuadPart = (__int64)file->eoa;

        /* Extend the file to make sure it's large enough.
         *
         * Since INVALID_SET_FILE_POINTER can technically be a valid return value
         * from SetFilePointer(), we also need to check GetLastError().
         */
        dwPtrLow = SetFilePointer(file->hFile, li.LowPart, &li.HighPart, FILE_BEGIN);
        if (INVALID_SET_FILE_POINTER == dwPtrLow) {
            dwError = GetLastError();
            if (dwError != NO_ERROR)
                HGOTO_ERROR(H5E_FILE, H5E_FILEOPEN, FAIL, "unable to set file pointer")
        }

        bError = SetEndOfFile(file->hFile);
        if (0 == bError)
            HGOTO_ERROR(H5E_IO, H5E_SEEKERROR, FAIL, "unable to extend file properly")
#else /* H5_HAVE_WIN32_API */
        if (-1 == HDftruncate(file->fd, (HDoff_t)file->eoa))
            HSYS_GOTO_ERROR(H5E_IO, H5E_SEEKERROR, FAIL, "unable to extend file properly")
#endif /* H5_HAVE_WIN32_API */

        /* Update the eof value */
        file->eof = file->eoa;

#ifndef H5_HAVE_PREADWRITE
        /* Reset last file I/O information */
        file->pos = HADDR_UNDEF;
<<<<<<< HEAD
        file->op = OP_UNKNOWN;
#endif /* H5_HAVE_PREADWRITE */
=======
        file->op  = OP_UNKNOWN;
>>>>>>> a6386824
    } /* end if */

done:
    FUNC_LEAVE_NOAPI(ret_value)
} /* end H5FD__sec2_truncate() */

/*-------------------------------------------------------------------------
 * Function:    H5FD__sec2_lock
 *
 * Purpose:     To place an advisory lock on a file.
 *		The lock type to apply depends on the parameter "rw":
 *			TRUE--opens for write: an exclusive lock
 *			FALSE--opens for read: a shared lock
 *
 * Return:      SUCCEED/FAIL
 *
 * Programmer:  Vailin Choi; May 2013
 *
 *-------------------------------------------------------------------------
 */
static herr_t
H5FD__sec2_lock(H5FD_t *_file, hbool_t rw)
{
    H5FD_sec2_t *file = (H5FD_sec2_t *)_file; /* VFD file struct          */
    int          lock_flags;                  /* file locking flags       */
    herr_t       ret_value = SUCCEED;         /* Return value             */

    FUNC_ENTER_STATIC

    HDassert(file);

    /* Set exclusive or shared lock based on rw status */
    lock_flags = rw ? LOCK_EX : LOCK_SH;

    /* Place a non-blocking lock on the file */
    if (HDflock(file->fd, lock_flags | LOCK_NB) < 0) {
        if (file->ignore_disabled_file_locks && ENOSYS == errno) {
            /* When errno is set to ENOSYS, the file system does not support
             * locking, so ignore it.
             */
            errno = 0;
        }
        else
            HSYS_GOTO_ERROR(H5E_VFL, H5E_CANTLOCKFILE, FAIL, "unable to lock file")
    }

done:
    FUNC_LEAVE_NOAPI(ret_value)
} /* end H5FD__sec2_lock() */

/*-------------------------------------------------------------------------
 * Function:    H5FD__sec2_unlock
 *
 * Purpose:     To remove the existing lock on the file
 *
 * Return:      SUCCEED/FAIL
 *
 * Programmer:  Vailin Choi; May 2013
 *
 *-------------------------------------------------------------------------
 */
static herr_t
H5FD__sec2_unlock(H5FD_t *_file)
{
    H5FD_sec2_t *file      = (H5FD_sec2_t *)_file; /* VFD file struct          */
    herr_t       ret_value = SUCCEED;              /* Return value             */

    FUNC_ENTER_STATIC

    HDassert(file);

    if (HDflock(file->fd, LOCK_UN) < 0) {
        if (file->ignore_disabled_file_locks && ENOSYS == errno) {
            /* When errno is set to ENOSYS, the file system does not support
             * locking, so ignore it.
             */
            errno = 0;
        }
        else
            HSYS_GOTO_ERROR(H5E_VFL, H5E_CANTUNLOCKFILE, FAIL, "unable to unlock file")
    }

done:
    FUNC_LEAVE_NOAPI(ret_value)
} /* end H5FD__sec2_unlock() */<|MERGE_RESOLUTION|>--- conflicted
+++ resolved
@@ -53,27 +53,16 @@
  * occurs), and 'op' will be set to H5F_OP_UNKNOWN.
  */
 typedef struct H5FD_sec2_t {
-<<<<<<< HEAD
-    H5FD_t          pub;    /* public stuff, must be first      */
-    int             fd;     /* the filesystem file descriptor   */
-    haddr_t         eoa;    /* end of allocated region          */
-    haddr_t         eof;    /* end of file; current file size   */
-#ifndef H5_HAVE_PREADWRITE
-    haddr_t         pos;    /* current file I/O position        */
-    H5FD_file_op_t  op;     /* last operation                   */
-#endif /* H5_HAVE_PREADWRITE */
-    hbool_t         ignore_disabled_file_locks;
-    char            filename[H5FD_MAX_FILENAME_LEN];    /* Copy of file name from open operation */
-=======
     H5FD_t         pub; /* public stuff, must be first      */
     int            fd;  /* the filesystem file descriptor   */
     haddr_t        eoa; /* end of allocated region          */
     haddr_t        eof; /* end of file; current file size   */
+#ifndef H5_HAVE_PREADWRITE
     haddr_t        pos; /* current file I/O position        */
     H5FD_file_op_t op;  /* last operation                   */
+#endif /* H5_HAVE_PREADWRITE */
     hbool_t        ignore_disabled_file_locks;
     char           filename[H5FD_MAX_FILENAME_LEN]; /* Copy of file name from open operation */
->>>>>>> a6386824
 #ifndef H5_HAVE_WIN32_API
     /* On most systems the combination of device and i-node number uniquely
      * identify a file.  Note that Cygwin, MinGW and other Windows POSIX
@@ -379,12 +368,8 @@
     H5_CHECKED_ASSIGN(file->eof, haddr_t, sb.st_size, h5_stat_size_t);
 #ifndef H5_HAVE_PREADWRITE
     file->pos = HADDR_UNDEF;
-<<<<<<< HEAD
     file->op = OP_UNKNOWN;
 #endif /* H5_HAVE_PREADWRITE */
-=======
-    file->op  = OP_UNKNOWN;
->>>>>>> a6386824
 #ifdef H5_HAVE_WIN32_API
     file->hFile = (HANDLE)_get_osfhandle(fd);
     if (INVALID_HANDLE_VALUE == file->hFile)
@@ -799,7 +784,6 @@
 #ifndef H5_HAVE_PREADWRITE
     /* Update current position */
     file->pos = addr;
-<<<<<<< HEAD
     file->op = OP_READ;
 #endif /* H5_HAVE_PREADWRITE */
 
@@ -810,15 +794,6 @@
         file->pos = HADDR_UNDEF;
         file->op = OP_UNKNOWN;
 #endif /* H5_HAVE_PREADWRITE */
-=======
-    file->op  = OP_READ;
-
-done:
-    if (ret_value < 0) {
-        /* Reset last file I/O information */
-        file->pos = HADDR_UNDEF;
-        file->op  = OP_UNKNOWN;
->>>>>>> a6386824
     } /* end if */
 
     FUNC_LEAVE_NOAPI(ret_value)
@@ -927,19 +902,12 @@
 #endif /* H5_HAVE_PREADWRITE */
 
 done:
-<<<<<<< HEAD
     if(ret_value < 0) {
 #ifndef H5_HAVE_PREADWRITE
         /* Reset last file I/O information */
         file->pos = HADDR_UNDEF;
         file->op = OP_UNKNOWN;
 #endif /* H5_HAVE_PREADWRITE */
-=======
-    if (ret_value < 0) {
-        /* Reset last file I/O information */
-        file->pos = HADDR_UNDEF;
-        file->op  = OP_UNKNOWN;
->>>>>>> a6386824
     } /* end if */
 
     FUNC_LEAVE_NOAPI(ret_value)
@@ -1007,12 +975,8 @@
 #ifndef H5_HAVE_PREADWRITE
         /* Reset last file I/O information */
         file->pos = HADDR_UNDEF;
-<<<<<<< HEAD
         file->op = OP_UNKNOWN;
 #endif /* H5_HAVE_PREADWRITE */
-=======
-        file->op  = OP_UNKNOWN;
->>>>>>> a6386824
     } /* end if */
 
 done:
