/* * * * * * * * * * * * * * * * * * * * * * * * * * * * * * * * * * * * * * *
 * Copyright by The HDF Group.                                               *
 * All rights reserved.                                                      *
 *                                                                           *
 * This file is part of HDF5.  The full HDF5 copyright notice, including     *
 * terms governing use, modification, and redistribution, is contained in    *
 * the LICENSE file, which can be found at the root of the source code       *
 * distribution tree, or in https://www.hdfgroup.org/licenses.               *
 * If you do not have access to either file, you may request a copy from     *
 * help@hdfgroup.org.                                                        *
 * * * * * * * * * * * * * * * * * * * * * * * * * * * * * * * * * * * * * * */

/*
 * This file contains public declarations for the H5E module.
 */
#ifndef H5Epublic_H
#define H5Epublic_H

#include <stdio.h> /* FILE arg of H5Eprint() */

#include "H5public.h"  /* Generic Functions                        */
#include "H5Ipublic.h" /* Identifiers                              */

/* Value for the default error stack */
#define H5E_DEFAULT 0 /* (hid_t) */

/**
 * Different kinds of error information
 */
typedef enum H5E_type_t { H5E_MAJOR, H5E_MINOR } H5E_type_t;

/**
 * Information about an error; element of error stack
 */
typedef struct H5E_error2_t {
    hid_t cls_id;
    /**< Class ID                           */
    hid_t maj_num;
    /**< Major error ID                        */
    hid_t min_num;
    /**< Minor error number                    */
    unsigned line;
    /**< Line in file where error occurs    */
    const char *func_name;
    /**< Function in which error occurred   */
    const char *file_name;
    /**< File in which error occurred       */
    const char *desc;
    /**< Optional supplied description      */
} H5E_error2_t;

<<<<<<< HEAD
/* When this header is included from a private header, don't make calls to H5open() */
#undef H5OPEN
#ifndef H5private_H
#define H5OPEN ((!H5_libinit_g && !H5_libterm_g) ? H5open() : 0),
#else /* H5private_H */
#define H5OPEN
#endif /* H5private_H */

=======
>>>>>>> 2c58357b
/* HDF5 error class */
/* Extern "C" block needed to compile C++ filter plugins with some compilers */
#ifdef __cplusplus
extern "C" {
#endif
#define H5E_ERR_CLS (H5OPEN H5E_ERR_CLS_g)
H5_DLLVAR hid_t H5E_ERR_CLS_g;
#ifdef __cplusplus
}
#endif

/* Include the automatically generated public header information */
/* (This includes the list of major and minor error codes for the library) */
#include "H5Epubgen.h"

/*
 * One often needs to temporarily disable automatic error reporting when
 * trying something that's likely or expected to fail.  The code to try can
 * be nested between calls to H5Eget_auto() and H5Eset_auto(), but it's
 * easier just to use this macro like:
 *
 *     H5E_BEGIN_TRY {
 *        ...stuff here that's likely to fail...
 *      } H5E_END_TRY
 *
 * Warning: don't break, return, or longjmp() from the block of code or
 *        the error reporting won't be properly restored!
 *
 * These two macros still use the old API functions for backward compatibility
 * purpose.
 */
#ifndef H5_NO_DEPRECATED_SYMBOLS
#define H5E_BEGIN_TRY                                                                                        \
    {                                                                                                        \
        unsigned H5E_saved_is_v2;                                                                            \
        union {                                                                                              \
            H5E_auto1_t efunc1;                                                                              \
            H5E_auto2_t efunc2;                                                                              \
        } H5E_saved;                                                                                         \
        void *H5E_saved_edata;                                                                               \
                                                                                                             \
        (void)H5Eauto_is_v2(H5E_DEFAULT, &H5E_saved_is_v2);                                                  \
        if (H5E_saved_is_v2) {                                                                               \
            (void)H5Eget_auto2(H5E_DEFAULT, &H5E_saved.efunc2, &H5E_saved_edata);                            \
            (void)H5Eset_auto2(H5E_DEFAULT, NULL, NULL);                                                     \
        }                                                                                                    \
        else {                                                                                               \
            (void)H5Eget_auto1(&H5E_saved.efunc1, &H5E_saved_edata);                                         \
            (void)H5Eset_auto1(NULL, NULL);                                                                  \
        }

#define H5E_END_TRY                                                                                          \
    if (H5E_saved_is_v2)                                                                                     \
        (void)H5Eset_auto2(H5E_DEFAULT, H5E_saved.efunc2, H5E_saved_edata);                                  \
    else                                                                                                     \
        (void)H5Eset_auto1(H5E_saved.efunc1, H5E_saved_edata);                                               \
    }
#else /* H5_NO_DEPRECATED_SYMBOLS */
#define H5E_BEGIN_TRY                                                                                        \
    {                                                                                                        \
        H5E_auto2_t saved_efunc;                                                                             \
        void       *H5E_saved_edata;                                                                         \
                                                                                                             \
        (void)H5Eget_auto2(H5E_DEFAULT, &saved_efunc, &H5E_saved_edata);                                     \
        (void)H5Eset_auto2(H5E_DEFAULT, NULL, NULL);

#define H5E_END_TRY                                                                                          \
    (void)H5Eset_auto2(H5E_DEFAULT, saved_efunc, H5E_saved_edata);                                           \
    }
#endif /* H5_NO_DEPRECATED_SYMBOLS */

/*
 * Public API Convenience Macros for Error reporting - Documented
 */
/* Use the Standard C __FILE__ & __LINE__ macros instead of typing them in */
#define H5Epush_sim(func, cls, maj, min, str)                                                                \
    H5Epush2(H5E_DEFAULT, __FILE__, func, __LINE__, cls, maj, min, str)

/*
 * Public API Convenience Macros for Error reporting - Undocumented
 */
/* Use the Standard C __FILE__ & __LINE__ macros instead of typing them in */
/*  And return after pushing error onto stack */
#define H5Epush_ret(func, cls, maj, min, str, ret)                                                           \
    do {                                                                                                     \
        H5Epush2(H5E_DEFAULT, __FILE__, func, __LINE__, cls, maj, min, str);                                 \
        return (ret);                                                                                        \
    } while (0)

/* Use the Standard C __FILE__ & __LINE__ macros instead of typing them in
 * And goto a label after pushing error onto stack.
 */
#define H5Epush_goto(func, cls, maj, min, str, label)                                                        \
    do {                                                                                                     \
        H5Epush2(H5E_DEFAULT, __FILE__, func, __LINE__, cls, maj, min, str);                                 \
        goto label;                                                                                          \
    } while (0)

/**
 * Error stack traversal direction
 */
typedef enum H5E_direction_t {
    H5E_WALK_UPWARD   = 0, /**< begin w/ most specific error, end at API function */
    H5E_WALK_DOWNWARD = 1  /**< begin at API function, end w/ most specific error */
} H5E_direction_t;

#ifdef __cplusplus
extern "C" {
#endif

/* Error stack traversal callback function pointers */
//! <!-- [H5E_walk2_t_snip] -->
/**
 * \brief Callback function for H5Ewalk2()
 *
 * \param[in] n Indexed error position in the stack
 * \param[in] err_desc Pointer to a data structure describing the error
 * \param[in] client_data Pointer to client data in the format expected by the
 *                        user-defined function
 * \return \herr_t
 *
 * \since 1.8.0
 *
 */
typedef herr_t (*H5E_walk2_t)(unsigned n, const H5E_error2_t *err_desc, void *client_data);
//! <!-- [H5E_walk2_t_snip] -->

//! <!-- [H5E_auto2_t_snip] -->
/**
 * \brief Callback function for H5Eset_auto2()
 *
 * \estack_id{estack}
 * \param[in] client_data Pointer to client data in the format expected by the
 *                        user-defined function
 * \return \herr_t
 *
 * \since 1.8.0
 *
 */
typedef herr_t (*H5E_auto2_t)(hid_t estack, void *client_data);
//! <!-- [H5E_auto2_t_snip] -->

/* Public API functions */
/**
 * --------------------------------------------------------------------------
 * \ingroup H5E
 *
 * \brief Registers a client library or application program to the HDF5 error API
 *
 * \param[in] cls_name Name of the error class
 * \param[in] lib_name Name of the client library or application to which the error class belongs
 * \param[in] version Version of the client library or application to which the
              error class belongs. It can be \c NULL.
 * \return Returns a class identifier on success; otherwise returns H5I_INVALID_ID.
 *
 * \details H5Eregister_class() registers a client library or application
 *          program to the HDF5 error API so that the client library or
 *          application program can report errors together with the HDF5
 *          library. It receives an identifier for this error class for further
 *          error operations. The library name and version number will be
 *          printed out in the error message as a preamble.
 *
 * \since 1.8.0
 */
H5_DLL hid_t H5Eregister_class(const char *cls_name, const char *lib_name, const char *version);
/**
 * --------------------------------------------------------------------------
 * \ingroup H5E
 *
 * \brief Removes an error class
 *
 * \param[in] class_id Error class identifier.
 * \return \herr_t
 *
 * \details H5Eunregister_class() removes the error class specified by \p
 *          class_id. All the major and minor errors in this class will also be
 *          closed.
 *
 * \since 1.8.0
 */
H5_DLL herr_t H5Eunregister_class(hid_t class_id);
/**
 * --------------------------------------------------------------------------
 * \ingroup H5E
 *
 * \brief Closes an error message
 *
 * \param[in] err_id An error message identifier
 * \return \herr_t
 *
 * \details H5Eclose_msg() closes an error message identifier, which can be
 *          either a major or minor message.
 *
 * \since 1.8.0
 */
H5_DLL herr_t H5Eclose_msg(hid_t err_id);
/**
 * --------------------------------------------------------------------------
 * \ingroup H5E
 *
 * \brief Adds a major or minor error message to an error class
 *
 * \param[in] cls An error class identifier
 * \param[in] msg_type The type of the error message
 * \param[in] msg Error message
 * \return An error ID (success), H5I_INVALID_HID (failure)
 *
 * \details H5Ecreate_msg() adds an error message to an error class defined by
 *          client library or application program. The error message can be
 *          either major or minor as indicated by the parameter \p msg_type.
 *
 *          Use H5Eclose_msg() to close the message identifier returned by this
 *          function.
 *
 * \since 1.8.0
 */
H5_DLL hid_t H5Ecreate_msg(hid_t cls, H5E_type_t msg_type, const char *msg);
/**
 * --------------------------------------------------------------------------
 * \ingroup H5E
 *
 * \brief Creates a new, empty error stack
 *
 * \return \hid_ti{error stack}
 *
 * \details H5Ecreate_stack() creates a new empty error stack and returns the
 *          new stack's identifier. Use H5Eclose_stack() to close the error stack
 *          identifier returned by this function.
 *
 * \since 1.8.0
 */
H5_DLL hid_t H5Ecreate_stack(void);
/**
 * --------------------------------------------------------------------------
 * \ingroup H5E
 *
 * \brief Returns a copy of the current error stack
 *
 * \return \hid_ti{error stack}
 *
 * \details H5Eget_current_stack() copies the current error stack and returns an
 *          error stack identifier for the new copy.
 *
 * \since 1.8.0
 */
H5_DLL hid_t H5Eget_current_stack(void);
/**
 * --------------------------------------------------------------------------
 * \ingroup H5E
 *
 * \brief Appends one error stack to another, optionally closing the source
 *        stack.
 *
 * \estack_id{dst_stack_id}
 * \estack_id{src_stack_id}
 * \param[in] close_source_stack Flag to indicate whether to close the source stack
 * \return \herr_t
 *
 * \details H5Eappend_stack() appends the messages from error stack
 *          \p src_stack_id to the error stack \p dst_stack_id.
 *          If \p close_source_stack is \c true, the source error stack
 *          will be closed.
 *
 * \since 1.14.0
 */
H5_DLL herr_t H5Eappend_stack(hid_t dst_stack_id, hid_t src_stack_id, hbool_t close_source_stack);
/**
 * --------------------------------------------------------------------------
 * \ingroup H5E
 *
 * \brief * Check if pushing errors on an error stack is paused
 *
 * \estack_id{stack_id}
 * \param[out] is_paused Flag whether stack is paused
 * \return \herr_t
 *
 * \details H5Eis_paused() can be used within HDF5 VOL connectors and other
 *          dynamically loaded components to check if the HDF5 library, or other
 *          component has paused pushing error on the default error stack or
 *          an application stack.
 *
 *          The library may pause pushing errors on the default error stack
 *          when performing "speculative" operations, such as testing for the
 *          existence of something that could be located at one of many
 *          locations. \p stack_id is the error stack to query, and the value
 *          pointed to by \p is_paused is set to TRUE/FALSE.
 *
 *          If an error occurs while attempting to query the status of \p stack_id,
 *          the value pointed to by \p is_paused is unchanged.
 *
 * \since 1.14.5
 */
H5_DLL herr_t H5Eis_paused(hid_t stack_id, hbool_t *is_paused);
/**
 * --------------------------------------------------------------------------
 * \ingroup H5E
 *
 * \brief * Pause pushing errors on an error stack
 *
 * \estack_id{stack_id}
 * \return \herr_t
 *
 * \details H5Epause_stack() pauses pushing errors on an error stack.  Pushing
 *          an error on a paused error stack will be ignored (not fail).
 *
 *          H5Eresume_stack() is used to allow errors to be pushed on a stack.
 *          Calls to H5Epause_stack() and H5Eresume_stack() must be matched.
 *
 *          Calls to H5Epause_stack()/H5Eresume_stack() may be nested.
 *
 * \since 1.14.5
 */
H5_DLL herr_t H5Epause_stack(hid_t stack_id);
/**
 * --------------------------------------------------------------------------
 * \ingroup H5E
 *
 * \brief * Resume pushing errors on an error stack
 *
 * \estack_id{stack_id}
 * \return \herr_t
 *
 * \details H5Eresume_stack() resumes pushing errors on an error stack.
 *
 *          Calls to H5Epause_stack() and H5Eresume_stack() must be matched.
 *
 *          Calls to H5Epause_stack()/H5Eresume_stack() may be nested.
 *
 * \since 1.14.5
 */
H5_DLL herr_t H5Eresume_stack(hid_t stack_id);
/**
 * --------------------------------------------------------------------------
 * \ingroup H5E
 *
 * \brief Closes an error stack handle
 *
 * \estack_id{stack_id}
 *
 * \return \herr_t
 *
 * \details H5Eclose_stack() closes the error stack handle \p stack_id
 *          and releases its resources. #H5E_DEFAULT cannot be closed.
 *
 * \since 1.8.0
 */
H5_DLL herr_t H5Eclose_stack(hid_t stack_id);
/**
 * --------------------------------------------------------------------------
 * \ingroup H5E
 *
 * \brief Retrieves error class name
 *
 * \param[in] class_id Error class identifier
 * \param[out] name Buffer for the error class name
 * \param[in] size The maximum number of characters of the class name to be returned
 *            by this function in \p name.
 * \return Returns non-negative value as on success; otherwise returns negative value.
 *
 * \details H5Eget_class_name() retrieves the name of the error class specified
 *          by the class identifier. If a non-NULL pointer is passed in for \p
 *          name and \p size is greater than zero, the class name of \p size
 *          long is returned. The length of the error class name is also
 *          returned.
 *
 *          \details_namelen{error class,H5Eget_class_name}
 *
 *          If zero is returned, it means the error class has no name.
 *
 * \since 1.8.0
 */
H5_DLL ssize_t H5Eget_class_name(hid_t class_id, char *name, size_t size);
/**
 * --------------------------------------------------------------------------
 * \ingroup H5E
 *
 * \brief Replaces the current error stack
 *
 * \estack_id{err_stack_id}
 *
 * \return \herr_t
 *
 * \details H5Eset_current_stack() replaces the content of the current error
 *          stack with a copy of the content of the error stack specified by
 *          \p err_stack_id, and it closes the error stack specified by
 *          \p err_stack_id.
 *
 * \since 1.8.0
 */
H5_DLL herr_t H5Eset_current_stack(hid_t err_stack_id);
/**
 * --------------------------------------------------------------------------
 * \ingroup H5E
 *
 * \brief Pushes a new error record onto an error stack
 *
 * \estack_id{err_stack}. If the identifier is #H5E_DEFAULT, the error record
 *                        will be pushed to the current stack.
 * \param[in] file Name of the file in which the error was detected
 * \param[in] func Name of the function in which the error was detected
 * \param[in] line Line number in the file where the error was detected
 * \param[in] cls_id Error class identifier
 * \param[in] maj_id Major error identifier
 * \param[in] min_id Minor error identifier
 * \param[in] msg Error description string
 * \return \herr_t
 *
 * \details H5Epush2() pushes a new error record onto the error stack specified
 *          by \p err_stack.\n
 *          The error record contains the error class identifier \p cls_id, the
 *          major and minor message identifiers \p maj_id and \p min_id, the
 *          function name \p func where the error was detected, the file name \p
 *          file and line number \p line in the file where the error was
 *          detected, and an error description \p msg.\n
 *          The major and minor errors must be in the same error class.\n
 *          The function name, filename, and error description strings must be
 *          statically allocated.\n
 *          \p msg can be a format control string with additional
 *          arguments. This design of appending additional arguments is similar
 *          to the system and C functions printf() and fprintf().
 *
 * \since 1.8.0
 */
H5_DLL herr_t H5Epush2(hid_t err_stack, const char *file, const char *func, unsigned line, hid_t cls_id,
                       hid_t maj_id, hid_t min_id, const char *msg, ...);
/**
 * --------------------------------------------------------------------------
 * \ingroup H5E
 *
 * \brief Deletes specified number of error messages from the error stack
 *
 * \estack_id{err_stack}
 * \param[in] count The number of error messages to be deleted from the top
 *                  of error stack
 * \return \herr_t
 *
 * \details H5Epop() deletes the number of error records specified in \p count
 *          from the top of the error stack specified by \p err_stack (including
 *          major, minor messages and description). The number of error messages
 *          to be deleted is specified by \p count.
 *
 * \since 1.8.0
 */
H5_DLL herr_t H5Epop(hid_t err_stack, size_t count);
/**
 * --------------------------------------------------------------------------
 * \ingroup H5E
 *
 * \brief Prints the specified error stack in a default manner
 *
 * \estack_id{err_stack}
 * \param[in] stream File pointer, or \c NULL for \c stderr
 * \return \herr_t
 *
 * \details H5Eprint2() prints the error stack specified by \p err_stack on the
 *          specified stream, \p stream. Even if the error stack is empty, a
 *          one-line message of the following form will be printed:
 *          \code{.unparsed}
 *          HDF5-DIAG: Error detected in HDF5 library version: 1.5.62 thread 0.
 *          \endcode
 *
 *          A similar line will appear before the error messages of each error
 *          class stating the library name, library version number, and thread
 *          identifier.
 *
 *          If \p err_stack is #H5E_DEFAULT, the current error stack will be
 *          printed.
 *
 *          H5Eprint2() is a convenience function for H5Ewalk2() with a function
 *          that prints error messages. Users are encouraged to write their own
 *          more specific error handlers.
 *
 * \since 1.8.0
 */
H5_DLL herr_t H5Eprint2(hid_t err_stack, FILE *stream);
/**
 * --------------------------------------------------------------------------
 * \ingroup H5E
 *
 * \brief Walks the specified error stack, calling the specified function
 *
 * \estack_id{err_stack}
 * \param[in] direction Direction in which the error stack is to be walked
 * \param[in] func Function to be called for each error encountered
 * \param[in] client_data Data to be passed to \p func
 * \return \herr_t
 *
 * \details H5Ewalk2() walks the error stack specified by err_stack for the
 *          current thread and calls the function specified in \p func for each
 *          error along the way.
 *
 *          If the value of \p err_stack is #H5E_DEFAULT, then H5Ewalk2() walks
 *          the current error stack.
 *
 *          \p direction specifies whether the stack is walked from the inside
 *          out or the outside in. A value of #H5E_WALK_UPWARD means to begin
 *          with the most specific error and end at the API; a value of
 *          #H5E_WALK_DOWNWARD means to start at the API and end at the
 *          innermost function where the error was first detected.
 *
 *          \p func, a function conforming to the #H5E_walk2_t prototype, will
 *          be called for each error in the error stack. Its arguments will
 *          include an index number \c n (beginning at zero regardless of stack
 *          traversal direction), an error stack entry \c err_desc, and the \c
 *          client_data pointer passed to H5Eprint(). The #H5E_walk2_t prototype
 *          is as follows:
 *          \snippet this H5E_walk2_t_snip
 *
 * \since 1.8.0
 */
H5_DLL herr_t H5Ewalk2(hid_t err_stack, H5E_direction_t direction, H5E_walk2_t func, void *client_data);
/**
 * --------------------------------------------------------------------------
 * \ingroup H5E
 *
 * \brief Returns the settings for the automatic error stack traversal
 *        function and its data
 *
 * \estack_id
 * \param[out] func The function currently set to be called upon an error condition
 * \param[out] client_data Data currently set to be passed to the error function
 * \return \herr_t
 *
 * \details H5Eget_auto2() returns the settings for the automatic error stack
 *          traversal function, \p func, and its data, \p client_data, that are
 *          associated with the error stack specified by \p estack_id.
 *
 *          Either or both of the \p func and \p client_data arguments may be
 *          \c NULL, in which case the value is not returned.
 *
 *          The library initializes its default error stack traversal functions
 *          to H5Eprint1() and H5Eprint2(). A call to H5Eget_auto2() returns
 *          H5Eprint2() or the user-defined function passed in through
 *          H5Eset_auto2(). A call to H5Eget_auto1() returns H5Eprint1() or the
 *          user-defined function passed in through H5Eset_auto1(). However, if
 *          the application passes in a user-defined function through
 *          H5Eset_auto1(), it should call H5Eget_auto1() to query the traversal
 *          function. If the application passes in a user-defined function
 *          through H5Eset_auto2(), it should call H5Eget_auto2() to query the
 *          traversal function.
 *
 *          Mixing the new style and the old style functions will cause a
 *          failure. For example, if the application sets a user-defined
 *          old-style traversal function through H5Eset_auto1(), a call to
 *          H5Eget_auto2() will fail and will indicate that the application has
 *          mixed H5Eset_auto1() and H5Eget_auto2(). On the other hand, mixing
 *          H5Eset_auto2() and H5Eget_auto1() will also cause a failure. But if
 *          the traversal functions are the library's default H5Eprint1() or
 *          H5Eprint2(), mixing H5Eset_auto1() and H5Eget_auto2() or mixing
 *          H5Eset_auto2() and H5Eget_auto1() does not fail.
 *
 * \since 1.8.0
 */
H5_DLL herr_t H5Eget_auto2(hid_t estack_id, H5E_auto2_t *func, void **client_data);
/**
 * --------------------------------------------------------------------------
 * \ingroup H5E
 *
 * \brief Turns automatic error printing on or off
 *
 * \estack_id
 * \param[in] func Function to be called upon an error condition
 * \param[in] client_data Data passed to the error function
 * \return \herr_t
 *
 * \details H5Eset_auto2() turns on or off automatic printing of errors for the
 *          error stack specified with \p estack_id. An \p estack_id value of
 *          #H5E_DEFAULT indicates the current stack.
 *
 *          When automatic printing is turned on, by the use of a non-null \p func
 *          pointer, any API function which returns an error indication will
 *          first call \p func, passing it \p client_data as an argument.
 *
 *          \p func, a function compliant with the #H5E_auto2_t prototype, is
 *          defined in the H5Epublic.h source code file as:
 *          \snippet this H5E_auto2_t_snip
 *
 *          When the library is first initialized, the auto printing function is
 *          set to H5Eprint2() (cast appropriately) and \p client_data is the
 *          standard error stream pointer, \c stderr.
 *
 *          Automatic stack traversal is always in the #H5E_WALK_DOWNWARD
 *          direction.
 *
 *          Automatic error printing is turned off with a H5Eset_auto2() call
 *          with a \c NULL \p func pointer.
 *
 * \since 1.8.0
 */
H5_DLL herr_t H5Eset_auto2(hid_t estack_id, H5E_auto2_t func, void *client_data);
/**
 * --------------------------------------------------------------------------
 * \ingroup H5E
 *
 * \brief Clears the specified error stack or the error stack for the current thread
 *
 * \estack_id{err_stack}
 * \return \herr_t
 *
 * \details H5Eclear2() clears the error stack specified by \p err_stack, or, if
 *          \p err_stack is set to #H5E_DEFAULT, the error stack for the current
 *          thread.
 *
 *          \p err_stack is an error stack identifier, such as that returned by
 *          H5Eget_current_stack().
 *
 *          The current error stack is also cleared whenever an API function is
 *          called, with certain exceptions (for instance, H5Eprint1() or
 *          H5Eprint2()).
 *
 * \since 1.8.0
 */
H5_DLL herr_t H5Eclear2(hid_t err_stack);
/**
 * --------------------------------------------------------------------------
 * \ingroup H5E
 *
 * \brief Determines the type of error stack
 *
 * \estack_id{err_stack}
 * \param[out] is_stack A flag indicating which error stack \c typedef the
 *                      specified error stack conforms to
 *
 * \return \herr_t
 *
 * \details H5Eauto_is_v2() determines whether the error auto reporting function
 *          for an error stack conforms to the #H5E_auto2_t \c typedef or the
 *          #H5E_auto1_t \c typedef.
 *
 *          The \p is_stack parameter is set to 1 if the error stack conforms to
 *          #H5E_auto2_t and 0 if it conforms to #H5E_auto1_t.
 *
 * \since 1.8.0
 */
H5_DLL herr_t H5Eauto_is_v2(hid_t err_stack, unsigned *is_stack);
/**
 * --------------------------------------------------------------------------
 * \ingroup H5E
 *
 * \brief Retrieves an error message
 *
 * \param[in] msg_id Error message identifier
 * \param[out] type The type of the error message. Valid values are #H5E_MAJOR
 *                  and #H5E_MINOR.
 * \param[out] msg Error message buffer
 * \param[in] size The length of error message to be returned by this function
 * \return Returns the size of the error message in bytes on success; otherwise
 *         returns a negative value.
 *
 * \details H5Eget_msg() retrieves the error message including its length and
 *          type. The error message is specified by \p msg_id. The user is
 *          responsible for passing in sufficient buffer space for the
 *          message. If \p msg is not NULL and \p size is greater than zero, the
 *          error message of \p size long is returned. The length of the message
 *          is also returned. If NULL is passed in as \p msg, only the length
 *          and type of the message is returned. If the return value is zero, it
 *          means there is no message.
 *
 * \since 1.8.0
 */
H5_DLL ssize_t H5Eget_msg(hid_t msg_id, H5E_type_t *type, char *msg, size_t size);
/**
 * --------------------------------------------------------------------------
 * \ingroup H5E
 *
 * \brief Retrieves the number of error messages in an error stack
 *
 * \estack_id{error_stack_id}
 * \return Returns number of error messages in an error stack on
 *         success; otherwise returns a negative value.
 *
 * \details H5Eget_num() retrieves the number of error records in the error
 *          stack specified by \p error_stack_id (including major, minor
 *          messages and description).
 *
 * \since 1.8.0
 */
H5_DLL ssize_t H5Eget_num(hid_t error_stack_id);

/* Symbols defined for compatibility with previous versions of the HDF5 API.
 *
 * Use of these symbols is deprecated.
 */
#ifndef H5_NO_DEPRECATED_SYMBOLS

/* Typedefs */

/* Alias major & minor error types to hid_t's, for compatibility with new
 *      error API in v1.8
 */
typedef hid_t H5E_major_t;
typedef hid_t H5E_minor_t;

/**
 * Information about an error element of error stack.
 */
typedef struct H5E_error1_t {
    H5E_major_t maj_num;   /**< major error number                 */
    H5E_minor_t min_num;   /**< minor error number                 */
    const char *func_name; /**< function in which error occurred   */
    const char *file_name; /**< file in which error occurred       */
    unsigned    line;      /**< line in file where error occurs    */
    const char *desc;      /**< optional supplied description      */
} H5E_error1_t;

/* Error stack traversal callback function pointers */
//! <!-- [H5E_walk1_t_snip] -->
/**
 * \brief Callback function for H5Ewalk1()
 *
 * \param[in] n Indexed error position in the stack
 * \param[in] err_desc Pointer to a data structure describing the error
 * \param[in] client_data Pointer to client data in the format expected by the
 *                        user-defined function
 * \return \herr_t
 *
 * \since 1.0.0
 *
 */
typedef herr_t (*H5E_walk1_t)(int n, H5E_error1_t *err_desc, void *client_data);
//! <!-- [H5E_walk1_t_snip] -->

//! <!-- [H5E_auto1_t_snip] -->
/**
 * \brief Callback function for H5Eset_auto1()
 *
 * \param[in] client_data Pointer to client data in the format expected by the
 *                        user-defined function
 * \return \herr_t
 *
 * \since 1.0.0
 *
 */
typedef herr_t (*H5E_auto1_t)(void *client_data);
//! <!-- [H5E_auto1_t_snip] -->

/* Function prototypes */
/**
 * --------------------------------------------------------------------------
 * \ingroup H5E
 *
 * \brief Clears the error stack for the current thread
 *
 * \return \herr_t
 *
 * \deprecated 1.8.0 Function H5Eclear() renamed to H5Eclear1() and deprecated
 *                   in this release.
 *
 * \details H5Eclear1() clears the error stack for the current thread.\n
 *          The stack is also cleared whenever an API function is called, with
 *          certain exceptions (for instance, H5Eprint1()).
 *
 * \since 1.0.0
 *
 */
H5_DLL herr_t H5Eclear1(void);
/**
 * --------------------------------------------------------------------------
 * \ingroup H5E
 *
 * \brief Returns the current settings for the automatic error stack traversal
 *        function and its data
 *
 * \param[out] func Current setting for the function to be called upon an error
 *                  condition
 * \param[out] client_data Current setting for the data passed to the error
 *                         function
 * \return \herr_t
 *
 * \deprecated 1.8.0 Function H5Eget_auto() renamed to H5Eget_auto1() and
 *                   deprecated in this release.
 *
 * \details H5Eget_auto1() returns the current settings for the automatic error
 *          stack traversal function, \p func, and its data,
 *          \p client_data. Either or both arguments may be \c NULL, in which case the
 *          value is not returned.
 *
 *          The library initializes its default error stack traversal functions
 *          to H5Eprint1() and H5Eprint2(). A call to H5Eget_auto2() returns
 *          H5Eprint2() or the user-defined function passed in through
 *          H5Eset_auto2(). A call to H5Eget_auto1() returns H5Eprint1() or the
 *          user-defined function passed in through H5Eset_auto1(). However, if
 *          the application passes in a user-defined function through
 *          H5Eset_auto1(), it should call H5Eget_auto1() to query the traversal
 *          function. If the application passes in a user-defined function
 *          through H5Eset_auto2(), it should call H5Eget_auto2() to query the
 *          traversal function.
 *
 *          Mixing the new style and the old style functions will cause a
 *          failure. For example, if the application sets a user-defined
 *          old-style traversal function through H5Eset_auto1(), a call to
 *          H5Eget_auto2() will fail and will indicate that the application has
 *          mixed H5Eset_auto1() and H5Eget_auto2(). On the other hand, mixing
 *          H5Eset_auto2() and H5Eget_auto1() will also cause a failure. But if
 *          the traversal functions are the library's default H5Eprint1() or
 *          H5Eprint2(), mixing H5Eset_auto1() and H5Eget_auto2() or mixing
 *          H5Eset_auto2() and H5Eget_auto1() does not fail.
 *
 * \since 1.0.0
 *
 */
H5_DLL herr_t H5Eget_auto1(H5E_auto1_t *func, void **client_data);
/**
 * --------------------------------------------------------------------------
 * \ingroup H5E
 *
 * \brief Pushes a new error record onto the error stack
 *
 * \param[in] file Name of the file in which the error was detected
 * \param[in] func Name of the function in which the error was detected
 * \param[in] line Line number in the file where the error was detected
 * \param[in] maj Major error identifier
 * \param[in] min Minor error identifier
 * \param[in] str Error description string
 * \return \herr_t
 *
 * \deprecated 1.8.0 Function H5Epush() renamed to H5Epush1() and
 *                   deprecated in this release.
 *
 * \details H5Epush1() pushes a new error record onto the error stack for the
 *          current thread.\n
 *          The error has major and minor numbers \p maj_num
 *          and \p min_num, the function \p func where the error was detected, the
 *          name of the file \p file where the error was detected, the line \p line
 *          within that file, and an error description string \p str.\n
 *          The function name, filename, and error description strings must be statically
 *          allocated.
 *
 * \since 1.4.0
 */
H5_DLL herr_t H5Epush1(const char *file, const char *func, unsigned line, H5E_major_t maj, H5E_minor_t min,
                       const char *str);
/**
 * --------------------------------------------------------------------------
 * \ingroup H5E
 *
 * \brief Prints the current error stack in a default manner
 *
 * \param[in] stream File pointer, or \c NULL for \c stderr
 * \return \herr_t
 *
 * \deprecated 1.8.0 Function H5Eprint() renamed to H5Eprint1() and
 *                   deprecated in this release.
 *
 * \details H5Eprint1() prints the error stack for the current thread
 *          on the specified stream, \p stream. Even if the error stack is empty, a
 *          one-line message of the following form will be printed:
 *          \code{.unparsed}
 *          HDF5-DIAG: Error detected in thread 0.
 *          \endcode
 *          H5Eprint1() is a convenience function for H5Ewalk1() with a function
 *          that prints error messages. Users are encouraged to write their own
 *          more specific error handlers.
 *
 * \since 1.0.0
 *
 */
H5_DLL herr_t H5Eprint1(FILE *stream);
/**
 * --------------------------------------------------------------------------
 * \ingroup H5E
 *
 * \brief Turns automatic error printing on or off
 *
 * \param[in] func Function to be called upon an error condition
 * \param[in] client_data Data passed to the error function
 * \return \herr_t
 *
 * \deprecated 1.8.0 Function H5Eset_auto() renamed to H5Eset_auto1() and
 *                   deprecated in this release.
 *
 * \details H5Eset_auto1() turns on or off automatic printing of errors. When
 *          turned on (non-null \p func pointer), any API function which returns
 *          an error indication will first call \p func, passing it \p
 *          client_data as an argument.
 *
 *          \p func, a function conforming to the #H5E_auto1_t prototype, is
 *          defined in the H5Epublic.h source code file as:
 *          \snippet this H5E_auto1_t_snip
 *
 *          When the library is first initialized, the auto printing function is
 *          set to H5Eprint1() (cast appropriately) and \p client_data is the
 *          standard error stream pointer, \c stderr.
 *
 *          Automatic stack traversal is always in the #H5E_WALK_DOWNWARD
 *          direction.
 *
 * \since 1.0.0
 *
 */
H5_DLL herr_t H5Eset_auto1(H5E_auto1_t func, void *client_data);
/**
 * --------------------------------------------------------------------------
 * \ingroup H5E
 *
 * \brief Walks the current error stack, calling the specified function
 *
 * \param[in] direction Direction in which the error stack is to be walked
 * \param[in] func Function to be called for each error encountered
 * \param[in] client_data Data to be passed to \p func
 * \return \herr_t
 *
 * \deprecated 1.8.0 Function H5Ewalk() renamed to H5Ewalk1() and
 *                   deprecated in this release.
 *
 * \details H5Ewalk1() walks the error stack for the current thread and calls
 *          the function specified in \p func for each error along the way.
 *
 *          \p direction specifies whether the stack is walked from the inside
 *          out or the outside in. A value of #H5E_WALK_UPWARD means to begin
 *          with the most specific error and end at the API; a value of
 *          #H5E_WALK_DOWNWARD means to start at the API and end at the
 *          innermost function where the error was first detected.
 *
 *          \p func, a function conforming to the #H5E_walk1_t prototype, will
 *          be called for each error in the error stack. Its arguments will
 *          include an index number \c n (beginning at zero regardless of stack
 *          traversal direction), an error stack entry \c err_desc, and the \c
 *          client_data pointer passed to H5Eprint(). The #H5E_walk1_t prototype
 *          is as follows:
 *          \snippet this H5E_walk1_t_snip
 *
 * \since 1.0.0
 *
 */
H5_DLL herr_t H5Ewalk1(H5E_direction_t direction, H5E_walk1_t func, void *client_data);
/**
 * --------------------------------------------------------------------------
 * \ingroup H5E
 *
 * \brief Returns a character string describing an error specified by a major
 *        error number
 *
 * \param[in] maj Major error number
 * \return Pointer to the message (success), or NULL (failure)
 *
 * \deprecated 1.8.0 Function deprecated in this release.
 *
 * \details H5Eget_major() returns a constant
 *          character string that describes the error, given a major error number.
 *
 * \attention This function returns a dynamically allocated string (\c char
 *            array). An application calling this function must free the memory
 *            associated with the return value to prevent a memory leak.
 *
 * \since 1.0.0
 *
 */
H5_DLL char *H5Eget_major(H5E_major_t maj);
/**
 * --------------------------------------------------------------------------
 * \ingroup H5E
 *
 * \brief Returns a character string describing an error specified by a minor
 *        error number
 *
 * \param[in] min Minor error number
 * \return Pointer to the message (success), or NULL (failure)
 *
 * \deprecated 1.8.0 Function deprecated and return type changed in this release.
 *
 * \details H5Eget_minor() returns a constant
 *          character string that describes the error, given a minor error number.
 *
 * \attention In the Release 1.8.x series, H5Eget_minor() returns a string of
 *            dynamic allocated \c char array. An application calling this
 *            function from an HDF5 library of Release 1.8.0 or later must free
 *            the memory associated with the return value to prevent a memory
 *            leak. This is a change from the 1.6.x release series.
 *
 * \since 1.0.0
 *
 */
H5_DLL char *H5Eget_minor(H5E_minor_t min);
#endif /* H5_NO_DEPRECATED_SYMBOLS */

#ifdef __cplusplus
}
#endif

#endif /* end H5Epublic_H */<|MERGE_RESOLUTION|>--- conflicted
+++ resolved
@@ -49,17 +49,6 @@
     /**< Optional supplied description      */
 } H5E_error2_t;
 
-<<<<<<< HEAD
-/* When this header is included from a private header, don't make calls to H5open() */
-#undef H5OPEN
-#ifndef H5private_H
-#define H5OPEN ((!H5_libinit_g && !H5_libterm_g) ? H5open() : 0),
-#else /* H5private_H */
-#define H5OPEN
-#endif /* H5private_H */
-
-=======
->>>>>>> 2c58357b
 /* HDF5 error class */
 /* Extern "C" block needed to compile C++ filter plugins with some compilers */
 #ifdef __cplusplus
