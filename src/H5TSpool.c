/* * * * * * * * * * * * * * * * * * * * * * * * * * * * * * * * * * * * * * *
 * Copyright by The HDF Group.                                               *
 * All rights reserved.                                                      *
 *                                                                           *
 * This file is part of HDF5.  The full HDF5 copyright notice, including     *
 * terms governing use, modification, and redistribution, is contained in    *
 * the COPYING file, which can be found at the root of the source code       *
 * distribution tree, or in https://www.hdfgroup.org/licenses.               *
 * If you do not have access to either file, you may request a copy from     *
 * help@hdfgroup.org.                                                        *
 * * * * * * * * * * * * * * * * * * * * * * * * * * * * * * * * * * * * * * */

/*
 * Purpose: This file contains an implementation of a simple thread-pool,
 *        using the H5TS package's portable objects and operations.
 *
 * Note:  Because this threadsafety framework operates outside the library,
 *        it does not use the error stack (although it does use error macros
 *        that don't push errors on a stack) and only uses the "namecheck only"
 *        FUNC_ENTER_* / FUNC_LEAVE_* macros.
 */

/****************/
/* Module Setup */
/****************/

#include "H5TSmodule.h" /* This source code file is part of the H5TS module */

/***********/
/* Headers */
/***********/
#include "H5private.h"   /* Generic Functions                   */
#include "H5Eprivate.h"  /* Error handling                      */
#include "H5FLprivate.h" /* Free Lists                          */
#include "H5TSpkg.h"     /* Threadsafety                        */

#ifdef H5_HAVE_THREADS

/****************/
/* Local Macros */
/****************/

/******************/
/* Local Typedefs */
/******************/

/* Thread pool task */
typedef struct H5TS_pool_task_t {
    H5TS_thread_start_func_t func; /* Function to invoke with thread */
    void                    *ctx;  /* Context for task's function */
    struct H5TS_pool_task_t *next; /* Pointer to next task */
} H5TS_pool_task_t;

/* Thread pool */
struct H5TS_pool_t {
    H5TS_mutex_t mutex; /* Mutex to control access to pool struct */
    H5TS_cond_t  cond;

    bool               shutdown;       /* Pool is shutting down */
    unsigned           num_threads;    /* # of threads in pool */
    H5TS_atomic_uint_t active_threads; /* # of threads in pool */
    H5TS_thread_t     *threads;        /* Array of worker threads in pool */

    H5TS_pool_task_t *head, *tail; /* Task queue */
};

/********************/
/* Local Prototypes */
/********************/
static herr_t                  H5TS__pool_free(H5TS_pool_t *pool);
static H5TS_THREAD_RETURN_TYPE H5TS__pool_do(void *_pool);

/*********************/
/* Package Variables */
/*********************/

/*****************************/
/* Library Private Variables */
/*****************************/

/*******************/
/* Local Variables */
/*******************/

/* Declare a free list to manage H5TS_pool_t structs */
H5FL_DEFINE_STATIC(H5TS_pool_t);

/* Declare a free list to manage sequences of H5TS_thread_t structs */
H5FL_SEQ_DEFINE_STATIC(H5TS_thread_t);

/*--------------------------------------------------------------------------
 * Function:    H5TS_pool_free
 *
 * Purpose:     Free resources for a thread pool, waiting for tasks to be invoked
 *
 * Return:      Non-negative on success / Negative on failure
 *
 *--------------------------------------------------------------------------
 */
static herr_t
H5TS__pool_free(H5TS_pool_t *pool)
{
    herr_t ret_value = SUCCEED;

    FUNC_ENTER_PACKAGE_NAMECHECK_ONLY

    /* Sanity check */
    assert(pool);

    /* Join all threads */
    for (unsigned u = 0; u < pool->num_threads; u++)
        if (H5_UNLIKELY(H5TS_thread_join(pool->threads[u], NULL) < 0))
            HGOTO_DONE(FAIL);

    /* Destroy the pool's mutex and condition variable */
    if (H5_UNLIKELY(H5TS_mutex_destroy(&pool->mutex) < 0))
        HGOTO_DONE(FAIL);
    if (H5_UNLIKELY(H5TS_cond_destroy(&pool->cond) < 0))
        HGOTO_DONE(FAIL);

    /* Release memory */
    if (pool->threads)
        H5FL_SEQ_FREE(H5TS_thread_t, pool->threads);
    H5FL_FREE(H5TS_pool_t, pool);

done:
    FUNC_LEAVE_NOAPI_NAMECHECK_ONLY(ret_value)
} /* end H5TS__pool_free() */

/*--------------------------------------------------------------------------
 * Function:    H5TS__pool_do
 *
 * Purpose:     Routine for worker threads to service tasks
 *
 * Return:      Non-negative on success / Negative on failure
 *
 *--------------------------------------------------------------------------
 */
static H5TS_THREAD_RETURN_TYPE
H5TS__pool_do(void *_pool)
{
    H5TS_pool_t      *pool       = (H5TS_pool_t *)_pool; /* Pool for threads */
    bool              have_mutex = false;                /* Whether we're holding the mutex */
    H5TS_thread_ret_t ret_value  = (H5TS_thread_ret_t)0;

    FUNC_ENTER_PACKAGE_NAMECHECK_ONLY

<<<<<<< HEAD
    /* Acquire the mutex for the pool */
    if (H5_UNLIKELY(H5TS_mutex_lock(&pool->mutex) < 0))
        HGOTO_DONE((H5TS_thread_ret_t)1);
    have_mutex = true;

    /* Increment active thread count for pool */
    H5TS_atomic_fetch_add_uint(&pool->active_threads, 1);

    /* If queue is empty and pool is not shutting down, wait for a task */
    while (NULL == pool->head && !pool->shutdown)
        if (H5_UNLIKELY(H5TS_cond_wait(&pool->cond, &pool->mutex) < 0))
            HGOTO_DONE((H5TS_thread_ret_t)1);

    /* If there's a task, invoke it, else we're shutting down */
    if (NULL != pool->head) {
        H5TS_pool_task_t *task; /* Task to invoke */
=======
    /* Acquire tasks and invoke them, until pool is shut down */
    while (1) {
        /* Acquire the mutex for the pool */
        if (H5_UNLIKELY(H5TS_mutex_lock(&pool->mutex) < 0))
            HGOTO_DONE((H5TS_thread_ret_t)-1);
        have_mutex = true;

        /* If queue is empty and pool is not shutting down, wait for a task */
        while (NULL == pool->head && !pool->shutdown)
            if (H5_UNLIKELY(H5TS_cond_wait(&pool->cond, &pool->mutex) < 0))
                HGOTO_DONE((H5TS_thread_ret_t)-1);
>>>>>>> d8441aaa

        /* Grab our task */
        task = pool->head;
        if (task->next)
            pool->head = task->next;
        else
            pool->head = pool->tail = NULL;

        /* Release the pool's mutex */
        if (H5_UNLIKELY(H5TS_mutex_unlock(&pool->mutex) < 0))
            HGOTO_DONE((H5TS_thread_ret_t)1);
        have_mutex = false;

<<<<<<< HEAD
        /* Invoke function for task */
        (*task->func)(task->ctx);
=======
            /* Release the pool's mutex */
            if (H5_UNLIKELY(H5TS_mutex_unlock(&pool->mutex) < 0))
                HGOTO_DONE((H5TS_thread_ret_t)-1);
            have_mutex = false;
>>>>>>> d8441aaa

        /* Free the task node */
        free(task);
    }
    else {
        assert(pool->shutdown);
    }

    /* Acquire tasks and invoke them, until pool is shut down */
    if (NULL != pool->head || !pool->shutdown)
        while (1) {
            /* Acquire the mutex for the pool */
            if (H5_UNLIKELY(H5TS_mutex_lock(&pool->mutex) < 0))
                HGOTO_DONE((H5TS_thread_ret_t)1);
            have_mutex = true;

            /* If queue is empty and pool is not shutting down, wait for a task */
            while (NULL == pool->head && !pool->shutdown)
                if (H5_UNLIKELY(H5TS_cond_wait(&pool->cond, &pool->mutex) < 0))
                    HGOTO_DONE((H5TS_thread_ret_t)1);

            /* If there's a task, invoke it, else we're shutting down */
            if (NULL != pool->head) {
                H5TS_pool_task_t *task; /* Task to invoke */

                /* Grab our task */
                task = pool->head;
                if (task->next)
                    pool->head = task->next;
                else
                    pool->head = pool->tail = NULL;

                /* Release the pool's mutex */
                if (H5_UNLIKELY(H5TS_mutex_unlock(&pool->mutex) < 0))
                    HGOTO_DONE((H5TS_thread_ret_t)1);
                have_mutex = false;

                /* Invoke function for task */
                (*task->func)(task->ctx);

                /* Free the task node */
                free(task);
            }
            else {
                assert(pool->shutdown);
                break;
            }
        }

done:
    /* Release the pool's mutex, if we're holding it */
    if (have_mutex)
        if (H5_UNLIKELY(H5TS_mutex_unlock(&pool->mutex) < 0))
            ret_value = (H5TS_thread_ret_t)-1;

    /* Decrement active thread count for pool */
    H5TS_atomic_fetch_sub_uint(&pool->active_threads, 1);

    FUNC_LEAVE_NOAPI_NAMECHECK_ONLY(ret_value)
    return (ret_value);
} /* end H5TS__pool_do() */

/*--------------------------------------------------------------------------
 * Function:    H5TS_pool_create
 *
 * Purpose:     Create a new thread pool, with the given # of threads
 *
 * Return:      Non-negative on success / Negative on failure
 *
 *--------------------------------------------------------------------------
 */
herr_t
H5TS_pool_create(H5TS_pool_t **pool, unsigned num_threads)
{
    H5TS_pool_t *new_pool = NULL; /* Newly created pool */
    unsigned     u;               /* Local index variable */
    herr_t       ret_value = SUCCEED;

    FUNC_ENTER_NOAPI_NAMECHECK_ONLY

    /* Sanity checks */
    if (H5_UNLIKELY(NULL == pool))
        HGOTO_DONE(FAIL);
    if (H5_UNLIKELY(0 == num_threads))
        HGOTO_DONE(FAIL);

    /* Allocate new pool */
    if (H5_UNLIKELY(NULL == (new_pool = H5FL_MALLOC(H5TS_pool_t))))
        HGOTO_DONE(FAIL);

    /* Initialize pool fields to defaults */
    memset(new_pool, 0, sizeof(*new_pool));
    if (H5_UNLIKELY(H5TS_mutex_init(&new_pool->mutex, H5TS_MUTEX_TYPE_PLAIN) < 0))
        HGOTO_DONE(FAIL);
    if (H5_UNLIKELY(H5TS_cond_init(&new_pool->cond) < 0))
        HGOTO_DONE(FAIL);

    /* Allocate array of threads */
    if (H5_UNLIKELY(NULL == (new_pool->threads = H5FL_SEQ_MALLOC(H5TS_thread_t, num_threads))))
        HGOTO_DONE(FAIL);

    /* Set # of threads for pool */
    new_pool->num_threads = num_threads;

    /* Start worker threads */
    H5TS_atomic_init_uint(&new_pool->active_threads, 0);
    for (u = 0; u < num_threads; u++) {
        /* Create thread, which immediately starts processing tasks */
        if (H5_UNLIKELY(H5TS_thread_create(&new_pool->threads[u], H5TS__pool_do, (void *)new_pool) < 0)) {
<<<<<<< HEAD
            /* Set # of threads successfully created (for joining them, in free routine) */
            new_pool->num_threads = u;
            HGOTO_DONE(FAIL);
        }

        /* Wait for thread to have started and be ready to process tasks */
        while (H5TS_atomic_load_uint(&new_pool->active_threads) != (u + 1))
            ;
    }
=======
            new_pool->num_threads = u;
            HGOTO_DONE(FAIL);
        }
>>>>>>> d8441aaa

    /* Set return value */
    *pool = new_pool;

done:
    if (H5_UNLIKELY(ret_value < 0))
        if (new_pool) {
            /* Tell any existing threads that the pool is shutting down */
            new_pool->shutdown = true;

            /* Free pool */
            H5TS__pool_free(new_pool);
        }

    FUNC_LEAVE_NOAPI_NAMECHECK_ONLY(ret_value)
} /* end H5TS_pool_create() */

/*--------------------------------------------------------------------------
 * Function:    H5TS_pool_add_task
 *
 * Purpose:     Add a new task to a pool
 *
 * Return:      Non-negative on success / Negative on failure
 *
 *--------------------------------------------------------------------------
 */
herr_t
H5TS_pool_add_task(H5TS_pool_t *pool, H5TS_thread_start_func_t func, void *ctx)
{
    H5TS_pool_task_t *task       = NULL;  /* Task for function to invoke */
    bool              have_mutex = false; /* Whether we're holding the mutex */
    herr_t            ret_value  = SUCCEED;

    FUNC_ENTER_NOAPI_NAMECHECK_ONLY

    /* Sanity checks */
    if (H5_UNLIKELY(NULL == pool))
        HGOTO_DONE(FAIL);
    if (H5_UNLIKELY(NULL == func))
        HGOTO_DONE(FAIL);

    /* Allocate & initialize new task */
    if (H5_UNLIKELY(NULL == (task = malloc(sizeof(H5TS_pool_task_t)))))
        HGOTO_DONE(FAIL);
    task->func = func;
    task->ctx  = ctx;
    task->next = NULL;

    /* Acquire the mutex for the pool */
    if (H5_UNLIKELY(H5TS_mutex_lock(&pool->mutex) < 0))
        HGOTO_DONE(FAIL);
    have_mutex = true;

    /* Is pool shutting down? */
    if (H5_UNLIKELY(pool->shutdown))
        HGOTO_DONE(FAIL);

    /* Add task to pool's queue */
    if (NULL != pool->tail) {
        pool->tail->next = task;
        pool->tail       = task;
    }
    else
        pool->head = pool->tail = task;

    /* Avoid freeing the task on error, now */
    task = NULL;

    /* Wake up any sleeping worker */
    if (H5_UNLIKELY(H5TS_cond_broadcast(&pool->cond) < 0))
        HGOTO_DONE(FAIL);

done:
    /* Release the pool's mutex, if we're holding it */
    if (H5_LIKELY(have_mutex))
        if (H5_UNLIKELY(H5TS_mutex_unlock(&pool->mutex) < 0))
            ret_value = FAIL;

    if (H5_UNLIKELY(ret_value < 0))
        if (task)
            free(task);

    FUNC_LEAVE_NOAPI_NAMECHECK_ONLY(ret_value)
} /* end H5TS_pool_add_task() */

/*--------------------------------------------------------------------------
 * Function:    H5TS_pool_destroy
 *
 * Purpose:     Destroy a thread pool, waiting for all tasks to be invoked
 *
 * Return:      Non-negative on success / Negative on failure
 *
 *--------------------------------------------------------------------------
 */
herr_t
H5TS_pool_destroy(H5TS_pool_t *pool)
{
    bool   have_mutex = false; /* Whether we're holding the mutex */
    herr_t ret_value  = SUCCEED;

    FUNC_ENTER_NOAPI_NAMECHECK_ONLY

    /* Sanity checks */
    if (H5_UNLIKELY(NULL == pool))
        HGOTO_DONE(FAIL);

    /* Tell any existing threads that the pool is shutting down */
    pool->shutdown = true;

    /* Wait for pool to drain */
    do {
        /* Wake all the worker threads up */
        if (H5_UNLIKELY(H5TS_cond_broadcast(&pool->cond) < 0))
            HGOTO_DONE(FAIL);
    } while (H5TS_atomic_load_uint(&pool->active_threads) > 0);

    /* Free pool */
    if (H5_UNLIKELY(H5TS__pool_free(pool) < 0))
        HGOTO_DONE(FAIL);

done:
    /* Release the pool's mutex, if we're holding it */
    if (H5_UNLIKELY(have_mutex))
        if (H5_UNLIKELY(H5TS_mutex_unlock(&pool->mutex) < 0))
            ret_value = FAIL;

    FUNC_LEAVE_NOAPI_NAMECHECK_ONLY(ret_value)
} /* end H5TS_pool_destroy() */

#endif /* H5_HAVE_THREADS */<|MERGE_RESOLUTION|>--- conflicted
+++ resolved
@@ -145,10 +145,9 @@
 
     FUNC_ENTER_PACKAGE_NAMECHECK_ONLY
 
-<<<<<<< HEAD
     /* Acquire the mutex for the pool */
     if (H5_UNLIKELY(H5TS_mutex_lock(&pool->mutex) < 0))
-        HGOTO_DONE((H5TS_thread_ret_t)1);
+        HGOTO_DONE((H5TS_thread_ret_t)-1);
     have_mutex = true;
 
     /* Increment active thread count for pool */
@@ -157,24 +156,11 @@
     /* If queue is empty and pool is not shutting down, wait for a task */
     while (NULL == pool->head && !pool->shutdown)
         if (H5_UNLIKELY(H5TS_cond_wait(&pool->cond, &pool->mutex) < 0))
-            HGOTO_DONE((H5TS_thread_ret_t)1);
+            HGOTO_DONE((H5TS_thread_ret_t)-1);
 
     /* If there's a task, invoke it, else we're shutting down */
     if (NULL != pool->head) {
         H5TS_pool_task_t *task; /* Task to invoke */
-=======
-    /* Acquire tasks and invoke them, until pool is shut down */
-    while (1) {
-        /* Acquire the mutex for the pool */
-        if (H5_UNLIKELY(H5TS_mutex_lock(&pool->mutex) < 0))
-            HGOTO_DONE((H5TS_thread_ret_t)-1);
-        have_mutex = true;
-
-        /* If queue is empty and pool is not shutting down, wait for a task */
-        while (NULL == pool->head && !pool->shutdown)
-            if (H5_UNLIKELY(H5TS_cond_wait(&pool->cond, &pool->mutex) < 0))
-                HGOTO_DONE((H5TS_thread_ret_t)-1);
->>>>>>> d8441aaa
 
         /* Grab our task */
         task = pool->head;
@@ -185,18 +171,11 @@
 
         /* Release the pool's mutex */
         if (H5_UNLIKELY(H5TS_mutex_unlock(&pool->mutex) < 0))
-            HGOTO_DONE((H5TS_thread_ret_t)1);
+            HGOTO_DONE((H5TS_thread_ret_t)-1);
         have_mutex = false;
 
-<<<<<<< HEAD
         /* Invoke function for task */
         (*task->func)(task->ctx);
-=======
-            /* Release the pool's mutex */
-            if (H5_UNLIKELY(H5TS_mutex_unlock(&pool->mutex) < 0))
-                HGOTO_DONE((H5TS_thread_ret_t)-1);
-            have_mutex = false;
->>>>>>> d8441aaa
 
         /* Free the task node */
         free(task);
@@ -210,13 +189,13 @@
         while (1) {
             /* Acquire the mutex for the pool */
             if (H5_UNLIKELY(H5TS_mutex_lock(&pool->mutex) < 0))
-                HGOTO_DONE((H5TS_thread_ret_t)1);
+                HGOTO_DONE((H5TS_thread_ret_t)-1);
             have_mutex = true;
 
             /* If queue is empty and pool is not shutting down, wait for a task */
             while (NULL == pool->head && !pool->shutdown)
                 if (H5_UNLIKELY(H5TS_cond_wait(&pool->cond, &pool->mutex) < 0))
-                    HGOTO_DONE((H5TS_thread_ret_t)1);
+                    HGOTO_DONE((H5TS_thread_ret_t)-1);
 
             /* If there's a task, invoke it, else we're shutting down */
             if (NULL != pool->head) {
@@ -231,7 +210,7 @@
 
                 /* Release the pool's mutex */
                 if (H5_UNLIKELY(H5TS_mutex_unlock(&pool->mutex) < 0))
-                    HGOTO_DONE((H5TS_thread_ret_t)1);
+                    HGOTO_DONE((H5TS_thread_ret_t)-1);
                 have_mutex = false;
 
                 /* Invoke function for task */
@@ -306,7 +285,6 @@
     for (u = 0; u < num_threads; u++) {
         /* Create thread, which immediately starts processing tasks */
         if (H5_UNLIKELY(H5TS_thread_create(&new_pool->threads[u], H5TS__pool_do, (void *)new_pool) < 0)) {
-<<<<<<< HEAD
             /* Set # of threads successfully created (for joining them, in free routine) */
             new_pool->num_threads = u;
             HGOTO_DONE(FAIL);
@@ -316,11 +294,6 @@
         while (H5TS_atomic_load_uint(&new_pool->active_threads) != (u + 1))
             ;
     }
-=======
-            new_pool->num_threads = u;
-            HGOTO_DONE(FAIL);
-        }
->>>>>>> d8441aaa
 
     /* Set return value */
     *pool = new_pool;
