--- conflicted
+++ resolved
@@ -223,23 +223,12 @@
 hid_t
 H5Topen1(hid_t loc_id, const char *name)
 {
-<<<<<<< HEAD
     void *vol_dt = NULL;           /* datatype token created by VOL plugin */
     H5T_t *dt = NULL;              /* upper level H5T_t for datatype */
     H5VL_object_t *obj = NULL;     /* object token of loc_id */
     H5VL_loc_params_t loc_params;
+    hid_t        dxpl_id = H5AC_ind_dxpl_id; /* dxpl to use to open datatype */
     hid_t     ret_value = FAIL;    /* Return value */
-=======
-    H5T_t       *type = NULL;
-    H5G_loc_t	 loc;
-    H5G_name_t   path;            	/* Datatype group hier. path */
-    H5O_loc_t    oloc;            	/* Datatype object location */
-    H5O_type_t   obj_type;              /* Type of object at location */
-    H5G_loc_t    type_loc;              /* Group object for datatype */
-    hbool_t      obj_found = FALSE;     /* Object at 'name' found */
-    hid_t        dxpl_id = H5AC_ind_dxpl_id; /* dxpl to use to open datatype */
-    hid_t        ret_value = FAIL;
->>>>>>> 67ba6cb5
 
     FUNC_ENTER_API(FAIL)
     H5TRACE2("i", "i*s", loc_id, name);
@@ -258,7 +247,7 @@
     /* Create the datatype through the VOL */
     if(NULL == (vol_dt = H5VL_datatype_open(obj->vol_obj, loc_params, obj->vol_info->vol_cls, 
                                             name, H5P_DATATYPE_ACCESS_DEFAULT, 
-                                            H5AC_dxpl_id, H5_REQUEST_NULL)))
+                                            dxpl_id, H5_REQUEST_NULL)))
 	HGOTO_ERROR(H5E_SYM, H5E_CANTINIT, FAIL, "unable to open datatype")
 
     /* Get an atom for the datatype */
@@ -267,7 +256,7 @@
 
 done:
     if (ret_value < 0 && dt)
-        if(H5VL_datatype_close (vol_dt, obj->vol_info->vol_cls, H5AC_dxpl_id, H5_REQUEST_NULL) < 0)
+        if(H5VL_datatype_close (vol_dt, obj->vol_info->vol_cls, dxpl_id, H5_REQUEST_NULL) < 0)
             HDONE_ERROR(H5E_SYM, H5E_CLOSEERROR, FAIL, "unable to release dataset")
 
     FUNC_LEAVE_API(ret_value)
