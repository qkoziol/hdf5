--- conflicted
+++ resolved
@@ -17,12 +17,6 @@
 #ifndef _H5VLnative_H
 #define _H5VLnative_H
 
-<<<<<<< HEAD
-/* Initializer function for native VOL driver */
-#define H5VL_NATIVE             (H5VL_native_init(H5P_DEFAULT))
-
-=======
->>>>>>> 47f30b47
 /* Characteristics of the native VOL driver */
 #define H5VL_NATIVE_NAME        "native"
 #define H5VL_NATIVE_VALUE       H5_VOL_NATIVE   /* enum value */
@@ -34,12 +28,6 @@
 #endif
 
 H5_DLL herr_t H5Pset_fapl_native(hid_t fapl_id);
-<<<<<<< HEAD
-H5_DLL hid_t H5VL_native_get_driver_id(void);
-H5_DLL hid_t H5VL_native_init(hid_t vipl_id);
-H5_DLL hid_t H5VL_native_register(H5I_type_t type, void *obj, hbool_t app_ref);
-=======
->>>>>>> 47f30b47
 
 #ifdef __cplusplus
 }
