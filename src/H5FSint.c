--- conflicted
+++ resolved
@@ -94,19 +94,12 @@
 herr_t
 H5FS_init(void)
 {
-<<<<<<< HEAD
-    FUNC_ENTER_NOAPI_NOERR
-    /* FUNC_ENTER() does all the work */
-
-    FUNC_LEAVE_NOAPI(SUCCEED)
-=======
     herr_t ret_value = SUCCEED;   /* Return value */
 
     FUNC_ENTER_NOAPI_NOERR
     /* FUNC_ENTER() does all the work */
 
     FUNC_LEAVE_NOAPI(ret_value)
->>>>>>> 1f8cb03e
 } /* end H5FS_init() */
 
 