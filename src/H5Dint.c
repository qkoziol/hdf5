--- conflicted
+++ resolved
@@ -2263,13 +2263,8 @@
  *
  *-------------------------------------------------------------------------
  */
-<<<<<<< HEAD
-static herr_t
+herr_t
 H5D_flush_real(H5D_t *dataset, hid_t dxpl_id)
-=======
-herr_t
-H5D_flush_real(H5D_t *dataset, hid_t dxpl_id, unsigned flags)
->>>>>>> de952f36
 {
     H5O_t *oh = NULL;                   /* Pointer to dataset's object header */
     herr_t ret_value = SUCCEED;         /* Return value */
