/* * * * * * * * * * * * * * * * * * * * * * * * * * * * * * * * * * * * * * *
 * Copyright by The HDF Group.                                               *
 * Copyright by the Board of Trustees of the University of Illinois.         *
 * All rights reserved.                                                      *
 *                                                                           *
 * This file is part of HDF5.  The full HDF5 copyright notice, including     *
 * terms governing use, modification, and redistribution, is contained in    *
 * the files COPYING and Copyright.html.  COPYING can be found at the root   *
 * of the source code distribution tree; Copyright.html can be found at the  *
 * root level of an installed copy of the electronic HDF5 document set and   *
 * is linked from the top-level documents page.  It can also be found at     *
 * http://hdfgroup.org/HDF5/doc/Copyright.html.  If you do not have          *
 * access to either file, you may request a copy from help@hdfgroup.org.     *
 * * * * * * * * * * * * * * * * * * * * * * * * * * * * * * * * * * * * * * */

/*-------------------------------------------------------------------------
 *
 * Created:		H5Pfapl.c
 *			February 26 1998
 *			Robb Matzke <matzke@llnl.gov>
 *
 * Purpose:		File access property list class routines
 *
 *-------------------------------------------------------------------------
 */

/****************/
/* Module Setup */
/****************/

#include "H5Pmodule.h"          /* This source code file is part of the H5P module */


/***********/
/* Headers */
/***********/
#include "H5private.h"		/* Generic Functions			*/
#include "H5ACprivate.h"	/* Metadata cache			*/
#include "H5Dprivate.h"		/* Datasets				*/
#include "H5Eprivate.h"		/* Error handling		  	*/
#include "H5Fprivate.h"		/* Files		  	        */
#include "H5FDprivate.h"	/* File drivers				*/
#include "H5VLprivate.h"	/* VOL plugins				*/
#include "H5Iprivate.h"		/* IDs			  		*/
#include "H5MMprivate.h"        /* Memory Management                    */
#include "H5Ppkg.h"		/* Property lists		  	*/

/* Includes needed to set as default file driver */
#include "H5FDsec2.h"		/* Posix unbuffered I/O	file driver	*/
#include "H5FDstdio.h"		/* Standard C buffered I/O		*/

/* Includes needed to set as default VOL driver */
#include "H5VLnative.h" 	/* Native H5 VOL plugin	*/

#ifdef H5_HAVE_WINDOWS
#include "H5FDwindows.h"        /* Windows buffered I/O                 */
#endif


/****************/
/* Local Macros */
/****************/

/* ========= File Access properties ============ */
/* Definitions for the initial metadata cache resize configuration */
#define H5F_ACS_META_CACHE_INIT_CONFIG_SIZE	sizeof(H5AC_cache_config_t)
#define H5F_ACS_META_CACHE_INIT_CONFIG_DEF	H5AC__DEFAULT_CACHE_CONFIG
#define H5F_ACS_META_CACHE_INIT_CONFIG_ENC	H5P__facc_cache_config_enc
#define H5F_ACS_META_CACHE_INIT_CONFIG_DEC	H5P__facc_cache_config_dec
#define H5F_ACS_META_CACHE_INIT_CONFIG_CMP      H5P__facc_cache_config_cmp
/* Definitions for size of raw data chunk cache(slots) */
#define H5F_ACS_DATA_CACHE_NUM_SLOTS_SIZE       sizeof(size_t)
#define H5F_ACS_DATA_CACHE_NUM_SLOTS_DEF        521
#define H5F_ACS_DATA_CACHE_NUM_SLOTS_ENC        H5P__encode_size_t
#define H5F_ACS_DATA_CACHE_NUM_SLOTS_DEC        H5P__decode_size_t
/* Definition for size of raw data chunk cache(bytes) */
#define H5F_ACS_DATA_CACHE_BYTE_SIZE_SIZE       sizeof(size_t)
#define H5F_ACS_DATA_CACHE_BYTE_SIZE_DEF        (1024*1024)
#define H5F_ACS_DATA_CACHE_BYTE_SIZE_ENC        H5P__encode_size_t
#define H5F_ACS_DATA_CACHE_BYTE_SIZE_DEC        H5P__decode_size_t
/* Definition for preemption read chunks first */
#define H5F_ACS_PREEMPT_READ_CHUNKS_SIZE        sizeof(double)
#define H5F_ACS_PREEMPT_READ_CHUNKS_DEF         0.75f
#define H5F_ACS_PREEMPT_READ_CHUNKS_ENC         H5P__encode_double
#define H5F_ACS_PREEMPT_READ_CHUNKS_DEC         H5P__decode_double
/* Definition for threshold for alignment */
#define H5F_ACS_ALIGN_THRHD_SIZE                sizeof(hsize_t)
#define H5F_ACS_ALIGN_THRHD_DEF                 1
#define H5F_ACS_ALIGN_THRHD_ENC                 H5P__encode_hsize_t
#define H5F_ACS_ALIGN_THRHD_DEC                 H5P__decode_hsize_t
/* Definition for alignment */
#define H5F_ACS_ALIGN_SIZE                      sizeof(hsize_t)
#define H5F_ACS_ALIGN_DEF                       1
#define H5F_ACS_ALIGN_ENC                       H5P__encode_hsize_t
#define H5F_ACS_ALIGN_DEC                       H5P__decode_hsize_t
/* Definition for minimum metadata allocation block size (when
   aggregating metadata allocations. */
#define H5F_ACS_META_BLOCK_SIZE_SIZE            sizeof(hsize_t)
#define H5F_ACS_META_BLOCK_SIZE_DEF             2048
#define H5F_ACS_META_BLOCK_SIZE_ENC             H5P__encode_hsize_t
#define H5F_ACS_META_BLOCK_SIZE_DEC             H5P__decode_hsize_t
/* Definition for maximum sieve buffer size (when data sieving
   is allowed by file driver */
#define H5F_ACS_SIEVE_BUF_SIZE_SIZE             sizeof(size_t)
#define H5F_ACS_SIEVE_BUF_SIZE_DEF              (64*1024)
#define H5F_ACS_SIEVE_BUF_SIZE_ENC              H5P__encode_size_t
#define H5F_ACS_SIEVE_BUF_SIZE_DEC              H5P__decode_size_t
/* Definition for minimum "small data" allocation block size (when
   aggregating "small" raw data allocations. */
#define H5F_ACS_SDATA_BLOCK_SIZE_SIZE           sizeof(hsize_t)
#define H5F_ACS_SDATA_BLOCK_SIZE_DEF            2048
#define H5F_ACS_SDATA_BLOCK_SIZE_ENC            H5P__encode_hsize_t
#define H5F_ACS_SDATA_BLOCK_SIZE_DEC            H5P__decode_hsize_t
/* Definition for garbage-collect references */
#define H5F_ACS_GARBG_COLCT_REF_SIZE            sizeof(unsigned)
#define H5F_ACS_GARBG_COLCT_REF_DEF             0
#define H5F_ACS_GARBG_COLCT_REF_ENC             H5P__encode_unsigned
#define H5F_ACS_GARBG_COLCT_REF_DEC             H5P__decode_unsigned
/* Definition for file driver ID & info*/
#define H5F_ACS_FILE_DRV_SIZE                   sizeof(H5FD_driver_prop_t)
#define H5F_ACS_FILE_DRV_DEF                    {H5_DEFAULT_VFD, NULL}
#define H5F_ACS_FILE_DRV_CRT                    H5P__facc_file_driver_create
#define H5F_ACS_FILE_DRV_SET                    H5P__facc_file_driver_set
#define H5F_ACS_FILE_DRV_GET                    H5P__facc_file_driver_get
#define H5F_ACS_FILE_DRV_DEL                    H5P__facc_file_driver_del
#define H5F_ACS_FILE_DRV_COPY                   H5P__facc_file_driver_copy
#define H5F_ACS_FILE_DRV_CMP                    H5P__facc_file_driver_cmp
#define H5F_ACS_FILE_DRV_CLOSE                  H5P__facc_file_driver_close
/* Definition for file close degree */
#define H5F_CLOSE_DEGREE_SIZE		        sizeof(H5F_close_degree_t)
#define H5F_CLOSE_DEGREE_DEF		        H5F_CLOSE_DEFAULT
#define H5F_CLOSE_DEGREE_ENC		        H5P__facc_fclose_degree_enc
#define H5F_CLOSE_DEGREE_DEC		        H5P__facc_fclose_degree_dec
/* Definition for offset position in file for family file driver */
#define H5F_ACS_FAMILY_OFFSET_SIZE              sizeof(hsize_t)
#define H5F_ACS_FAMILY_OFFSET_DEF               0
#define H5F_ACS_FAMILY_OFFSET_ENC               H5P__encode_hsize_t
#define H5F_ACS_FAMILY_OFFSET_DEC               H5P__decode_hsize_t
/* Definition for new member size of family driver. It's private
 * property only used by h5repart */
#define H5F_ACS_FAMILY_NEWSIZE_SIZE             sizeof(hsize_t)
#define H5F_ACS_FAMILY_NEWSIZE_DEF              0
/* Definition for whether to convert family to sec2 driver. It's private
 * property only used by h5repart */
#define H5F_ACS_FAMILY_TO_SEC2_SIZE             sizeof(hbool_t)
#define H5F_ACS_FAMILY_TO_SEC2_DEF              FALSE
/* Definition for data type in multi file driver */
#define H5F_ACS_MULTI_TYPE_SIZE                 sizeof(H5FD_mem_t)
#define H5F_ACS_MULTI_TYPE_DEF                  H5FD_MEM_DEFAULT
#define H5F_ACS_MULTI_TYPE_ENC                  H5P__facc_multi_type_enc
#define H5F_ACS_MULTI_TYPE_DEC                  H5P__facc_multi_type_dec
/* Definition for 'use latest format version' flag */
#define H5F_ACS_LATEST_FORMAT_SIZE              sizeof(hbool_t)
#define H5F_ACS_LATEST_FORMAT_DEF               FALSE
#define H5F_ACS_LATEST_FORMAT_ENC               H5P__encode_hbool_t
#define H5F_ACS_LATEST_FORMAT_DEC               H5P__decode_hbool_t
/* Definition for whether to query the file descriptor from the core VFD
 * instead of the memory address.  (Private to library)
 */
#define H5F_ACS_WANT_POSIX_FD_SIZE              sizeof(hbool_t)
#define H5F_ACS_WANT_POSIX_FD_DEF               FALSE
/* Definition for external file cache size */
#define H5F_ACS_EFC_SIZE_SIZE                   sizeof(unsigned)
#define H5F_ACS_EFC_SIZE_DEF                    0
#define H5F_ACS_EFC_SIZE_ENC                    H5P__encode_unsigned
#define H5F_ACS_EFC_SIZE_DEC                    H5P__decode_unsigned

/* Definition for VOL plugin */
#define H5F_ACS_VOL_ID_SIZE                     sizeof(hid_t)
#define H5F_ACS_VOL_ID_DEF                      H5VL_NATIVE
/* Definition for vol info */
#define H5F_ACS_VOL_INFO_SIZE                   sizeof(void*)
#define H5F_ACS_VOL_INFO_DEF                    NULL

/* Definition of pointer to initial file image info */
#define H5F_ACS_FILE_IMAGE_INFO_SIZE            sizeof(H5FD_file_image_info_t)
#define H5F_ACS_FILE_IMAGE_INFO_DEF             H5FD_DEFAULT_FILE_IMAGE_INFO
#define H5F_ACS_FILE_IMAGE_INFO_SET             H5P__facc_file_image_info_set
#define H5F_ACS_FILE_IMAGE_INFO_GET             H5P__facc_file_image_info_get
#define H5F_ACS_FILE_IMAGE_INFO_DEL             H5P__facc_file_image_info_del
#define H5F_ACS_FILE_IMAGE_INFO_COPY            H5P__facc_file_image_info_copy
#define H5F_ACS_FILE_IMAGE_INFO_CMP             H5P__facc_file_image_info_cmp
#define H5F_ACS_FILE_IMAGE_INFO_CLOSE           H5P__facc_file_image_info_close
/* Definition of core VFD write tracking flag */
#define H5F_ACS_CORE_WRITE_TRACKING_FLAG_SIZE   sizeof(hbool_t)
#define H5F_ACS_CORE_WRITE_TRACKING_FLAG_DEF    FALSE
#define H5F_ACS_CORE_WRITE_TRACKING_FLAG_ENC    H5P__encode_hbool_t
#define H5F_ACS_CORE_WRITE_TRACKING_FLAG_DEC    H5P__decode_hbool_t
/* Definition of core VFD write tracking page size */
#define H5F_ACS_CORE_WRITE_TRACKING_PAGE_SIZE_SIZE      sizeof(size_t)
#define H5F_ACS_CORE_WRITE_TRACKING_PAGE_SIZE_DEF       524288
#define H5F_ACS_CORE_WRITE_TRACKING_PAGE_SIZE_ENC       H5P__encode_size_t
#define H5F_ACS_CORE_WRITE_TRACKING_PAGE_SIZE_DEC       H5P__decode_size_t

/******************/
/* Local Typedefs */
/******************/


/********************/
/* Package Typedefs */
/********************/


/********************/
/* Local Prototypes */
/********************/

/* Property class callbacks */
static herr_t H5P__facc_reg_prop(H5P_genclass_t *pclass);

/* File driver ID & info property callbacks */
static herr_t H5P__facc_file_driver_create(const char *name, size_t size, void *value);
static herr_t H5P__facc_file_driver_set(hid_t prop_id, const char *name, size_t size, void *value);
static herr_t H5P__facc_file_driver_get(hid_t prop_id, const char *name, size_t size, void *value);
static herr_t H5P__facc_file_driver_del(hid_t prop_id, const char *name, size_t size, void *value);
static herr_t H5P__facc_file_driver_copy(const char *name, size_t size, void *value);
static int H5P__facc_file_driver_cmp(const void *value1, const void *value2, size_t size);
static herr_t H5P__facc_file_driver_close(const char *name, size_t size, void *value);

/* File image info property callbacks */
static herr_t H5P__file_image_info_copy(void *value);
static herr_t H5P__file_image_info_free(void *value);
static herr_t H5P__facc_file_image_info_set(hid_t prop_id, const char *name, size_t size, void *value);
static herr_t H5P__facc_file_image_info_get(hid_t prop_id, const char *name, size_t size, void *value);
static herr_t H5P__facc_file_image_info_del(hid_t prop_id, const char *name, size_t size, void *value);
static herr_t H5P__facc_file_image_info_copy(const char *name, size_t size, void *value);
static int H5P__facc_file_image_info_cmp(const void *value1, const void *value2, size_t size);
static herr_t H5P__facc_file_image_info_close(const char *name, size_t size, void *value);

/* encode & decode callbacks */
static herr_t H5P__facc_cache_config_enc(const void *value, void **_pp, size_t *size);
static herr_t H5P__facc_cache_config_dec(const void **_pp, void *value);
static int H5P__facc_cache_config_cmp(const void *value1, const void *value2, size_t size);
static herr_t H5P__facc_fclose_degree_enc(const void *value, void **_pp, size_t *size);
static herr_t H5P__facc_fclose_degree_dec(const void **pp, void *value);
static herr_t H5P__facc_multi_type_enc(const void *value, void **_pp, size_t *size);
static herr_t H5P__facc_multi_type_dec(const void **_pp, void *value);


/*********************/
/* Package Variables */
/*********************/

/* File access property list class library initialization object */
const H5P_libclass_t H5P_CLS_FACC[1] = {{
    "file access",		/* Class name for debugging     */
    H5P_TYPE_FILE_ACCESS,       /* Class type                   */

    &H5P_CLS_ROOT_g,		/* Parent class                 */
    &H5P_CLS_FILE_ACCESS_g,	/* Pointer to class             */
    &H5P_CLS_FILE_ACCESS_ID_g,	/* Pointer to class ID          */
    &H5P_LST_FILE_ACCESS_ID_g,	/* Pointer to default property list ID */
    H5P__facc_reg_prop,		/* Default property registration routine */

    NULL,			/* Class creation callback      */
    NULL,		        /* Class creation callback info */
    NULL,			/* Class copy callback          */
    NULL,		        /* Class copy callback info     */
    NULL,			/* Class close callback         */
    NULL 		        /* Class close callback info    */
}};


/*****************************/
/* Library Private Variables */
/*****************************/


/*******************/
/* Local Variables */
/*******************/

/* Property value defaults */
static const H5AC_cache_config_t H5F_def_mdc_initCacheCfg_g = H5F_ACS_META_CACHE_INIT_CONFIG_DEF;  /* Default metadata cache settings */
static const size_t H5F_def_rdcc_nslots_g = H5F_ACS_DATA_CACHE_NUM_SLOTS_DEF;      /* Default raw data chunk cache # of slots */
static const size_t H5F_def_rdcc_nbytes_g = H5F_ACS_DATA_CACHE_BYTE_SIZE_DEF;      /* Default raw data chunk cache # of bytes */
static const double H5F_def_rdcc_w0_g = H5F_ACS_PREEMPT_READ_CHUNKS_DEF;           /* Default raw data chunk cache dirty ratio */
static const hsize_t H5F_def_threshold_g = H5F_ACS_ALIGN_THRHD_DEF;                /* Default allocation alignment threshold */
static const hsize_t H5F_def_alignment_g = H5F_ACS_ALIGN_DEF;                      /* Default allocation alignment value */
static const hsize_t H5F_def_meta_block_size_g = H5F_ACS_META_BLOCK_SIZE_DEF;      /* Default metadata allocation block size */
static const size_t H5F_def_sieve_buf_size_g = H5F_ACS_SIEVE_BUF_SIZE_DEF;         /* Default raw data I/O sieve buffer size */
static const hsize_t H5F_def_sdata_block_size_g = H5F_ACS_SDATA_BLOCK_SIZE_DEF;    /* Default small data allocation block size */
static const unsigned H5F_def_gc_ref_g = H5F_ACS_GARBG_COLCT_REF_DEF;              /* Default garbage collection for references setting */
static const H5F_close_degree_t H5F_def_close_degree_g = H5F_CLOSE_DEGREE_DEF;     /* Default file close degree */
static const hsize_t H5F_def_family_offset_g = H5F_ACS_FAMILY_OFFSET_DEF;          /* Default offset for family VFD */
static const hsize_t H5F_def_family_newsize_g = H5F_ACS_FAMILY_NEWSIZE_DEF;        /* Default size of new files for family VFD */
static const hbool_t H5F_def_family_to_sec2_g = H5F_ACS_FAMILY_TO_SEC2_DEF;        /* Default ?? for family VFD */
static const H5FD_mem_t H5F_def_mem_type_g = H5F_ACS_MULTI_TYPE_DEF;               /* Default file space type for multi VFD */
static const hbool_t H5F_def_latest_format_g = H5F_ACS_LATEST_FORMAT_DEF;          /* Default setting for "use the latest version of the format" flag */
static const hbool_t H5F_def_want_posix_fd_g = H5F_ACS_WANT_POSIX_FD_DEF;          /* Default setting for retrieving 'handle' from core VFD */
static const unsigned H5F_def_efc_size_g = H5F_ACS_EFC_SIZE_DEF;                   /* Default external file cache size */
static const H5FD_file_image_info_t H5F_def_file_image_info_g = H5F_ACS_FILE_IMAGE_INFO_DEF;                 /* Default file image info and callbacks */
static const hbool_t H5F_def_core_write_tracking_flag_g = H5F_ACS_CORE_WRITE_TRACKING_FLAG_DEF;              /* Default setting for core VFD write tracking */
static const size_t H5F_def_core_write_tracking_page_size_g = H5F_ACS_CORE_WRITE_TRACKING_PAGE_SIZE_DEF;     /* Default core VFD write tracking page size */



/*-------------------------------------------------------------------------
 * Function:    H5P__facc_reg_prop
 *
 * Purpose:     Register the file access property list class's properties
 *
 * Return:      Non-negative on success/Negative on failure
 *
 * Programmer:  Quincey Koziol
 *              October 31, 2006
 *-------------------------------------------------------------------------
 */
static herr_t
H5P__facc_reg_prop(H5P_genclass_t *pclass)
{
<<<<<<< HEAD
    const hid_t def_vol_id = H5F_ACS_VOL_ID_DEF;                /* Default VOL plugin */
    void *vol_info = H5F_ACS_VOL_INFO_DEF;                      /* Default VOL plugin information*/
    const hid_t def_driver_id = H5F_ACS_FILE_DRV_ID_DEF;        /* Default VFL driver ID (initialized from a variable) */
=======
    const H5FD_driver_prop_t def_driver_prop = H5F_ACS_FILE_DRV_DEF;           /* Default VFL driver ID & info (initialized from a variable) */
>>>>>>> 4dc2218a
    herr_t ret_value = SUCCEED;         /* Return value */

    FUNC_ENTER_STATIC

    /* Register the initial metadata cache resize configuration */
    if(H5P_register_real(pclass, H5F_ACS_META_CACHE_INIT_CONFIG_NAME, H5F_ACS_META_CACHE_INIT_CONFIG_SIZE, &H5F_def_mdc_initCacheCfg_g, 
            NULL, NULL, NULL, H5F_ACS_META_CACHE_INIT_CONFIG_ENC, H5F_ACS_META_CACHE_INIT_CONFIG_DEC, 
            NULL, NULL, H5F_ACS_META_CACHE_INIT_CONFIG_CMP, NULL) < 0)
        HGOTO_ERROR(H5E_PLIST, H5E_CANTINSERT, FAIL, "can't insert property into class")

    /* Register the size of raw data chunk cache (elements) */
    if(H5P_register_real(pclass, H5F_ACS_DATA_CACHE_NUM_SLOTS_NAME, H5F_ACS_DATA_CACHE_NUM_SLOTS_SIZE, &H5F_def_rdcc_nslots_g, 
            NULL, NULL, NULL, H5F_ACS_DATA_CACHE_NUM_SLOTS_ENC, H5F_ACS_DATA_CACHE_NUM_SLOTS_DEC, 
            NULL, NULL, NULL, NULL) < 0)
        HGOTO_ERROR(H5E_PLIST, H5E_CANTINSERT, FAIL, "can't insert property into class")

    /* Register the size of raw data chunk cache(bytes) */
    if(H5P_register_real(pclass, H5F_ACS_DATA_CACHE_BYTE_SIZE_NAME, H5F_ACS_DATA_CACHE_BYTE_SIZE_SIZE, &H5F_def_rdcc_nbytes_g, 
            NULL, NULL, NULL, H5F_ACS_DATA_CACHE_BYTE_SIZE_ENC, H5F_ACS_DATA_CACHE_BYTE_SIZE_DEC, 
            NULL, NULL, NULL, NULL) < 0)
        HGOTO_ERROR(H5E_PLIST, H5E_CANTINSERT, FAIL, "can't insert property into class")

    /* Register the preemption for reading chunks */
    if(H5P_register_real(pclass, H5F_ACS_PREEMPT_READ_CHUNKS_NAME, H5F_ACS_PREEMPT_READ_CHUNKS_SIZE, &H5F_def_rdcc_w0_g, 
            NULL, NULL, NULL, H5F_ACS_PREEMPT_READ_CHUNKS_ENC, H5F_ACS_PREEMPT_READ_CHUNKS_DEC, 
            NULL, NULL, NULL, NULL) < 0)
        HGOTO_ERROR(H5E_PLIST, H5E_CANTINSERT, FAIL, "can't insert property into class")

    /* Register the threshold for alignment */
    if(H5P_register_real(pclass, H5F_ACS_ALIGN_THRHD_NAME, H5F_ACS_ALIGN_THRHD_SIZE, &H5F_def_threshold_g, 
            NULL, NULL, NULL, H5F_ACS_ALIGN_THRHD_ENC, H5F_ACS_ALIGN_THRHD_DEC, 
            NULL, NULL, NULL, NULL) < 0)
        HGOTO_ERROR(H5E_PLIST, H5E_CANTINSERT, FAIL, "can't insert property into class")

    /* Register the alignment */
    if(H5P_register_real(pclass, H5F_ACS_ALIGN_NAME, H5F_ACS_ALIGN_SIZE, &H5F_def_alignment_g, 
            NULL, NULL, NULL, H5F_ACS_ALIGN_ENC, H5F_ACS_ALIGN_DEC, 
            NULL, NULL, NULL, NULL) < 0)
        HGOTO_ERROR(H5E_PLIST, H5E_CANTINSERT, FAIL, "can't insert property into class")

    /* Register the minimum metadata allocation block size */
    if(H5P_register_real(pclass, H5F_ACS_META_BLOCK_SIZE_NAME, H5F_ACS_META_BLOCK_SIZE_SIZE, &H5F_def_meta_block_size_g, 
            NULL, NULL, NULL, H5F_ACS_META_BLOCK_SIZE_ENC, H5F_ACS_META_BLOCK_SIZE_DEC, 
            NULL, NULL, NULL, NULL) < 0)
        HGOTO_ERROR(H5E_PLIST, H5E_CANTINSERT, FAIL, "can't insert property into class")

    /* Register the maximum sieve buffer size */
    if(H5P_register_real(pclass, H5F_ACS_SIEVE_BUF_SIZE_NAME, H5F_ACS_SIEVE_BUF_SIZE_SIZE, &H5F_def_sieve_buf_size_g, 
            NULL, NULL, NULL, H5F_ACS_SIEVE_BUF_SIZE_ENC, H5F_ACS_SIEVE_BUF_SIZE_DEC, 
            NULL, NULL, NULL, NULL) < 0)
        HGOTO_ERROR(H5E_PLIST, H5E_CANTINSERT, FAIL, "can't insert property into class")

    /* Register the minimum "small data" allocation block size */
    if(H5P_register_real(pclass, H5F_ACS_SDATA_BLOCK_SIZE_NAME, H5F_ACS_SDATA_BLOCK_SIZE_SIZE, &H5F_def_sdata_block_size_g, 
            NULL, NULL, NULL, H5F_ACS_SDATA_BLOCK_SIZE_ENC, H5F_ACS_SDATA_BLOCK_SIZE_DEC, 
            NULL, NULL, NULL, NULL) < 0)
        HGOTO_ERROR(H5E_PLIST, H5E_CANTINSERT, FAIL, "can't insert property into class")

    /* Register the garbage collection reference */
    if(H5P_register_real(pclass, H5F_ACS_GARBG_COLCT_REF_NAME, H5F_ACS_GARBG_COLCT_REF_SIZE, &H5F_def_gc_ref_g, 
            NULL, NULL, NULL, H5F_ACS_GARBG_COLCT_REF_ENC, H5F_ACS_GARBG_COLCT_REF_DEC, 
            NULL, NULL, NULL, NULL) < 0)
        HGOTO_ERROR(H5E_PLIST, H5E_CANTINSERT, FAIL, "can't insert property into class")

    /* Register the file driver ID & info */
    /* (Note: this property should not have an encode/decode callback -QAK) */
    if(H5P_register_real(pclass, H5F_ACS_FILE_DRV_NAME, H5F_ACS_FILE_DRV_SIZE, &def_driver_prop, 
            H5F_ACS_FILE_DRV_CRT, H5F_ACS_FILE_DRV_SET, H5F_ACS_FILE_DRV_GET, NULL, NULL,
            H5F_ACS_FILE_DRV_DEL, H5F_ACS_FILE_DRV_COPY, H5F_ACS_FILE_DRV_CMP, H5F_ACS_FILE_DRV_CLOSE) < 0)
        HGOTO_ERROR(H5E_PLIST, H5E_CANTINSERT, FAIL, "can't insert property into class")

    /* Register the file close degree */
    if(H5P_register_real(pclass, H5F_ACS_CLOSE_DEGREE_NAME, H5F_CLOSE_DEGREE_SIZE, &H5F_def_close_degree_g, 
            NULL, NULL, NULL, H5F_CLOSE_DEGREE_ENC, H5F_CLOSE_DEGREE_DEC, 
            NULL, NULL, NULL, NULL) < 0)
        HGOTO_ERROR(H5E_PLIST, H5E_CANTINSERT, FAIL, "can't insert property into class")

    /* Register the offset of family driver info */
    if(H5P_register_real(pclass, H5F_ACS_FAMILY_OFFSET_NAME, H5F_ACS_FAMILY_OFFSET_SIZE, &H5F_def_family_offset_g, 
            NULL, NULL, NULL, H5F_ACS_FAMILY_OFFSET_ENC, H5F_ACS_FAMILY_OFFSET_DEC, 
            NULL, NULL, NULL, NULL) < 0)
        HGOTO_ERROR(H5E_PLIST, H5E_CANTINSERT, FAIL, "can't insert property into class")

    /* Register the private property of new family file size. It's used by h5repart only. */
    /* (Note: this property should not have an encode/decode callback -QAK) */
    if(H5P_register_real(pclass, H5F_ACS_FAMILY_NEWSIZE_NAME, H5F_ACS_FAMILY_NEWSIZE_SIZE, &H5F_def_family_newsize_g, 
            NULL, NULL, NULL, NULL, NULL, NULL, NULL, NULL, NULL) < 0)
        HGOTO_ERROR(H5E_PLIST, H5E_CANTINSERT, FAIL, "can't insert property into class")

    /* Register the private property of whether convert family to sec2 driver. It's used by h5repart only. */
    /* (Note: this property should not have an encode/decode callback -QAK) */
    if(H5P_register_real(pclass, H5F_ACS_FAMILY_TO_SEC2_NAME, H5F_ACS_FAMILY_TO_SEC2_SIZE, &H5F_def_family_to_sec2_g, 
            NULL, NULL, NULL, NULL, NULL, NULL, NULL, NULL, NULL) < 0)
        HGOTO_ERROR(H5E_PLIST, H5E_CANTINSERT, FAIL, "can't insert property into class")

    /* Register the data type of multi driver info */
    if(H5P_register_real(pclass, H5F_ACS_MULTI_TYPE_NAME, H5F_ACS_MULTI_TYPE_SIZE, &H5F_def_mem_type_g, 
            NULL, NULL, NULL, H5F_ACS_MULTI_TYPE_ENC, H5F_ACS_MULTI_TYPE_DEC, 
            NULL, NULL, NULL, NULL) < 0)
        HGOTO_ERROR(H5E_PLIST, H5E_CANTINSERT, FAIL, "can't insert property into class")

    /* Register the 'use the latest version of the format' flag */
    if(H5P_register_real(pclass, H5F_ACS_LATEST_FORMAT_NAME, H5F_ACS_LATEST_FORMAT_SIZE, &H5F_def_latest_format_g, 
            NULL, NULL, NULL, H5F_ACS_LATEST_FORMAT_ENC, H5F_ACS_LATEST_FORMAT_DEC, 
            NULL, NULL, NULL, NULL) < 0)
        HGOTO_ERROR(H5E_PLIST, H5E_CANTINSERT, FAIL, "can't insert property into class")

    /* Register the private property of whether to retrieve the file descriptor from the core VFD */
    /* (used internally to the library only) */
    /* (Note: this property should not have an encode/decode callback -QAK) */
    if(H5P_register_real(pclass, H5F_ACS_WANT_POSIX_FD_NAME, H5F_ACS_WANT_POSIX_FD_SIZE, &H5F_def_want_posix_fd_g, 
            NULL, NULL, NULL, NULL, NULL, NULL, NULL, NULL, NULL) < 0)
        HGOTO_ERROR(H5E_PLIST, H5E_CANTINSERT, FAIL, "can't insert property into class")

    /* Register the external file cache size */
    if(H5P_register_real(pclass, H5F_ACS_EFC_SIZE_NAME, H5F_ACS_EFC_SIZE_SIZE, &H5F_def_efc_size_g, 
            NULL, NULL, NULL, H5F_ACS_EFC_SIZE_ENC, H5F_ACS_EFC_SIZE_DEC, 
            NULL, NULL, NULL, NULL) < 0)
        HGOTO_ERROR(H5E_PLIST, H5E_CANTINSERT, FAIL, "can't insert property into class")

    /* Register the file VOL ID */
    if(H5P_register_real(pclass, H5F_ACS_VOL_ID_NAME, H5F_ACS_VOL_ID_SIZE, &def_vol_id, 
                         NULL, NULL, NULL, NULL, NULL, NULL, NULL, NULL, NULL) < 0)
         HGOTO_ERROR(H5E_PLIST, H5E_CANTINSERT, FAIL, "can't insert property into class")

    /* Register the file VOL INFO */
    if(H5P_register_real(pclass, H5F_ACS_VOL_INFO_NAME, H5F_ACS_VOL_INFO_SIZE, &vol_info, 
                         NULL, NULL, NULL, NULL, NULL, NULL, NULL, NULL, NULL) < 0)
         HGOTO_ERROR(H5E_PLIST, H5E_CANTINSERT, FAIL, "can't insert property into class")

    /* Register the initial file image info */
    /* (Note: this property should not have an encode/decode callback -QAK) */
    if(H5P_register_real(pclass, H5F_ACS_FILE_IMAGE_INFO_NAME, H5F_ACS_FILE_IMAGE_INFO_SIZE, &H5F_def_file_image_info_g, 
            NULL, H5F_ACS_FILE_IMAGE_INFO_SET, H5F_ACS_FILE_IMAGE_INFO_GET, NULL, NULL,
            H5F_ACS_FILE_IMAGE_INFO_DEL, H5F_ACS_FILE_IMAGE_INFO_COPY, H5F_ACS_FILE_IMAGE_INFO_CMP, H5F_ACS_FILE_IMAGE_INFO_CLOSE) < 0)
        HGOTO_ERROR(H5E_PLIST, H5E_CANTINSERT, FAIL, "can't insert property into class")

    /* Register the core VFD backing store write tracking flag */
    if(H5P_register_real(pclass, H5F_ACS_CORE_WRITE_TRACKING_FLAG_NAME, H5F_ACS_CORE_WRITE_TRACKING_FLAG_SIZE, &H5F_def_core_write_tracking_flag_g , 
            NULL, NULL, NULL, H5F_ACS_CORE_WRITE_TRACKING_FLAG_ENC, H5F_ACS_CORE_WRITE_TRACKING_FLAG_DEC, 
            NULL, NULL, NULL, NULL) < 0)
        HGOTO_ERROR(H5E_PLIST, H5E_CANTINSERT, FAIL, "can't insert property into class")

    /* Register the size of the core VFD backing store page size */
    if(H5P_register_real(pclass, H5F_ACS_CORE_WRITE_TRACKING_PAGE_SIZE_NAME, H5F_ACS_CORE_WRITE_TRACKING_PAGE_SIZE_SIZE, &H5F_def_core_write_tracking_page_size_g , 
            NULL, NULL, NULL, H5F_ACS_CORE_WRITE_TRACKING_PAGE_SIZE_ENC, H5F_ACS_CORE_WRITE_TRACKING_PAGE_SIZE_DEC, 
            NULL, NULL, NULL, NULL) < 0)
        HGOTO_ERROR(H5E_PLIST, H5E_CANTINSERT, FAIL, "can't insert property into class")

done:
    FUNC_LEAVE_NOAPI(ret_value)
<<<<<<< HEAD
} /* end H5P_facc_reg_prop() */


/*----------------------------------------------------------------------------
 * Function:	H5P_facc_create
 *
 * Purpose:	Callback routine which is called whenever a file access
 *		property list is closed.  This routine performs any generic
 * 		initialization needed on the properties the library put into
 * 		the list.
 *
 * Return:	Success:		Non-negative
 * 		Failure:		Negative
 *
 * Programmer:	Raymond Lu
 *		Tuesday, Oct 23, 2001
 *
 *----------------------------------------------------------------------------
 */
/* ARGSUSED */
static herr_t
H5P_facc_create(hid_t fapl_id, void H5_ATTR_UNUSED *copy_data)
{
    hid_t          driver_id;
    hid_t          vol_id;
    H5P_genplist_t *plist;              /* Property list */
    herr_t         ret_value = SUCCEED;

    FUNC_ENTER_NOAPI_NOINIT

    /* Check argument */
    if(NULL == (plist = (H5P_genplist_t *)H5I_object(fapl_id)))
        HGOTO_ERROR(H5E_ARGS, H5E_BADTYPE, FAIL, "not a property list")

    /* Retrieve VOL plugin property */
    if(H5P_get(plist, H5F_ACS_VOL_ID_NAME, &vol_id) < 0)
        HGOTO_ERROR(H5E_PLIST, H5E_CANTGET, FAIL, "can't get vol plugin")

    if(vol_id > 0) {
        void  *vol_info;

        /* Retrieve VOL plugin info property */
        if(H5P_get(plist, H5F_ACS_VOL_INFO_NAME, &vol_info) < 0)
            HGOTO_ERROR(H5E_PLIST, H5E_CANTGET, FAIL, "can't get vol info")
        /* Set the vol for the property list */
        if(H5VL_fapl_open(plist, vol_id, vol_info) < 0)
            HGOTO_ERROR(H5E_PLIST, H5E_CANTSET, FAIL, "can't set vol")
    }

    /* Retrieve driver ID property */
    if(H5P_get(plist, H5F_ACS_FILE_DRV_ID_NAME, &driver_id) < 0)
        HGOTO_ERROR(H5E_PLIST, H5E_CANTGET, FAIL, "can't get driver ID")

    if(driver_id > 0) {
        void *driver_info;

        /* Retrieve driver info property */
        if(H5P_get(plist, H5F_ACS_FILE_DRV_INFO_NAME, &driver_info) < 0)
            HGOTO_ERROR(H5E_PLIST, H5E_CANTGET, FAIL, "can't get driver info")

        /* Set the driver for the property list */
        if(H5FD_fapl_open(plist, driver_id, driver_info) < 0)
            HGOTO_ERROR(H5E_PLIST, H5E_CANTSET, FAIL, "can't set driver")
    } /* end if */

done:
    FUNC_LEAVE_NOAPI(ret_value)
} /* end H5P_facc_create() */


/*--------------------------------------------------------------------------
 * Function:	H5P_facc_copy
 *
 * Purpose:	Callback routine which is called whenever a file access
 * 		property list is copied.  This routine performs any generic
 * 	 	copy needed on the properties.
 *
 * Return:	Success:	Non-negative
 * 		Failure:	Negative
 *
 * Programmer:	Raymond Lu
 *		Tuesday, Oct 23, 2001
 *
 *--------------------------------------------------------------------------
 */
/* ARGSUSED */
static herr_t
H5P_facc_copy(hid_t dst_fapl_id, hid_t src_fapl_id, void H5_ATTR_UNUSED *copy_data)
{
    hid_t          driver_id;
    hid_t          vol_id;
    H5P_genplist_t *src_plist;              /* Source property list */
    H5P_genplist_t *dst_plist;              /* Destination property list */
    herr_t         ret_value = SUCCEED;

    FUNC_ENTER_NOAPI_NOINIT

    if(NULL == (src_plist = (H5P_genplist_t *)H5I_object(src_fapl_id)))
        HGOTO_ERROR(H5E_ARGS, H5E_BADTYPE, FAIL, "can't get property list")
    if(NULL == (dst_plist = (H5P_genplist_t *)H5I_object(dst_fapl_id)))
        HGOTO_ERROR(H5E_ARGS, H5E_BADTYPE, FAIL, "can't get property list")

    /* get VOL plugin from source property list */
    if(H5P_get(src_plist, H5F_ACS_VOL_ID_NAME, &vol_id) < 0)
        HGOTO_ERROR(H5E_PLIST, H5E_CANTGET, FAIL, "can't get vol ID")

    if(vol_id > 0) {
        void  *vol_info;

        /* Retrieve VOL plugin property */
        if(H5P_get(dst_plist, H5F_ACS_VOL_INFO_NAME, &vol_info) < 0)
            HGOTO_ERROR(H5E_PLIST, H5E_CANTGET, FAIL, "can't get vol info")

        /* Set the vp; for the destination property list */
        if(H5VL_fapl_open(dst_plist, vol_id, vol_info) < 0)
            HGOTO_ERROR(H5E_PLIST, H5E_CANTSET, FAIL, "can't set vol")
    } /* end if */

    /* Get driver ID from source property list */
    if(H5P_get(src_plist, H5F_ACS_FILE_DRV_ID_NAME, &driver_id) < 0)
        HGOTO_ERROR(H5E_PLIST, H5E_CANTGET, FAIL, "can't get driver ID")

    if(driver_id > 0) {
        void *driver_info;

        /* Get driver info from source property list */
        if(H5P_get(src_plist, H5F_ACS_FILE_DRV_INFO_NAME, &driver_info) < 0)
            HGOTO_ERROR(H5E_PLIST, H5E_CANTGET, FAIL, "can't get driver info")

        if(H5FD_fapl_open(dst_plist, driver_id, driver_info) < 0)
            HGOTO_ERROR(H5E_PLIST, H5E_CANTSET, FAIL, "can't set driver")
    } /* end if */

done:
    FUNC_LEAVE_NOAPI(ret_value)
} /* end H5P_facc_copy() */


/*--------------------------------------------------------------------------
 * Function:	H5P_facc_close
 *
 * Purpose:	Callback routine which is called whenever a file access
 *		property list is closed.  This routine performs any generic
 *		cleanup needed on the properties.
 *
 * Return:	Success:	Non-negative
 * 		Failure:	Negative
 *
 * Programmer:	Raymond Lu
 *		Tuesday, Oct 23, 2001
 *
 *---------------------------------------------------------------------------
 */
/* ARGSUSED */
herr_t
H5P_facc_close(hid_t fapl_id, void H5_ATTR_UNUSED *close_data)
{
    hid_t          driver_id; 
    hid_t          vol_id;
    H5P_genplist_t *plist;              /* Property list */
    herr_t         ret_value = SUCCEED;

    FUNC_ENTER_NOAPI(FAIL)

    /* Check argument */
    if(NULL == (plist = (H5P_genplist_t *)H5I_object(fapl_id)))
        HGOTO_ERROR(H5E_ARGS, H5E_BADTYPE, FAIL, "not a property list")

    /* Get vol plugin */
    if(H5P_get(plist, H5F_ACS_VOL_ID_NAME, &vol_id) < 0)
        HGOTO_DONE(FAIL) /* Can't return errors when library is shutting down */

    if(vol_id > 0) {
        void  *vol_info;

        /* Retrieve VOL plugin info property */
        if(H5P_get(plist, H5F_ACS_VOL_INFO_NAME, &vol_info) < 0)
            HGOTO_ERROR(H5E_PLIST, H5E_CANTGET, FAIL, "can't get vol info")

        /* Close the driver for the property list */
        if(H5VL_fapl_close(vol_id, vol_info) < 0)
            HGOTO_DONE(FAIL) /* Can't return errors when library is shutting down */
    } /* end if */

    /* Get driver ID property */
    if(H5P_get(plist, H5F_ACS_FILE_DRV_ID_NAME, &driver_id) < 0)
        HGOTO_DONE(FAIL) /* Can't return errors when library is shutting down */

    if(driver_id > 0) {
        void *driver_info;

        /* Get driver info property */
        if(H5P_get(plist, H5F_ACS_FILE_DRV_INFO_NAME, &driver_info) < 0)
            HGOTO_DONE(FAIL) /* Can't return errors when library is shutting down */

        /* Close the driver for the property list */
        if(H5FD_fapl_close(driver_id, driver_info) < 0)
            HGOTO_DONE(FAIL) /* Can't return errors when library is shutting down */
    } /* end if */

done:
    FUNC_LEAVE_NOAPI(ret_value)
} /* end H5P_facc_close() */
=======
} /* end H5P__facc_reg_prop() */
>>>>>>> 4dc2218a


/*-------------------------------------------------------------------------
 * Function:	H5Pset_alignment
 *
 * Purpose:	Sets the alignment properties of a file access property list
 *		so that any file object >= THRESHOLD bytes will be aligned on
 *		an address which is a multiple of ALIGNMENT.  The addresses
 *		are relative to the end of the user block; the alignment is
 *		calculated by subtracting the user block size from the
 *		absolute file address and then adjusting the address to be a
 *		multiple of ALIGNMENT.
 *
 *		Default values for THRESHOLD and ALIGNMENT are one, implying
 *		no alignment.  Generally the default values will result in
 *		the best performance for single-process access to the file.
 *		For MPI-IO and other parallel systems, choose an alignment
 *		which is a multiple of the disk block size.
 *
 * Return:	Non-negative on success/Negative on failure
 *
 * Programmer:	Robb Matzke
 *              Tuesday, June  9, 1998
 *
 * Modifications:
 *
 *		Raymond Lu
 *		Tuesday, Oct 23, 2001
 *		Changed file access property list mechanism to the new
 *		generic property list.
 *-------------------------------------------------------------------------
 */
herr_t
H5Pset_alignment(hid_t fapl_id, hsize_t threshold, hsize_t alignment)
{
    H5P_genplist_t *plist;      /* Property list pointer */
    herr_t ret_value = SUCCEED;   /* return value */

    FUNC_ENTER_API(FAIL)
    H5TRACE3("e", "ihh", fapl_id, threshold, alignment);

    /* Check args */
    if(alignment < 1)
        HGOTO_ERROR(H5E_ARGS, H5E_BADVALUE, FAIL, "alignment must be positive")

    /* Get the plist structure */
    if(NULL == (plist = H5P_object_verify(fapl_id,H5P_FILE_ACCESS)))
        HGOTO_ERROR(H5E_ATOM, H5E_BADATOM, FAIL, "can't find object for ID")

    /* Set values */
    if(H5P_set(plist, H5F_ACS_ALIGN_THRHD_NAME, &threshold) < 0)
        HGOTO_ERROR(H5E_PLIST, H5E_CANTSET, FAIL, "can't set threshold")
    if(H5P_set(plist, H5F_ACS_ALIGN_NAME, &alignment) < 0)
        HGOTO_ERROR(H5E_PLIST, H5E_CANTSET, FAIL, "can't set alignment")

done:
    FUNC_LEAVE_API(ret_value)
}


/*-------------------------------------------------------------------------
 * Function:	H5Pget_alignment
 *
 * Purpose:	Returns the current settings for alignment properties from a
 *		file access property list.  The THRESHOLD and/or ALIGNMENT
 *		pointers may be null pointers.
 *
 * Return:	Non-negative on success/Negative on failure
 *
 * Programmer:	Robb Matzke
 *              Tuesday, June  9, 1998
 *
 *-------------------------------------------------------------------------
 */
herr_t
H5Pget_alignment(hid_t fapl_id, hsize_t *threshold/*out*/,
    hsize_t *alignment/*out*/)
{
    H5P_genplist_t *plist;              /* Property list pointer */
    herr_t      ret_value = SUCCEED;    /* Return value */

    FUNC_ENTER_API(FAIL)
    H5TRACE3("e", "ixx", fapl_id, threshold, alignment);

    /* Get the plist structure */
    if(NULL == (plist = H5P_object_verify(fapl_id,H5P_FILE_ACCESS)))
        HGOTO_ERROR(H5E_ATOM, H5E_BADATOM, FAIL, "can't find object for ID")

    /* Get values */
    if(threshold)
        if(H5P_get(plist, H5F_ACS_ALIGN_THRHD_NAME, threshold) < 0)
            HGOTO_ERROR(H5E_PLIST, H5E_CANTGET, FAIL, "can't get threshold")
    if(alignment)
        if(H5P_get(plist, H5F_ACS_ALIGN_NAME, alignment) < 0)
            HGOTO_ERROR(H5E_PLIST, H5E_CANTGET, FAIL, "can't get alignment")

done:
    FUNC_LEAVE_API(ret_value)
} /* end H5Pget_alignment() */


/*-------------------------------------------------------------------------
 * Function:	H5P_set_driver
 *
 * Purpose:	Set the file driver (DRIVER_ID) for a file access 
 *		property list (PLIST_ID) and supply an optional
 *		struct containing the driver-specific properites
 *		(DRIVER_INFO).  The driver properties will be copied into the
 *		property list and the reference count on the driver will be
 *		incremented, allowing the caller to close the driver ID but
 *		still use the property list.
 *
 * Return:	Success:	Non-negative
 *		Failure:	Negative
 *
 * Programmer:	Robb Matzke
 *              Tuesday, August  3, 1999
 *
 *-------------------------------------------------------------------------
 */
herr_t
H5P_set_driver(H5P_genplist_t *plist, hid_t new_driver_id, const void *new_driver_info)
{
    herr_t ret_value = SUCCEED;         /* Return value */

    FUNC_ENTER_NOAPI(FAIL)

    if(NULL == H5I_object_verify(new_driver_id, H5I_VFL))
        HGOTO_ERROR(H5E_ARGS, H5E_BADTYPE, FAIL, "not a file driver ID")

    if(TRUE == H5P_isa_class(plist->plist_id, H5P_FILE_ACCESS)) {
        H5FD_driver_prop_t driver_prop;         /* Property for driver ID & info */

        /* Prepare the driver property */
        driver_prop.driver_id = new_driver_id;
        driver_prop.driver_info = new_driver_info;

        /* Set the driver ID & info property */
        if(H5P_set(plist, H5F_ACS_FILE_DRV_NAME, &driver_prop) < 0)
            HGOTO_ERROR(H5E_PLIST, H5E_CANTSET, FAIL, "can't set driver ID & info")
    } /* end if */
    else
        HGOTO_ERROR(H5E_ARGS, H5E_BADTYPE, FAIL, "not a file access property list")

done:
    FUNC_LEAVE_NOAPI(ret_value)
} /* end H5P_set_driver() */


/*-------------------------------------------------------------------------
 * Function:	H5Pset_driver
 *
 * Purpose:	Set the file driver (DRIVER_ID) for a file access 
 *		property list (PLIST_ID) and supply an optional
 *		struct containing the driver-specific properites
 *		(DRIVER_INFO).  The driver properties will be copied into the
 *		property list and the reference count on the driver will be
 *		incremented, allowing the caller to close the driver ID but
 *		still use the property list.
 *
 * Return:	Success:	Non-negative
 *		Failure:	Negative
 *
 * Programmer:	Robb Matzke
 *              Tuesday, August  3, 1999
 *
 *-------------------------------------------------------------------------
 */
herr_t
H5Pset_driver(hid_t plist_id, hid_t new_driver_id, const void *new_driver_info)
{
    H5P_genplist_t *plist;      /* Property list pointer */
    herr_t ret_value = SUCCEED; /* Return value */

    FUNC_ENTER_API(FAIL)
    H5TRACE3("e", "ii*x", plist_id, new_driver_id, new_driver_info);

    /* Check arguments */
    if(NULL == (plist = (H5P_genplist_t *)H5I_object_verify(plist_id, H5I_GENPROP_LST)))
        HGOTO_ERROR(H5E_ARGS, H5E_BADTYPE, FAIL, "not a property list")
    if(NULL == H5I_object_verify(new_driver_id, H5I_VFL))
        HGOTO_ERROR(H5E_ARGS, H5E_BADTYPE, FAIL, "not a file driver ID")

    /* Set the driver */
    if(H5P_set_driver(plist, new_driver_id, new_driver_info) < 0)
        HGOTO_ERROR(H5E_PLIST, H5E_CANTSET, FAIL, "can't set driver info")

done:
    FUNC_LEAVE_API(ret_value)
} /* end H5Pset_driver() */


/*-------------------------------------------------------------------------
 * Function:	H5P_peek_driver
 *
 * Purpose:	Return the ID of the low-level file driver.  PLIST_ID should
 *		be a file access property list.
 *
 * Return:	Success:	A low-level driver ID which is the same ID
 *				used when the driver was set for the property
 *				list. The driver ID is only valid as long as
 *				the file driver remains registered.
 *
 *		Failure:	Negative
 *
 * Programmer:	Robb Matzke
 *		Thursday, February 26, 1998
 *
 *-------------------------------------------------------------------------
 */
hid_t
H5P_peek_driver(H5P_genplist_t *plist)
{
    hid_t ret_value = FAIL;     /* Return value */

    FUNC_ENTER_NOAPI(FAIL)

    /* Get the current driver ID */
    if(TRUE == H5P_isa_class(plist->plist_id, H5P_FILE_ACCESS)) {
        H5FD_driver_prop_t driver_prop;         /* Property for driver ID & info */

        if(H5P_peek(plist, H5F_ACS_FILE_DRV_NAME, &driver_prop) < 0)
            HGOTO_ERROR(H5E_PLIST, H5E_CANTGET, FAIL, "can't get driver ID")
        ret_value = driver_prop.driver_id;
    } /* end if */
    else
        HGOTO_ERROR(H5E_PLIST, H5E_BADTYPE, FAIL, "not a file access property list")

    if(H5FD_VFD_DEFAULT == ret_value)
        ret_value = H5_DEFAULT_VFD;

done:
    FUNC_LEAVE_NOAPI(ret_value)
} /* end H5P_peek_driver() */


/*-------------------------------------------------------------------------
 * Function:	H5Pget_driver
 *
 * Purpose:	Return the ID of the low-level file driver.  PLIST_ID should
 *		be a file access property list.
 *
 * Note:	The ID returned should not be closed.
 *
 * Return:	Success:	A low-level driver ID which is the same ID
 *				used when the driver was set for the property
 *				list. The driver ID is only valid as long as
 *				the file driver remains registered.
 *
 *		Failure:	Negative
 *
 * Programmer:	Robb Matzke
 *		Thursday, February 26, 1998
 *
 *-------------------------------------------------------------------------
 */
hid_t
H5Pget_driver(hid_t plist_id)
{
    H5P_genplist_t *plist;      /* Property list pointer */
    hid_t	ret_value;      /* Return value */

    FUNC_ENTER_API(FAIL)
    H5TRACE1("i", "i", plist_id);

    if(NULL == (plist = (H5P_genplist_t *)H5I_object_verify(plist_id, H5I_GENPROP_LST)))
        HGOTO_ERROR(H5E_ARGS, H5E_BADTYPE, FAIL, "not a property list")

    /* Get the driver */
    if((ret_value = H5P_peek_driver(plist)) < 0)
         HGOTO_ERROR(H5E_PLIST, H5E_CANTGET, FAIL, "can't get driver")

done:
    FUNC_LEAVE_API(ret_value)
} /* end H5Pget_driver() */


/*-------------------------------------------------------------------------
 * Function:	H5P_peek_driver_info
 *
 * Purpose:	Returns a pointer directly to the file driver-specific
 *		information of a file access.
 *
 * Return:	Success:	Ptr to *uncopied* driver specific data
 *				structure if any.
 *
 *		Failure:	NULL. Null is also returned if the driver has
 *				not registered any driver-specific properties
 *				although no error is pushed on the stack in
 *				this case.
 *
 * Programmer:	Robb Matzke
 *              Wednesday, August  4, 1999
 *
 *-------------------------------------------------------------------------
 */
const void *
H5P_peek_driver_info(H5P_genplist_t *plist)
{
    void *ret_value = NULL;     /* Return value */

    FUNC_ENTER_NOAPI(NULL)

    /* Get the current driver info */
    if(TRUE == H5P_isa_class(plist->plist_id, H5P_FILE_ACCESS)) {
        H5FD_driver_prop_t driver_prop;         /* Property for driver ID & info */

        if(H5P_peek(plist, H5F_ACS_FILE_DRV_NAME, &driver_prop) < 0)
            HGOTO_ERROR(H5E_PLIST, H5E_CANTGET, NULL, "can't get driver info")
        ret_value = (void *)driver_prop.driver_info;
    } /* end if */
    else
        HGOTO_ERROR(H5E_PLIST, H5E_BADTYPE, NULL, "not a file access property list")

done:
    FUNC_LEAVE_NOAPI(ret_value)
} /* end H5P_peek_driver_info() */


/*-------------------------------------------------------------------------
 * Function:	H5Pget_driver_info
 *
 * Purpose:	Returns a pointer directly to the file driver-specific
 *		information of a file access.
 *
 * Return:	Success:	Ptr to *uncopied* driver specific data
 *				structure if any.
 *
 *		Failure:	NULL. Null is also returned if the driver has
 *				not registered any driver-specific properties
 *				although no error is pushed on the stack in
 *				this case.
 *
 * Programmer:	Robb Matzke
 *              Wednesday, August  4, 1999
 *
 *-------------------------------------------------------------------------
 */
void *
H5Pget_driver_info(hid_t plist_id)
{
    H5P_genplist_t *plist;      /* Property list pointer */
    void *ret_value;            /* Return value */

    FUNC_ENTER_API(NULL)
    H5TRACE1("*x", "i", plist_id);

    if(NULL == (plist = (H5P_genplist_t *)H5I_object_verify(plist_id, H5I_GENPROP_LST)))
        HGOTO_ERROR(H5E_ARGS, H5E_BADTYPE, NULL, "not a property list")

    /* Get the driver info */
    if(NULL == (ret_value = (void *)H5P_peek_driver_info(plist)))
        HGOTO_ERROR(H5E_PLIST, H5E_CANTGET, NULL, "can't get driver info")

done:
    FUNC_LEAVE_API(ret_value)
} /* end H5Pget_driver_info() */


/*-------------------------------------------------------------------------
 * Function:    H5P__file_driver_copy
 *
 * Purpose:     Copy file driver ID & info.
 *
 * Note:        This is an "in-place" copy, since this routine gets called
 *              after the top-level copy has been performed and this routine
 *		finishes the "deep" part of the copy.
 *
 * Return:      Success:        Non-negative
 *              Failure:        Negative
 *
 * Programmer:  Quincey Koziol
 *              Monday, Sept 8, 2015
 *
 *-------------------------------------------------------------------------
 */
static herr_t
H5P__file_driver_copy(void *value)
{
    herr_t ret_value = SUCCEED;         /* Return value */

    FUNC_ENTER_STATIC

    if(value) {
        H5FD_driver_prop_t *info = (H5FD_driver_prop_t *)value; /* Driver ID & info struct */

        /* Copy the driver & info, if there is one */
        if(info->driver_id > 0) {
            /* Increment the reference count on driver and copy driver info */
            if(H5I_inc_ref(info->driver_id, FALSE) < 0)
                HGOTO_ERROR(H5E_PLIST, H5E_CANTINC, FAIL, "unable to increment ref count on VFL driver")

            /* Copy driver info, if it exists */
            if(info->driver_info) {
                H5FD_class_t *driver;       /* Pointer to driver */
                void *new_pl;        /* Copy of driver info */

                /* Retrieve the driver for the ID */
                if(NULL == (driver = (H5FD_class_t *)H5I_object(info->driver_id)))
                    HGOTO_ERROR(H5E_PLIST, H5E_BADTYPE, FAIL, "not a driver ID")

                /* Allow the driver to copy or do it ourselves */
                if(driver->fapl_copy) {
                    if(NULL == (new_pl = (driver->fapl_copy)(info->driver_info)))
                        HGOTO_ERROR(H5E_PLIST, H5E_CANTCOPY, FAIL, "driver info copy failed")
                } /* end if */
                else if(driver->fapl_size > 0) {
                    if(NULL == (new_pl = H5MM_malloc(driver->fapl_size)))
                        HGOTO_ERROR(H5E_PLIST, H5E_CANTALLOC, FAIL, "driver info allocation failed")
                    HDmemcpy(new_pl, info->driver_info, driver->fapl_size);
                } /* end else-if */
                else
                    HGOTO_ERROR(H5E_PLIST, H5E_UNSUPPORTED, FAIL, "no way to copy driver info")

                /* Set the driver info for the copy */
                info->driver_info = new_pl;
            } /* end if */
        } /* end if */
    } /* end if */

done:
    FUNC_LEAVE_NOAPI(ret_value)
} /* end H5P__file_driver_copy() */


/*-------------------------------------------------------------------------
 * Function:    H5P__file_driver_free
 *
 * Purpose:     Free file driver ID & info.
 *
 * Return:      Success:        Non-negative
 *              Failure:        Negative
 *
 * Programmer:  Quincey Koziol
 *              Monday, Sept 8, 2015
 *
 *-------------------------------------------------------------------------
 */
static herr_t
H5P__file_driver_free(void *value)
{
    herr_t ret_value = SUCCEED;         /* Return value */

    FUNC_ENTER_STATIC

    if(value) {
        H5FD_driver_prop_t *info = (H5FD_driver_prop_t *)value; /* Driver ID & info struct */

        /* Copy the driver & info, if there is one */
        if(info->driver_id > 0) {
            if(info->driver_info) {
                H5FD_class_t *driver;       /* Pointer to driver */

                /* Retrieve the driver for the ID */
                if(NULL == (driver = (H5FD_class_t *)H5I_object(info->driver_id)))
                    HGOTO_ERROR(H5E_PLIST, H5E_BADTYPE, FAIL, "not a driver ID")

                /* Allow driver to free info or do it ourselves */
                if(driver->fapl_free) {
                    if((driver->fapl_free)((void *)info->driver_info) < 0)      /* Casting away const OK -QAK */
                        HGOTO_ERROR(H5E_PLIST, H5E_CANTFREE, FAIL, "driver info free request failed")
                } /* end if */
                else
                    H5MM_xfree((void *)info->driver_info);      /* Casting away const OK -QAK */
            } /* end if */

            /* Decrement reference count for driver */
            if(H5I_dec_ref(info->driver_id) < 0)
                HGOTO_ERROR(H5E_PLIST, H5E_CANTDEC, FAIL, "can't decrement reference count for driver ID")
        } /* end if */
    } /* end if */

done:
    FUNC_LEAVE_NOAPI(ret_value)
} /* end H5P__file_driver_free() */


/*-------------------------------------------------------------------------
 * Function:    H5P__facc_file_driver_create
 *
 * Purpose:     Create callback for the file driver ID & info property.
 *
 * Return:      Success:        Non-negative
 *              Failure:        Negative
 *
 * Programmer:  Quincey Koziol
 *              Monday, September 8, 2015
 *
 *-------------------------------------------------------------------------
 */
static herr_t
H5P__facc_file_driver_create(const char H5_ATTR_UNUSED *name, size_t H5_ATTR_UNUSED size, void *value)
{
    herr_t ret_value = SUCCEED;         /* Return value */

    FUNC_ENTER_STATIC

    /* Make copy of file driver */
    if(H5P__file_driver_copy(value) < 0)
        HGOTO_ERROR(H5E_PLIST, H5E_CANTCOPY, FAIL, "can't copy file driver")

done:
    FUNC_LEAVE_NOAPI(ret_value)
} /* end H5P__facc_file_driver_create() */


/*-------------------------------------------------------------------------
 * Function:    H5P__facc_file_driver_set
 *
 * Purpose:     Copies a file driver property when it's set for a property list
 *
 * Return:      Success:        Non-negative
 *              Failure:        Negative
 *
 * Programmer:  Quincey Koziol
 *              Monday, Sept 7, 2015
 *
 *-------------------------------------------------------------------------
 */
static herr_t
H5P__facc_file_driver_set(hid_t H5_ATTR_UNUSED prop_id, const char H5_ATTR_UNUSED *name,
    size_t H5_ATTR_UNUSED size, void *value)
{
    herr_t ret_value = SUCCEED;         /* Return value */

    FUNC_ENTER_STATIC

    /* Sanity check */
    HDassert(value);

    /* Make copy of file driver ID & info */
    if(H5P__file_driver_copy(value) < 0)
        HGOTO_ERROR(H5E_PLIST, H5E_CANTCOPY, FAIL, "can't copy file driver")

done:
    FUNC_LEAVE_NOAPI(ret_value)
} /* end H5P__facc_file_driver_set() */


/*-------------------------------------------------------------------------
 * Function:    H5P__facc_file_driver_get
 *
 * Purpose:     Copies a file driver property when it's retrieved from a property list
 *
 * Return:      Success:        Non-negative
 *              Failure:        Negative
 *
 * Programmer:  Quincey Koziol
 *              Monday, Sept 7, 2015
 *
 *-------------------------------------------------------------------------
 */
static herr_t
H5P__facc_file_driver_get(hid_t H5_ATTR_UNUSED prop_id, const char H5_ATTR_UNUSED *name,
    size_t H5_ATTR_UNUSED size, void *value)
{
    herr_t ret_value = SUCCEED;         /* Return value */

    FUNC_ENTER_STATIC

    /* Sanity check */
    HDassert(value);

    /* Make copy of file driver */
    if(H5P__file_driver_copy(value) < 0)
        HGOTO_ERROR(H5E_PLIST, H5E_CANTCOPY, FAIL, "can't copy file driver")

done:
    FUNC_LEAVE_NOAPI(ret_value)
} /* end H5P__facc_file_driver_get() */


/*-------------------------------------------------------------------------
 * Function:    H5P__facc_file_driver_del
 *
 * Purpose:     Frees memory used to store the driver ID & info property
 *
 * Return:      Success:        Non-negative
 *              Failure:        Negative
 *
 * Programmer:  Quincey Koziol
 *              Monday, September 8, 2015
 *
 *-------------------------------------------------------------------------
 */
static herr_t
H5P__facc_file_driver_del(hid_t H5_ATTR_UNUSED prop_id, const char H5_ATTR_UNUSED *name, size_t H5_ATTR_UNUSED size, void *value)
{
    herr_t ret_value = SUCCEED;         /* Return value */

    FUNC_ENTER_STATIC

    /* Free the file driver ID & info */
    if(H5P__file_driver_free(value) < 0)
        HGOTO_ERROR(H5E_PLIST, H5E_CANTRELEASE, FAIL, "can't release file driver")

done:
    FUNC_LEAVE_NOAPI(ret_value)
} /* end H5P__facc_file_driver_del() */


/*-------------------------------------------------------------------------
 * Function:    H5P__facc_file_driver_copy
 *
 * Purpose:     Copy callback for the file driver ID & info property.
 *
 * Return:      Success:        Non-negative
 *              Failure:        Negative
 *
 * Programmer:  Quincey Koziol
 *              Monday, September 8, 2015
 *
 *-------------------------------------------------------------------------
 */
static herr_t
H5P__facc_file_driver_copy(const char H5_ATTR_UNUSED *name, size_t H5_ATTR_UNUSED size, void *value)
{
    herr_t ret_value = SUCCEED;         /* Return value */

    FUNC_ENTER_STATIC

    /* Make copy of file driver */
    if(H5P__file_driver_copy(value) < 0)
        HGOTO_ERROR(H5E_PLIST, H5E_CANTCOPY, FAIL, "can't copy file driver")

done:
    FUNC_LEAVE_NOAPI(ret_value)
} /* end H5P__facc_file_driver_copy() */


/*-------------------------------------------------------------------------
 * Function:       H5P__facc_file_driver_cmp
 *
 * Purpose:        Callback routine which is called whenever the file driver ID & info
 *                 property in the file access property list is compared.
 *
 * Return:         positive if VALUE1 is greater than VALUE2, negative if
 *                      VALUE2 is greater than VALUE1 and zero if VALUE1 and
 *                      VALUE2 are equal.
 *
 * Programmer:     Quincey Koziol
 *                 Monday, September 8, 2015
 *
 *-------------------------------------------------------------------------
 */
static int
H5P__facc_file_driver_cmp(const void *_info1, const void *_info2,
    size_t H5_ATTR_UNUSED size)
{
    const H5FD_driver_prop_t *info1 = (const H5FD_driver_prop_t *)_info1, /* Create local aliases for values */
        *info2 = (const H5FD_driver_prop_t *)_info2;
    H5FD_class_t *cls1, *cls2;  /* Driver class for each property */
    int cmp_value;              /* Value from comparison */
    herr_t ret_value = 0;       /* Return value */

    FUNC_ENTER_STATIC_NOERR

    /* Sanity check */
    HDassert(info1);
    HDassert(info2);
    HDassert(size == sizeof(H5FD_driver_prop_t));

    /* Compare drivers */
    if(NULL == (cls1 = H5FD_get_class(info1->driver_id)))
        HGOTO_DONE(-1)
    if(NULL == (cls2 = H5FD_get_class(info2->driver_id)))
        HGOTO_DONE(1)
    if(cls1->name == NULL && cls2->name != NULL) HGOTO_DONE(-1);
    if(cls1->name != NULL && cls2->name == NULL) HGOTO_DONE(1);
    if(0 != (cmp_value = HDstrcmp(cls1->name, cls2->name)))
        HGOTO_DONE(cmp_value);

    /* Compare driver infos */
    if(cls1->fapl_size < cls2->fapl_size) HGOTO_DONE(-1)
    if(cls1->fapl_size > cls2->fapl_size) HGOTO_DONE(1)
    HDassert(cls1->fapl_size == cls2->fapl_size);
    if(info1->driver_info == NULL && info2->driver_info != NULL) HGOTO_DONE(-1);
    if(info1->driver_info != NULL && info2->driver_info == NULL) HGOTO_DONE(1);
    if(info1->driver_info) {
        HDassert(cls1->fapl_size > 0);
        if(0 != (cmp_value = HDmemcmp(info1->driver_info, info2->driver_info, cls1->fapl_size)))
            HGOTO_DONE(cmp_value);
    } /* end if */

done:
    FUNC_LEAVE_NOAPI(ret_value)
} /* end H5P__facc_file_driver_cmp() */


/*-------------------------------------------------------------------------
 * Function:    H5P__facc_file_driver_close
 *
 * Purpose:     Close callback for the file driver ID & info property.
 *
 * Return:      Success:        Non-negative
 *              Failure:        Negative
 *
 * Programmer:  Quincey Koziol
 *              Monday, September 8, 2015
 *
 *-------------------------------------------------------------------------
 */
static herr_t
H5P__facc_file_driver_close(const char H5_ATTR_UNUSED *name, size_t H5_ATTR_UNUSED size, void *value)
{
    herr_t ret_value = SUCCEED;         /* Return value */

    FUNC_ENTER_STATIC

    /* Free the file driver */
    if(H5P__file_driver_free(value) < 0)
        HGOTO_ERROR(H5E_PLIST, H5E_CANTRELEASE, FAIL, "can't release file driver")

done:
    FUNC_LEAVE_NOAPI(ret_value)
} /* end H5P__facc_file_driver_close() */


/*-------------------------------------------------------------------------
 * Function:    H5Pset_family_offset
 *
 * Purpose:     Set offset for family driver.  This file access property
 *              list will be passed to H5Fget_vfd_handle or H5FDget_vfd_handle
 *              to retrieve VFD file handle.
 *
 * Return:      Success:        Non-negative value.
 *              Failure:        Negative value.
 *
 * Programmer:  Raymond Lu
 *              Sep 17, 2002
 *
 *-------------------------------------------------------------------------
*/
herr_t
H5Pset_family_offset(hid_t fapl_id, hsize_t offset)
{
    H5P_genplist_t      *plist;                 /* Property list pointer */
    herr_t              ret_value = SUCCEED;    /* Return value */

    FUNC_ENTER_API(FAIL)
    H5TRACE2("e", "ih", fapl_id, offset);

    /* Get the plist structure */
    if(H5P_DEFAULT == fapl_id)
        HGOTO_ERROR(H5E_ARGS, H5E_BADVALUE, FAIL, "can't modify default property list")
    if(NULL == (plist = H5P_object_verify(fapl_id, H5P_FILE_ACCESS)))
        HGOTO_ERROR(H5E_ATOM, H5E_BADATOM, FAIL, "can't find object for ID")

    /* Set value */
    if(H5P_set(plist, H5F_ACS_FAMILY_OFFSET_NAME, &offset) < 0)
        HGOTO_ERROR(H5E_PLIST, H5E_CANTSET, FAIL, "can't set offset for family file")

done:
    FUNC_LEAVE_API(ret_value)
} /* end H5Pset_family_offset() */


/*-------------------------------------------------------------------------
 * Function:    H5Pget_family_offset
 *
 * Purpose:     Get offset for family driver.  This file access property
 *              list will be passed to H5Fget_vfd_handle or H5FDget_vfd_handle
 *              to retrieve VFD file handle.
 *
 * Return:      Success:        Non-negative value.
 *              Failure:        Negative value.
 *
 * Programmer:  Raymond Lu
 *              Sep 17, 2002
 *
 *-------------------------------------------------------------------------
 */
herr_t
H5Pget_family_offset(hid_t fapl_id, hsize_t *offset)
{
    H5P_genplist_t      *plist;                 /* Property list pointer */
    herr_t              ret_value = SUCCEED;    /* Return value */

    FUNC_ENTER_API(FAIL)
    H5TRACE2("e", "i*h", fapl_id, offset);

    /* Get the plist structure */
    if(H5P_DEFAULT == fapl_id)
        HGOTO_ERROR(H5E_ARGS, H5E_BADVALUE, FAIL, "can't modify default property list")
    if(NULL == (plist = H5P_object_verify(fapl_id, H5P_FILE_ACCESS)))
        HGOTO_ERROR(H5E_ATOM, H5E_BADATOM, FAIL, "can't find object for ID")

    /* Get value */
    if(offset) {
        if(H5P_get(plist, H5F_ACS_FAMILY_OFFSET_NAME, offset) < 0)
            HGOTO_ERROR(H5E_PLIST, H5E_CANTSET, FAIL, "can't set offset for family file")
    } /* end if */

done:
    FUNC_LEAVE_API(ret_value)
} /* end H5Pget_family_offset() */


/*-------------------------------------------------------------------------
 * Function:    H5Pset_multi_type
 *
 * Purpose:     Set data type for multi driver.  This file access property
 *              list will be passed to H5Fget_vfd_handle or H5FDget_vfd_handle
 *              to retrieve VFD file handle.
 *
 * Return:      Success:        Non-negative value.
 *              Failure:        Negative value.
 *
 * Programmer:  Raymond Lu
 *              Sep 17, 2002
 *
 *-------------------------------------------------------------------------
 */
herr_t
H5Pset_multi_type(hid_t fapl_id, H5FD_mem_t type)
{
    H5P_genplist_t      *plist;                 /* Property list pointer */
    herr_t              ret_value = SUCCEED;      /* return value */

    FUNC_ENTER_API(FAIL)
    H5TRACE2("e", "iMt", fapl_id, type);

    /* Get the plist structure */
    if(H5P_DEFAULT == fapl_id)
        HGOTO_ERROR(H5E_ARGS, H5E_BADVALUE, FAIL, "can't modify default property list")
    if(NULL == (plist = H5P_object_verify(fapl_id, H5P_FILE_ACCESS)))
        HGOTO_ERROR(H5E_ATOM, H5E_BADATOM, FAIL, "can't find object for ID")

    /* Set value */
     if(H5P_set(plist, H5F_ACS_MULTI_TYPE_NAME, &type) < 0)
        HGOTO_ERROR(H5E_PLIST, H5E_CANTSET, FAIL, "can't set type for multi driver")

done:
    FUNC_LEAVE_API(ret_value)
} /* end H5Pset_multi_type() */


/*-------------------------------------------------------------------------
 * Function:    H5Pget_multi_type
 *
 * Purpose:     Get data type for multi driver.  This file access property
 *              list will be passed to H5Fget_vfd_handle or H5FDget_vfd_handle
 *              to retrieve VFD file handle.
 *
 * Return:      Success:        Non-negative value.
 *              Failure:        Negative value.
 *
 * Programmer:  Raymond Lu
 *              Sep 17, 2002
 *
 *-------------------------------------------------------------------------
 */
herr_t
H5Pget_multi_type(hid_t fapl_id, H5FD_mem_t *type)
{
    H5P_genplist_t      *plist;                 /* Property list pointer */
    herr_t              ret_value = SUCCEED;    /* Return value */

    FUNC_ENTER_API(FAIL)
    H5TRACE2("e", "i*Mt", fapl_id, type);

    /* Get the plist structure */
    if(H5P_DEFAULT == fapl_id)
        HGOTO_ERROR(H5E_ARGS, H5E_BADVALUE, FAIL, "can't modify default property list")
    if(NULL == (plist = H5P_object_verify(fapl_id, H5P_FILE_ACCESS)))
        HGOTO_ERROR(H5E_ATOM, H5E_BADATOM, FAIL, "can't find object for ID")

    /* Get value */
    if(type) {
        if(H5P_get(plist, H5F_ACS_MULTI_TYPE_NAME, type) < 0)
            HGOTO_ERROR(H5E_PLIST, H5E_CANTSET, FAIL, "can't get type for multi driver")
    } /* end if */

done:
    FUNC_LEAVE_API(ret_value)
} /* end H5Pget_multi_type() */


/*-------------------------------------------------------------------------
 * Function:	H5Pset_cache
 *
 * Purpose:	Set the number of objects in the meta data cache and the
 *		maximum number of chunks and bytes in the raw data chunk
 *		cache.
 *
 * 		The RDCC_W0 value should be between 0 and 1 inclusive and
 *		indicates how much chunks that have been fully read or fully
 *		written are favored for preemption.  A value of zero means
 *		fully read or written chunks are treated no differently than
 *		other chunks (the preemption is strictly LRU) while a value
 *		of one means fully read chunks are always preempted before
 *		other chunks.
 *
 * Return:	Non-negative on success/Negative on failure
 *
 * Programmer:	Robb Matzke
 *              Tuesday, May 19, 1998
 *
 *-------------------------------------------------------------------------
 */
herr_t
H5Pset_cache(hid_t plist_id, int H5_ATTR_UNUSED mdc_nelmts,
	     size_t rdcc_nslots, size_t rdcc_nbytes, double rdcc_w0)
{
    H5P_genplist_t *plist;      /* Property list pointer */
    herr_t ret_value = SUCCEED;   /* return value */

    FUNC_ENTER_API(FAIL)
    H5TRACE5("e", "iIszzd", plist_id, mdc_nelmts, rdcc_nslots, rdcc_nbytes,
             rdcc_w0);

    /* Check arguments */
    if(rdcc_w0 < (double)0.0f || rdcc_w0 > (double)1.0f)
        HGOTO_ERROR(H5E_ARGS, H5E_BADVALUE, FAIL, "raw data cache w0 value must be between 0.0 and 1.0 inclusive")

    /* Get the plist structure */
    if(NULL == (plist = H5P_object_verify(plist_id,H5P_FILE_ACCESS)))
        HGOTO_ERROR(H5E_ATOM, H5E_BADATOM, FAIL, "can't find object for ID")

    /* Set sizes */
    if(H5P_set(plist, H5F_ACS_DATA_CACHE_NUM_SLOTS_NAME, &rdcc_nslots) < 0)
        HGOTO_ERROR(H5E_PLIST, H5E_CANTSET,FAIL, "can't set data cache number of slots")
    if(H5P_set(plist, H5F_ACS_DATA_CACHE_BYTE_SIZE_NAME, &rdcc_nbytes) < 0)
        HGOTO_ERROR(H5E_PLIST, H5E_CANTSET,FAIL, "can't set data cache byte size")
    if(H5P_set(plist, H5F_ACS_PREEMPT_READ_CHUNKS_NAME, &rdcc_w0) < 0)
        HGOTO_ERROR(H5E_PLIST, H5E_CANTSET,FAIL, "can't set preempt read chunks")

done:
    FUNC_LEAVE_API(ret_value)
} /* end H5Pset_cache() */


/*-------------------------------------------------------------------------
 * Function:	H5Pget_cache
 *
 * Purpose:	Retrieves the maximum possible number of elements in the meta
 *		data cache and the maximum possible number of elements and
 *		bytes and the RDCC_W0 value in the raw data chunk cache.  Any
 *		(or all) arguments may be null pointers in which case the
 *		corresponding datum is not returned.
 *
 * Return:	Non-negative on success/Negative on failure
 *
 * Programmer:	Robb Matzke
 *              Tuesday, May 19, 1998
 *
 *-------------------------------------------------------------------------
 */
herr_t
H5Pget_cache(hid_t plist_id, int *mdc_nelmts,
	     size_t *rdcc_nslots, size_t *rdcc_nbytes, double *rdcc_w0)
{
    H5P_genplist_t *plist;      /* Property list pointer */
    herr_t ret_value = SUCCEED;   /* return value */

    FUNC_ENTER_API(FAIL)
    H5TRACE5("e", "i*Is*z*z*d", plist_id, mdc_nelmts, rdcc_nslots, rdcc_nbytes,
             rdcc_w0);

    /* Get the plist structure */
    if(NULL == (plist = H5P_object_verify(plist_id,H5P_FILE_ACCESS)))
        HGOTO_ERROR(H5E_ATOM, H5E_BADATOM, FAIL, "can't find object for ID")

    /* Get sizes */

    /* the mdc_nelmts FAPL entry no longer exists, so just return a constant */
    if(mdc_nelmts)
        *mdc_nelmts = 0;

    if(rdcc_nslots)
        if(H5P_get(plist, H5F_ACS_DATA_CACHE_NUM_SLOTS_NAME, rdcc_nslots) < 0)
            HGOTO_ERROR(H5E_PLIST, H5E_CANTGET,FAIL, "can't get data cache number of slots")
    if(rdcc_nbytes)
        if(H5P_get(plist, H5F_ACS_DATA_CACHE_BYTE_SIZE_NAME, rdcc_nbytes) < 0)
            HGOTO_ERROR(H5E_PLIST, H5E_CANTGET,FAIL, "can't get data cache byte size")
    if(rdcc_w0)
        if(H5P_get(plist, H5F_ACS_PREEMPT_READ_CHUNKS_NAME, rdcc_w0) < 0)
            HGOTO_ERROR(H5E_PLIST, H5E_CANTGET,FAIL, "can't get preempt read chunks")

done:
    FUNC_LEAVE_API(ret_value)
} /* end H5Pget_cache() */


/*-------------------------------------------------------------------------
 * Function:	H5Pset_mdc_config
 *
 * Purpose:	Set the initial metadata cache resize configuration in the
 *		target FAPL.
 *
 * Return:	Non-negative on success/Negative on failure
 *
 * Programmer:	J. Mainzer
 *              Thursday, April 7, 2005
 *
 *-------------------------------------------------------------------------
 */
herr_t
H5Pset_mdc_config(hid_t plist_id, H5AC_cache_config_t *config_ptr)
{
    H5P_genplist_t *plist;      /* Property list pointer */
    herr_t ret_value = SUCCEED;   /* return value */

    FUNC_ENTER_API(FAIL)
    H5TRACE2("e", "i*x", plist_id, config_ptr);

    /* Get the plist structure */
    if(NULL == (plist = H5P_object_verify(plist_id,H5P_FILE_ACCESS)))
        HGOTO_ERROR(H5E_ATOM, H5E_BADATOM, FAIL, "can't find object for ID")

    /* validate the new configuration */
    if(H5AC_validate_config(config_ptr) < 0)
        HGOTO_ERROR(H5E_ARGS, H5E_BADVALUE, FAIL, "invalid metadata cache configuration")

    /* set the modified config */

    /* If we ever support multiple versions of H5AC_cache_config_t, we
     * will have to test the version and do translation here.
     */

    if(H5P_set(plist, H5F_ACS_META_CACHE_INIT_CONFIG_NAME, config_ptr) < 0)
        HGOTO_ERROR(H5E_PLIST, H5E_CANTSET, FAIL, "can't set metadata cache initial config")

done:
    FUNC_LEAVE_API(ret_value)
} /* H5Pset_mdc_config() */


/*-------------------------------------------------------------------------
 * Function:	H5Pget_mdc_config
 *
 * Purpose:	Retrieve the metadata cache initial resize configuration
 *		from the target FAPL.
 *
 *		Observe that the function will fail if config_ptr is
 *		NULL, or if config_ptr->version specifies an unknown
 *		version of H5AC_cache_config_t.
 *
 * Return:	Non-negative on success/Negative on failure
 *
 * Programmer:	J. Mainzer
 *              Thursday, April 7, 2005
 *
 *-------------------------------------------------------------------------
 */
herr_t
H5Pget_mdc_config(hid_t plist_id, H5AC_cache_config_t *config_ptr)
{
    H5P_genplist_t *plist;      /* Property list pointer */
    herr_t ret_value = SUCCEED;   /* return value */

    FUNC_ENTER_API(FAIL)
    H5TRACE2("e", "i*x", plist_id, config_ptr);

    /* Get the plist structure */
    if(NULL == (plist = H5P_object_verify(plist_id,H5P_FILE_ACCESS)))
        HGOTO_ERROR(H5E_ATOM, H5E_BADATOM, FAIL, "can't find object for ID")

    /* validate the config_ptr */
    if(config_ptr == NULL)
        HGOTO_ERROR(H5E_ARGS, H5E_BADVALUE, FAIL, "NULL config_ptr on entry.")

    if(config_ptr->version != H5AC__CURR_CACHE_CONFIG_VERSION)
        HGOTO_ERROR(H5E_ARGS, H5E_BADVALUE, FAIL, "Unknown config version.")

    /* If we ever support multiple versions of H5AC_cache_config_t, we
     * will have to get the cannonical version here, and then translate
     * to the version of the structure supplied.
     */

    /* Get the current initial metadata cache resize configuration */
    if(H5P_get(plist, H5F_ACS_META_CACHE_INIT_CONFIG_NAME, config_ptr) < 0)
        HGOTO_ERROR(H5E_PLIST, H5E_CANTGET,FAIL, "can't get metadata cache initial resize config")

done:
    FUNC_LEAVE_API(ret_value)
} /* H5Pget_mdc_config() */


/*-------------------------------------------------------------------------
 * Function:	H5Pset_gc_references
 *
 * Purpose:	Sets the flag for garbage collecting references for the file.
 *		Dataset region references (and other reference types
 *		probably) use space in the file heap.  If garbage collection
 *		is on and the user passes in an uninitialized value in a
 *		reference structure, the heap might get corrupted.  When
 *		garbage collection is off however and the user re-uses a
 *		reference, the previous heap block will be orphaned and not
 *		returned to the free heap space.  When garbage collection is
 *		on, the user must initialize the reference structures to 0 or
 *		risk heap corruption.
 *
 *		Default value for garbage collecting references is off, just
 *		to be on the safe side.
 *
 * Return:	Non-negative on success/Negative on failure
 *
 * Programmer:	Quincey Koziol
 *		June, 1999
 *
 * Modifications:
 *
 *		Raymond Lu
 * 		Tuesday, Oct 23, 2001
 *		Changed the file access list to the new generic property
 *		list.
 *
 *-------------------------------------------------------------------------
 */
herr_t
H5Pset_gc_references(hid_t plist_id, unsigned gc_ref)
{
    H5P_genplist_t *plist;      /* Property list pointer */
    herr_t ret_value = SUCCEED;   /* return value */

    FUNC_ENTER_API(FAIL)
    H5TRACE2("e", "iIu", plist_id, gc_ref);

    /* Get the plist structure */
    if(NULL == (plist = H5P_object_verify(plist_id,H5P_FILE_ACCESS)))
        HGOTO_ERROR(H5E_ATOM, H5E_BADATOM, FAIL, "can't find object for ID")

    /* Set values */
    if(H5P_set(plist, H5F_ACS_GARBG_COLCT_REF_NAME, &gc_ref) < 0)
        HGOTO_ERROR(H5E_PLIST, H5E_CANTSET, FAIL, "can't set garbage collect reference")

done:
    FUNC_LEAVE_API(ret_value)
}


/*-------------------------------------------------------------------------
 * Function:	H5Pget_gc_references
 *
 * Purpose:	Returns the current setting for the garbage collection
 *		references property from a file access property list.
 *
 * Return:	Non-negative on success/Negative on failure
 *
 * Programmer:	Quincey Koziol
 *              June, 1999
 *
 * Modifications:
 *
 *		Raymond Lu
 *		Tuesday, Oct 23, 2001
 *		Changed the file access list to the new generic property
 *		list.
 *
 *-------------------------------------------------------------------------
 */
herr_t
H5Pget_gc_references(hid_t plist_id, unsigned *gc_ref/*out*/)
{
    H5P_genplist_t *plist;      /* Property list pointer */
    herr_t ret_value = SUCCEED;   /* return value */

    FUNC_ENTER_API(FAIL)
    H5TRACE2("e", "ix", plist_id, gc_ref);

    /* Get the plist structure */
    if(NULL == (plist = H5P_object_verify(plist_id,H5P_FILE_ACCESS)))
        HGOTO_ERROR(H5E_ATOM, H5E_BADATOM, FAIL, "can't find object for ID")

    /* Get values */
    if(gc_ref)
        if(H5P_get(plist, H5F_ACS_GARBG_COLCT_REF_NAME, gc_ref) < 0)
            HGOTO_ERROR(H5E_PLIST, H5E_CANTGET, FAIL, "can't get garbage collect reference")

done:
    FUNC_LEAVE_API(ret_value)
}


/*-------------------------------------------------------------------------
 * Function:    H5Pset_fclose_degree
 *
 * Purpose:     Sets the degree for the file close behavior.
 *
 * Return:      Non-negative on success/Negative on failure
 *
 * Programmer:  Raymond Lu
 *              November, 2001
 *
 * Modifications:
 *
 *-------------------------------------------------------------------------
 */
herr_t
H5Pset_fclose_degree(hid_t plist_id, H5F_close_degree_t degree)
{
    H5P_genplist_t *plist;      /* Property list pointer */
    herr_t ret_value = SUCCEED;   /* return value */

    FUNC_ENTER_API(FAIL)
    H5TRACE2("e", "iFd", plist_id, degree);

    /* Get the plist structure */
    if(NULL == (plist = H5P_object_verify(plist_id,H5P_FILE_ACCESS)))
        HGOTO_ERROR(H5E_ATOM, H5E_BADATOM, FAIL, "can't find object for ID")

    /* Set values */
    if(H5P_set(plist, H5F_ACS_CLOSE_DEGREE_NAME, &degree) < 0)
        HGOTO_ERROR(H5E_PLIST, H5E_CANTSET, FAIL, "can't set file close degree")

done:
    FUNC_LEAVE_API(ret_value)
} /* end H5Pset_fclose_degree() */


/*-------------------------------------------------------------------------
 * Function:    H5Pget_fclose_degree
 *
 * Purpose:     Returns the degree for the file close behavior.
 *
 * Return:      Non-negative on success/Negative on failure
 *
 * Programmer:  Raymond Lu
 *              November, 2001
 *
 * Modifications:
 *
 *-------------------------------------------------------------------------
 */
herr_t
H5Pget_fclose_degree(hid_t plist_id, H5F_close_degree_t *degree)
{
    H5P_genplist_t *plist;      /* Property list pointer */
    herr_t ret_value = SUCCEED;   /* return value */

    FUNC_ENTER_API(FAIL)
    H5TRACE2("e", "i*Fd", plist_id, degree);

    /* Get the plist structure */
    if(NULL == (plist = H5P_object_verify(plist_id, H5P_FILE_ACCESS)))
        HGOTO_ERROR(H5E_ATOM, H5E_BADATOM, FAIL, "can't find object for ID")

    if(degree && H5P_get(plist, H5F_ACS_CLOSE_DEGREE_NAME, degree) < 0)
        HGOTO_ERROR(H5E_PLIST, H5E_CANTGET, FAIL, "can't get file close degree")

done:
    FUNC_LEAVE_API(ret_value)
} /* end H5Pget_fclose_degree() */


/*-------------------------------------------------------------------------
 * Function:	H5Pset_meta_block_size
 *
 * Purpose:	Sets the minimum size of metadata block allocations when
 *      the H5FD_FEAT_AGGREGATE_METADATA is set by a VFL driver.
 *      Each "raw" metadata block is allocated to be this size and then
 *      specific pieces of metadata (object headers, local heaps, B-trees, etc)
 *      are sub-allocated from this block.
 *
 *		The default value is set to 2048 (bytes), indicating that metadata
 *      will be attempted to be bunched together in (at least) 2K blocks in
 *      the file.  Setting the value to 0 with this API function will
 *      turn off the metadata aggregation, even if the VFL driver attempts to
 *      use that strategy.
 *
 * Return:	Non-negative on success/Negative on failure
 *
 * Programmer:	Quincey Koziol
 *              Friday, August 25, 2000
 *
 * Modifications:
 *
 *		Raymond Lu
 *		Tuesday, Oct 23, 2001
 *		Changed the file access list to the new generic property
 *		list.
 *
 *-------------------------------------------------------------------------
 */
herr_t
H5Pset_meta_block_size(hid_t plist_id, hsize_t size)
{
    H5P_genplist_t *plist;      /* Property list pointer */
    herr_t ret_value = SUCCEED;   /* return value */

    FUNC_ENTER_API(FAIL)
    H5TRACE2("e", "ih", plist_id, size);

    /* Get the plist structure */
    if(NULL == (plist = H5P_object_verify(plist_id,H5P_FILE_ACCESS)))
        HGOTO_ERROR(H5E_ATOM, H5E_BADATOM, FAIL, "can't find object for ID")

    /* Set values */
    if(H5P_set(plist, H5F_ACS_META_BLOCK_SIZE_NAME, &size) < 0)
        HGOTO_ERROR(H5E_PLIST, H5E_CANTSET, FAIL, "can't set meta data block size")

done:
    FUNC_LEAVE_API(ret_value)
}


/*-------------------------------------------------------------------------
 * Function:	H5Pget_meta_block_size
 *
 * Purpose:	Returns the current settings for the metadata block allocation
 *      property from a file access property list.
 *
 * Return:	Non-negative on success/Negative on failure
 *
 * Programmer:	Quincey Koziol
 *              Friday, August 29, 2000
 *
 * Modifications:
 *
 *		Raymond Lu
 * 		Tuesday, Oct 23, 2001
 *		Changed the file access list to the new generic property
 *		list.
 *
 *-------------------------------------------------------------------------
 */
herr_t
H5Pget_meta_block_size(hid_t plist_id, hsize_t *size/*out*/)
{
    H5P_genplist_t *plist;      /* Property list pointer */
    herr_t ret_value = SUCCEED;   /* return value */

    FUNC_ENTER_API(FAIL)
    H5TRACE2("e", "ix", plist_id, size);

    /* Get the plist structure */
    if(NULL == (plist = H5P_object_verify(plist_id,H5P_FILE_ACCESS)))
        HGOTO_ERROR(H5E_ATOM, H5E_BADATOM, FAIL, "can't find object for ID")

    /* Get values */
    if(size) {
        if(H5P_get(plist, H5F_ACS_META_BLOCK_SIZE_NAME, size) < 0)
            HGOTO_ERROR(H5E_PLIST, H5E_CANTGET, FAIL, "can't get meta data block size")
    } /* end if */

done:
    FUNC_LEAVE_API(ret_value)
}


/*-------------------------------------------------------------------------
 * Function:	H5Pset_sieve_buf_size
 *
 * Purpose:	Sets the maximum size of the data seive buffer used for file
 *      drivers which are capable of using data sieving.  The data sieve
 *      buffer is used when performing I/O on datasets in the file.  Using a
 *      buffer which is large anough to hold several pieces of the dataset
 *      being read in for hyperslab selections boosts performance by quite a
 *      bit.
 *
 *		The default value is set to 64KB, indicating that file I/O for raw data
 *      reads and writes will occur in at least 64KB blocks.
 *      Setting the value to 0 with this API function will turn off the
 *      data sieving, even if the VFL driver attempts to use that strategy.
 *
 * Return:	Non-negative on success/Negative on failure
 *
 * Programmer:	Quincey Koziol
 *              Thursday, September 21, 2000
 *
 * Modifications:
 *
 *		Raymond Lu
 * 		Tuesday, Oct 23, 2001
 *		Changed the file access list to the new generic property
 *		list.
 *
 *-------------------------------------------------------------------------
 */
herr_t
H5Pset_sieve_buf_size(hid_t plist_id, size_t size)
{
    H5P_genplist_t *plist;      /* Property list pointer */
    herr_t ret_value = SUCCEED;   /* return value */

    FUNC_ENTER_API(FAIL)
    H5TRACE2("e", "iz", plist_id, size);

    /* Get the plist structure */
    if(NULL == (plist = H5P_object_verify(plist_id,H5P_FILE_ACCESS)))
        HGOTO_ERROR(H5E_ATOM, H5E_BADATOM, FAIL, "can't find object for ID")

    /* Set values */
    if(H5P_set(plist, H5F_ACS_SIEVE_BUF_SIZE_NAME, &size) < 0)
        HGOTO_ERROR(H5E_PLIST, H5E_CANTSET, FAIL, "can't set sieve buffer size")

done:
    FUNC_LEAVE_API(ret_value)
} /* end H5Pset_sieve_buf_size() */


/*-------------------------------------------------------------------------
 * Function:	H5Pget_sieve_buf_size
 *
 * Purpose:	Returns the current settings for the data sieve buffer size
 *      property from a file access property list.
 *
 * Return:	Non-negative on success/Negative on failure
 *
 * Programmer:	Quincey Koziol
 *              Thursday, September 21, 2000
 *
 * Modifications:
 *
 *		Raymond Lu
 * 		Tuesday, Oct 23, 2001
 *		Changed the file access list to the new generic property
 *		list.
 *
 *-------------------------------------------------------------------------
 */
herr_t
H5Pget_sieve_buf_size(hid_t plist_id, size_t *size/*out*/)
{
    H5P_genplist_t *plist;      /* Property list pointer */
    herr_t ret_value = SUCCEED;   /* return value */

    FUNC_ENTER_API(FAIL)
    H5TRACE2("e", "ix", plist_id, size);

    /* Get the plist structure */
    if(NULL == (plist = H5P_object_verify(plist_id,H5P_FILE_ACCESS)))
        HGOTO_ERROR(H5E_ATOM, H5E_BADATOM, FAIL, "can't find object for ID")

    /* Get values */
    if(size)
        if(H5P_get(plist, H5F_ACS_SIEVE_BUF_SIZE_NAME, size) < 0)
            HGOTO_ERROR(H5E_PLIST, H5E_CANTGET, FAIL, "can't get sieve buffer size")

done:
    FUNC_LEAVE_API(ret_value)
} /* end H5Pget_sieve_buf_size() */


/*-------------------------------------------------------------------------
 * Function:	H5Pset_small_data_block_size
 *
 * Purpose:	Sets the minimum size of "small" raw data block allocations
 *      when the H5FD_FEAT_AGGREGATE_SMALLDATA is set by a VFL driver.
 *      Each "small" raw data block is allocated to be this size and then
 *      pieces of raw data which are small enough to fit are sub-allocated from
 *      this block.
 *
 *	The default value is set to 2048 (bytes), indicating that raw data
 *      smaller than this value will be attempted to be bunched together in (at
 *      least) 2K blocks in the file.  Setting the value to 0 with this API
 *      function will turn off the "small" raw data aggregation, even if the
 *      VFL driver attempts to use that strategy.
 *
 * Return:	Non-negative on success/Negative on failure
 *
 * Programmer:	Quincey Koziol
 *              Wednesday, June 5, 2002
 *
 * Modifications:
 *
 *-------------------------------------------------------------------------
 */
herr_t
H5Pset_small_data_block_size(hid_t plist_id, hsize_t size)
{
    H5P_genplist_t *plist;      /* Property list pointer */
    herr_t ret_value = SUCCEED;   /* return value */

    FUNC_ENTER_API(FAIL)
    H5TRACE2("e", "ih", plist_id, size);

    /* Get the plist structure */
    if(NULL == (plist = H5P_object_verify(plist_id,H5P_FILE_ACCESS)))
        HGOTO_ERROR(H5E_ATOM, H5E_BADATOM, FAIL, "can't find object for ID")

    /* Set values */
    if(H5P_set(plist, H5F_ACS_SDATA_BLOCK_SIZE_NAME, &size) < 0)
        HGOTO_ERROR(H5E_PLIST, H5E_CANTSET, FAIL, "can't set 'small data' block size")

done:
    FUNC_LEAVE_API(ret_value)
} /* end H5Pset_small_data_block_size() */


/*-------------------------------------------------------------------------
 * Function:	H5Pget_small_data_block_size
 *
 * Purpose:	Returns the current settings for the "small" raw data block
 *      allocation property from a file access property list.
 *
 * Return:	Non-negative on success/Negative on failure
 *
 * Programmer:	Quincey Koziol
 *              Wednesday, June 5, 2002
 *
 * Modifications:
 *
 *-------------------------------------------------------------------------
 */
herr_t
H5Pget_small_data_block_size(hid_t plist_id, hsize_t *size/*out*/)
{
    H5P_genplist_t *plist;      /* Property list pointer */
    herr_t ret_value = SUCCEED;   /* return value */

    FUNC_ENTER_API(FAIL)
    H5TRACE2("e", "ix", plist_id, size);

    /* Get the plist structure */
    if(NULL == (plist = H5P_object_verify(plist_id,H5P_FILE_ACCESS)))
        HGOTO_ERROR(H5E_ATOM, H5E_BADATOM, FAIL, "can't find object for ID")

    /* Get values */
    if(size) {
        if(H5P_get(plist, H5F_ACS_SDATA_BLOCK_SIZE_NAME, size) < 0)
            HGOTO_ERROR(H5E_PLIST, H5E_CANTGET, FAIL, "can't get 'small data' block size")
    } /* end if */

done:
    FUNC_LEAVE_API(ret_value)
} /* end H5Pget_small_data_block_size() */


/*-------------------------------------------------------------------------
 * Function:	H5Pset_libver_bounds
 *
 * Purpose:	Indicates which versions of the file format the library should
 *      use when creating objects.  LOW is the earliest version of the HDF5
 *      library that is guaranteed to be able to access the objects created
 *      (the format of some objects in an HDF5 file may not have changed between
 *      versions of the HDF5 library, possibly allowing earlier versions of the
 *      HDF5 library to access those objects) and HIGH is the latest version
 *      of the library required to access the objects created (later versions
 *      of the HDF5 library will also be able to access those objects).
 *
 *      LOW is used to require that objects use a more modern format and HIGH
 *      is used to restrict objects from using a more modern format.
 *
 *      The special values of H5F_FORMAT_EARLIEST and H5F_FORMAT_LATEST can be
 *      used in the following manner:  Setting LOW and HIGH to H5F_FORMAT_LATEST
 *      will produce files whose objects use the latest version of the file
 *      format available in the current HDF5 library for each object created.
 *      Setting LOW and HIGH to H5F_FORMAT_EARLIEST will produce files that that
 *      always require the use of the earliest version of the file format for
 *      each object created. [NOTE!  LOW=HIGH=H5F_FORMAT_EARLIEST is not
 *      implemented as of version 1.8.0 and setting LOW and HIGH to
 *      H5F_FORMAT_EARLIEST will produce an error currently].
 *
 *      Currently, the only two valid combinations for this routine are:
 *      LOW = H5F_FORMAT_EARLIEST and HIGH = H5F_FORMAT_LATEST (the default
 *      setting, which creates objects with the ealiest version possible for
 *      each object, but no upper limit on the version allowed to be created if
 *      a newer version of an object's format is required to support a feature
 *      requested with an HDF5 library API routine), and LOW = H5F_FORMAT_LATEST
 *      and HIGH = H5F_FORMAT_LATEST (which is described above).
 *
 *      The LOW and HIGH values set with this routine at imposed with each
 *      HDF5 library API call that creates objects in the file.  API calls that
 *      would violate the LOW or HIGH format bound will fail.
 *
 *      Setting the LOW and HIGH values will not affect reading/writing existing
 *      objects, only the creation of new objects.
 *
 * Note: Eventually we want to add more values to the H5F_libver_t
 *      enumerated type that indicate library release values where the file
 *      format was changed (like "H5F_FORMAT_1_2_0" for the file format changes
 *      in the 1.2.x release branch and possily even "H5F_FORMAT_1_4_2" for
 *      a change mid-way through the 1.4.x release branch, etc).
 *
 *      Adding more values will allow applications to make settings like the
 *      following:
 *          LOW = H5F_FORMAT_EARLIEST, HIGH = H5F_FORMAT_1_2_0 => Create objects
 *              with the earliest possible format and don't allow any objects
 *              to be created that require a library version greater than 1.2.x
 *              (This is the "make certain that <application> linked with v1.2.x
 *              of the library can read the file produced" use case)
 *
 *          LOW = H5F_FORMAT_1_4_2, HIGH = H5F_FORMAT_LATEST => create objects
 *              with at least the version of their format that the 1.4.2 library
 *              uses and allow any later version of the object's format
 *              necessary to represent features used.
 *              (This is the "make certain to take advantage of <new feature>
 *              in the file format" use case (maybe <new feature> is smaller
 *              or scales better than an ealier version, which would otherwise
 *              be used))
 *
 *         LOW = H5F_FORMAT_1_2_0, HIGH = H5F_FORMAT_1_6_0 => creates objects
 *              with at least the version of their format that the 1.2.x library
 *              uses and don't allow any objects to be created that require a
 *              library version greater than 1.6.x.
 *              (Not certain of a particular use case for these settings,
 *              although its probably just the logical combination of the
 *              previous two; it just falls out as possible/logical (if it turns
 *              out to be hard to implement in some way, we can always disallow
 *              it))
 *
 * Note #2:     We talked about whether to include enum values for only library
 *      versions where the format changed and decided it would be less confusing
 *      for application developers if we include enum values for _all_ library
 *      releases and then map down to the previous actual library release which
 *      had a format change.
 *
 * Return:	Non-negative on success/Negative on failure
 *
 * Programmer:	Quincey Koziol
 *              Sunday, December 30, 2007
 *
 *-------------------------------------------------------------------------
 */
herr_t
H5Pset_libver_bounds(hid_t plist_id, H5F_libver_t low,
    H5F_libver_t high)
{
    H5P_genplist_t *plist;      /* Property list pointer */
    hbool_t latest;             /* Whether to use the latest version or not */
    herr_t ret_value = SUCCEED;   /* return value */

    FUNC_ENTER_API(FAIL)
    H5TRACE3("e", "iFvFv", plist_id, low, high);

    /* Check args */
    /* (Note that this is _really_ restricted right now, we'll want to loosen
     *  this up more as we add features - QAK)
     */
    if(high != H5F_LIBVER_LATEST)
        HGOTO_ERROR(H5E_ARGS, H5E_BADVALUE, FAIL, "invalid high library version bound")

    /* Get the plist structure */
    if(NULL == (plist = H5P_object_verify(plist_id, H5P_FILE_ACCESS)))
        HGOTO_ERROR(H5E_ATOM, H5E_BADATOM, FAIL, "can't find object for ID")

    /* Set values */
    latest = (hbool_t)((low == H5F_LIBVER_LATEST) ? TRUE : FALSE);
    if(H5P_set(plist, H5F_ACS_LATEST_FORMAT_NAME, &latest) < 0)
        HGOTO_ERROR(H5E_PLIST, H5E_CANTSET, FAIL, "can't set library version bounds")

done:
    FUNC_LEAVE_API(ret_value)
} /* end H5Pset_libver_bounds() */


/*-------------------------------------------------------------------------
 * Function:	H5Pget_libver_bounds
 *
 * Purpose:	Returns the current settings for the library version format bounds
 *      from a file access property list.
 *
 * Return:	Non-negative on success/Negative on failure
 *
 * Programmer:	Quincey Koziol
 *              Thursday, January 3, 2008
 *
 *-------------------------------------------------------------------------
 */
herr_t
H5Pget_libver_bounds(hid_t plist_id, H5F_libver_t *low/*out*/,
    H5F_libver_t *high/*out*/)
{
    H5P_genplist_t *plist;      /* Property list pointer */
    hbool_t latest;             /* Whether to use the latest version or not */
    herr_t ret_value = SUCCEED; /* return value */

    FUNC_ENTER_API(FAIL)
    H5TRACE3("e", "ixx", plist_id, low, high);

    /* Get the plist structure */
    if(NULL == (plist = H5P_object_verify(plist_id, H5P_FILE_ACCESS)))
        HGOTO_ERROR(H5E_ATOM, H5E_BADATOM, FAIL, "can't find object for ID")

    /* Get value */
    if(H5P_get(plist, H5F_ACS_LATEST_FORMAT_NAME, &latest) < 0)
        HGOTO_ERROR(H5E_PLIST, H5E_CANTGET, FAIL, "can't get library version bounds")

    /* Check for setting values to return */
    /* (Again, this is restricted now, we'll need to open it up later -QAK) */
    if(low)
        *low = latest ? H5F_LIBVER_LATEST : H5F_LIBVER_EARLIEST;
    if(high)
        *high = H5F_LIBVER_LATEST;

done:
    FUNC_LEAVE_API(ret_value)
} /* end H5Pget_libver_bounds() */


/*-------------------------------------------------------------------------
 * Function:    H5Pset_elink_file_cache_size
 *
 * Purpose:     Sets the number of files opened through external links
 *              from the file associated with this fapl to be held open
 *              in that file's external file cache.  When the maximum
 *              number of files is reached, the least recently used file
 *              is closed (unless it is opened from somewhere else).
 *
 * Return:      Non-negative on success/Negative on failure
 *
 * Programmer:  Neil Fortner
 *              Friday, December 17, 2010
 *
 *-------------------------------------------------------------------------
 */
herr_t
H5Pset_elink_file_cache_size(hid_t plist_id, unsigned efc_size)
{
    H5P_genplist_t *plist;      /* Property list pointer */
    herr_t ret_value = SUCCEED;   /* return value */

    FUNC_ENTER_API(FAIL)
    H5TRACE2("e", "iIu", plist_id, efc_size);

    /* Get the plist structure */
    if(NULL == (plist = H5P_object_verify(plist_id, H5P_FILE_ACCESS)))
        HGOTO_ERROR(H5E_ATOM, H5E_BADATOM, FAIL, "can't find object for ID")

    /* Set value */
    if(H5P_set(plist, H5F_ACS_EFC_SIZE_NAME, &efc_size) < 0)
        HGOTO_ERROR(H5E_PLIST, H5E_CANTSET, FAIL, "can't set elink file cache size")

done:
    FUNC_LEAVE_API(ret_value)
} /* end H5Pset_elink_file_cache_size() */


/*-------------------------------------------------------------------------
 * Function:    H5Pget_elink_file_cache_size
 *
 * Purpose:     Gets the number of files opened through external links
 *              from the file associated with this fapl to be held open
 *              in that file's external file cache.  When the maximum
 *              number of files is reached, the least recently used file
 *              is closed (unless it is opened from somewhere else).
 *
 * Return:      Non-negative on success/Negative on failure
 *
 * Programmer:  Neil Fortner
 *              Friday, December 17, 2010
 *
 *-------------------------------------------------------------------------
 */
herr_t
H5Pget_elink_file_cache_size(hid_t plist_id, unsigned *efc_size)
{
    H5P_genplist_t *plist;      /* Property list pointer */
    herr_t ret_value = SUCCEED;   /* return value */

    FUNC_ENTER_API(FAIL)
    H5TRACE2("e", "i*Iu", plist_id, efc_size);

    /* Get the plist structure */
    if(NULL == (plist = H5P_object_verify(plist_id, H5P_FILE_ACCESS)))
        HGOTO_ERROR(H5E_ATOM, H5E_BADATOM, FAIL, "can't find object for ID")

    /* Get value */
    if(efc_size)
        if(H5P_get(plist, H5F_ACS_EFC_SIZE_NAME, efc_size) < 0)
            HGOTO_ERROR(H5E_PLIST, H5E_CANTGET, FAIL, "can't get elink file cache size")

done:
    FUNC_LEAVE_API(ret_value)
} /* end H5Pget_elink_file_cache_size() */


/*-------------------------------------------------------------------------
 * Function:	H5P_set_vol
 *
 * Purpose:	Set the vol plugin for a file access property list 
 *              (PLIST_ID).  The vol properties will 
 *              be copied into the property list and the reference count on 
 *              the vol will be incremented.
 *
 * Return:	Success:	Non-negative
 *		Failure:	Negative
 *
 * Programmer:	Mohamad Chaarawi
 *              January, 2012
 *
 *-------------------------------------------------------------------------
 */
herr_t
H5P_set_vol(H5P_genplist_t *plist, hid_t vol_id, const void *vol_info)
{
    hid_t   old_vol_id;
    void   *old_vol_info;
    herr_t  ret_value=SUCCEED;   /* Return value */

    FUNC_ENTER_NOAPI(FAIL)

    if(TRUE == H5P_isa_class(plist->plist_id, H5P_FILE_ACCESS)) {
        /* Get the current vol information */
        if(H5P_get(plist, H5F_ACS_VOL_ID_NAME, &old_vol_id) < 0)
            HGOTO_ERROR(H5E_PLIST, H5E_CANTGET, FAIL, "can't get vol class")
        if(H5P_get(plist, H5F_ACS_VOL_INFO_NAME, &old_vol_info) < 0)
            HGOTO_ERROR(H5E_PLIST, H5E_CANTGET, FAIL, "can't get vol info")

        /* Close the vol for the property list */
        if(H5VL_fapl_close(old_vol_id, old_vol_info)<0)
            HGOTO_ERROR(H5E_PLIST, H5E_CANTSET, FAIL, "can't reset vol")

        /* Set the vol for the property list */
        if(H5VL_fapl_open(plist, vol_id, vol_info)<0)
            HGOTO_ERROR(H5E_PLIST, H5E_CANTSET, FAIL, "can't set vol")
    }
    else
        HGOTO_ERROR(H5E_ARGS, H5E_BADTYPE, FAIL, "not a file access property list");

done:
    FUNC_LEAVE_NOAPI(ret_value)
} /* end H5P_set_vol() */


/*-------------------------------------------------------------------------
 * Function:	H5Pset_vol
 *
 * Purpose:	Set the file vol plugin (VOL_ID) for a file access 
 *              property list (PLIST_ID)
 *
 * Return:	Success:	Non-negative
 *
 *		Failure:	Negative
 *
 * Programmer:	Mohamad Chaarawi
 *              April, 2012
 *
 *-------------------------------------------------------------------------
 */
herr_t
H5Pset_vol(hid_t plist_id, hid_t new_vol_id, const void *new_vol_info)
{
    H5P_genplist_t *plist;      /* Property list pointer */
    herr_t ret_value = SUCCEED; /* Return value */

    FUNC_ENTER_API(FAIL)
    H5TRACE3("e", "ii*x", plist_id, new_vol_id, new_vol_info);

    /* Check arguments */
    if(NULL == (plist = (H5P_genplist_t *)H5I_object_verify(plist_id, H5I_GENPROP_LST)))
        HGOTO_ERROR(H5E_ARGS, H5E_BADTYPE, FAIL, "not a property list")
    if(NULL == H5I_object_verify(new_vol_id, H5I_VOL))
        HGOTO_ERROR(H5E_ARGS, H5E_BADTYPE, FAIL, "not a file vol ID")

    /* Set the vol */
    if(H5P_set_vol(plist, new_vol_id, new_vol_info) < 0)
        HGOTO_ERROR(H5E_PLIST, H5E_CANTSET, FAIL, "can't set vol")

done:
    FUNC_LEAVE_API(ret_value)
} /* end H5Pset_vol() */


/*-------------------------------------------------------------------------
 * Function:	H5P_get_vol_info
 *
 * Purpose:	Returns a pointer directly to the file vol-specific
 *		information of a file access property list.
 *
 * Return:	Success:	Ptr to *uncopied* vol specific data
 *				structure if any.
 *
 *		Failure:	NULL. Null is also returned if the vol has
 *				not registered any vol-specific properties
 *				although no error is pushed on the stack in
 *				this case.
 *
 * Programmer:	Mohamad Chaarawi
 *              July, 2012
 *
 *-------------------------------------------------------------------------
 */
void *
H5P_get_vol_info(H5P_genplist_t *plist)
{
    void	*ret_value=NULL;

    FUNC_ENTER_NOAPI(NULL)

    /* Get the current vol info */
    if( TRUE == H5P_isa_class(plist->plist_id, H5P_FILE_ACCESS) ) {
        if(H5P_get(plist, H5F_ACS_VOL_INFO_NAME, &ret_value) < 0)
            HGOTO_ERROR(H5E_PLIST, H5E_CANTGET,NULL,"can't get vol info");
    } else {
        HGOTO_ERROR(H5E_ARGS, H5E_BADTYPE, NULL, "not a file access property list");
    }

done:
    FUNC_LEAVE_NOAPI(ret_value)
} /* end H5P_get_vol_info() */


/*-------------------------------------------------------------------------
 * Function:	H5Pget_vol_info
 *
 * Purpose:	Returns a pointer directly to the file vol-specific
 *		information of a file access property list.
 *
 * Return:	Success:	Ptr to *uncopied* vol specific data
 *				structure if any.
 *
 *		Failure:	NULL. Null is also returned if the vol has
 *				not registered any vol-specific properties
 *				although no error is pushed on the stack in
 *				this case.
 *
 * Programmer:	Mohamad Chaarawi
 *              July 2012
 *
 *-------------------------------------------------------------------------
 */
void *
H5Pget_vol_info(hid_t plist_id)
{
    H5P_genplist_t *plist;      /* Property list pointer */
    void	*ret_value;     /* Return value */

    FUNC_ENTER_API(NULL)
    H5TRACE1("*x", "i", plist_id);

    if(NULL == (plist = (H5P_genplist_t *)H5I_object_verify(plist_id, H5I_GENPROP_LST)))
        HGOTO_ERROR(H5E_ARGS, H5E_BADTYPE, NULL, "not a property list")

    if(NULL == (ret_value = H5P_get_vol_info(plist)))
        HGOTO_ERROR(H5E_PLIST, H5E_CANTGET, NULL, "can't get vol info")

done:
    FUNC_LEAVE_API(ret_value)
} /* end H5Pget_vol_info() */


/*-------------------------------------------------------------------------
 * Function: H5Pset_file_image
 *
 * Purpose:     Sets the initial file image. Some file drivers can initialize 
 *              the starting data in a file from a buffer. 
 *              
 * Return:      Non-negative on success/Negative on failure
 *
 * Programmer:  Jacob Gruber
 *              Thurday, August 11, 2011
 *
 *-------------------------------------------------------------------------
 */
herr_t
H5Pset_file_image(hid_t fapl_id, void *buf_ptr, size_t buf_len)
{
    H5P_genplist_t *fapl;               /* Property list pointer */
    H5FD_file_image_info_t image_info;  /* File image info */
    herr_t ret_value = SUCCEED;         /* Return value */
    
    FUNC_ENTER_API(FAIL)
    H5TRACE3("e", "i*xz", fapl_id, buf_ptr, buf_len);

    /* validate parameters */
    if(!(((buf_ptr == NULL) && (buf_len == 0)) || ((buf_ptr != NULL) && (buf_len > 0))))
        HGOTO_ERROR(H5E_ARGS, H5E_BADVALUE, FAIL, "inconsistant buf_ptr and buf_len")
   
    /* Get the plist structure */
    if(NULL == (fapl = H5P_object_verify(fapl_id, H5P_FILE_ACCESS)))
        HGOTO_ERROR(H5E_ATOM, H5E_BADATOM, FAIL, "can't find object for ID")
        
    /* Get old image info */
    if(H5P_peek(fapl, H5F_ACS_FILE_IMAGE_INFO_NAME, &image_info) < 0)
        HGOTO_ERROR(H5E_PLIST, H5E_CANTGET, FAIL, "can't get old file image pointer")
        
    /* Release previous buffer, if it exists */
    if(image_info.buffer != NULL) {
        if(image_info.callbacks.image_free) {
            if(SUCCEED != image_info.callbacks.image_free(image_info.buffer, H5FD_FILE_IMAGE_OP_PROPERTY_LIST_SET, image_info.callbacks.udata))
                HGOTO_ERROR(H5E_RESOURCE, H5E_CANTFREE, FAIL, "image_free callback failed")
        } /* end if */
        else
            H5MM_xfree(image_info.buffer);
    } /* end if */  
    
    /* Update struct */
    if(buf_ptr) {
        /* Allocate memory */
        if(image_info.callbacks.image_malloc) {
            if(NULL == (image_info.buffer = image_info.callbacks.image_malloc(buf_len,
                    H5FD_FILE_IMAGE_OP_PROPERTY_LIST_SET, image_info.callbacks.udata)))
                HGOTO_ERROR(H5E_RESOURCE, H5E_NOSPACE, FAIL, "image malloc callback failed")
         } /* end if */
         else
            if(NULL == (image_info.buffer = H5MM_malloc(buf_len)))
                HGOTO_ERROR(H5E_RESOURCE, H5E_NOSPACE, FAIL, "unable to allocate memory block")
    
        /* Copy data */
        if(image_info.callbacks.image_memcpy) {
            if(image_info.buffer != image_info.callbacks.image_memcpy(image_info.buffer, 
                   buf_ptr, buf_len, H5FD_FILE_IMAGE_OP_PROPERTY_LIST_SET, 
                   image_info.callbacks.udata))
	        HGOTO_ERROR(H5E_RESOURCE, H5E_CANTCOPY, FAIL, "image_memcpy callback failed")
        } /* end if */
	else
            HDmemcpy(image_info.buffer, buf_ptr, buf_len);
    } /* end if */
    else
        image_info.buffer = NULL;

    image_info.size = buf_len;

    /* Set values */
    if(H5P_poke(fapl, H5F_ACS_FILE_IMAGE_INFO_NAME, &image_info) < 0)
        HGOTO_ERROR(H5E_PLIST, H5E_CANTSET, FAIL, "can't set file image info")

done:
    FUNC_LEAVE_API(ret_value)
} /* end H5Pset_file_image() */


/*-------------------------------------------------------------------------
 * Function: H5Pget_file_image
 *
 * Purpose:     If the file image exists and buf_ptr_ptr is not NULL, 
 *		allocate a buffer of the correct size, copy the image into 
 *		the new buffer, and return the buffer to the caller in 
 *		*buf_ptr_ptr.  Do this using the file image callbacks
 *		if defined.  
 *
 *		NB: It is the responsibility of the caller to free the 
 *		buffer whose address is returned in *buf_ptr_ptr.  Do
 *		this using free if the file image callbacks are not 
 *		defined, or with whatever method is appropriate if 
 *		the callbacks are defined.
 *
 *              If buf_ptr_ptr is not NULL, and no image exists, set 
 *		*buf_ptr_ptr to NULL.
 *
 *		If buf_len_ptr is not NULL, set *buf_len_ptr equal
 *		to the length of the file image if it exists, and 
 *		to 0 if it does not.
 *
 * Return:      Non-negative on success/Negative on failure
 *
 * Programmer:  Jacob Gruber
 *              Thurday, August 11, 2011
 *
 *-------------------------------------------------------------------------
 */
herr_t
H5Pget_file_image(hid_t fapl_id, void **buf_ptr_ptr, size_t *buf_len_ptr)
{
    H5P_genplist_t *fapl;               /* Property list pointer */
    H5FD_file_image_info_t image_info;  /* File image info */
    herr_t ret_value = SUCCEED;         /* Return value */

    FUNC_ENTER_API(FAIL)
    H5TRACE3("e", "i**x*z", fapl_id, buf_ptr_ptr, buf_len_ptr);

    /* Get the plist structure */
    if(NULL == (fapl = H5P_object_verify(fapl_id, H5P_FILE_ACCESS)))
        HGOTO_ERROR(H5E_ATOM, H5E_BADATOM, FAIL, "can't find object for ID")

    /* Get values */
    if(H5P_peek(fapl, H5F_ACS_FILE_IMAGE_INFO_NAME, &image_info) < 0)
        HGOTO_ERROR(H5E_PLIST, H5E_CANTGET, FAIL, "can't get file image info")

    /* verify file image field consistancy */
    HDassert(((image_info.buffer != NULL) && (image_info.size > 0)) || 
             ((image_info.buffer == NULL) && (image_info.size == 0)));

    /* Set output size */
    if(buf_len_ptr != NULL)
        *buf_len_ptr = image_info.size;

    /* Duplicate the image if desired, using callbacks if available */
    if(buf_ptr_ptr != NULL) {
        void * copy_ptr = NULL;         /* Copy of memory image */

        if(image_info.buffer != NULL) {
            /* Allocate memory */
            if(image_info.callbacks.image_malloc) {
                if(NULL == (copy_ptr = image_info.callbacks.image_malloc(image_info.size,
                        H5FD_FILE_IMAGE_OP_PROPERTY_LIST_GET, image_info.callbacks.udata)))
                    HGOTO_ERROR(H5E_RESOURCE, H5E_NOSPACE, FAIL, "image malloc callback failed")
            } /* end if */
            else
                if(NULL == (copy_ptr = H5MM_malloc(image_info.size)))
                    HGOTO_ERROR(H5E_RESOURCE, H5E_NOSPACE, FAIL, "unable to allocate copy")
    
            /* Copy data */
            if(image_info.callbacks.image_memcpy) {
                if(copy_ptr != image_info.callbacks.image_memcpy(copy_ptr, image_info.buffer,
                        image_info.size, H5FD_FILE_IMAGE_OP_PROPERTY_LIST_GET, 
                        image_info.callbacks.udata))
                    HGOTO_ERROR(H5E_RESOURCE, H5E_CANTCOPY, FAIL, "image_memcpy callback failed")
            } /* end if */
	    else
                HDmemcpy(copy_ptr, image_info.buffer, image_info.size);
        } /* end if */

        *buf_ptr_ptr = copy_ptr;
    } /* end if */

done:
    FUNC_LEAVE_API(ret_value)
} /* end H5Pget_file_image */


/*-------------------------------------------------------------------------
 * Function: H5Pset_file_image_callbacks
 *
 * Purpose:     Sets the callbacks for file images. Some file drivers allow
 *              the use of user-defined callbacks for allocating, freeing and
 *              copying the drivers internal buffer, potentially allowing a 
 *              clever user to do optimizations such as avoiding large mallocs
 *              and memcpys or to perform detailed logging.
 *
 * Return:      Non-negative on success/Negative on failure
 *
 * Programmer:  Jacob Gruber
 *              Thurday, August 11, 2011
 *
 *-------------------------------------------------------------------------
 */
herr_t
H5Pset_file_image_callbacks(hid_t fapl_id, H5FD_file_image_callbacks_t *callbacks_ptr)
{
    H5P_genplist_t *fapl;               /* Property list pointer */
    H5FD_file_image_info_t info;        /* File image info */
    herr_t ret_value = SUCCEED;         /* Return value */

    FUNC_ENTER_API(FAIL)
    H5TRACE2("e", "i*x", fapl_id, callbacks_ptr);

    /* Get the plist structure */
    if(NULL == (fapl = H5P_object_verify(fapl_id, H5P_FILE_ACCESS)))
        HGOTO_ERROR(H5E_ATOM, H5E_BADATOM, FAIL, "can't find object for ID")

    /* Get old info */
    if(H5P_peek(fapl, H5F_ACS_FILE_IMAGE_INFO_NAME, &info) < 0)
        HGOTO_ERROR(H5E_PLIST, H5E_CANTGET, FAIL, "can't get old file image info")

    /* verify file image field consistancy */
    HDassert(((info.buffer != NULL) && (info.size > 0)) || 
             ((info.buffer == NULL) && (info.size == 0)));

    /* Make sure a file image hasn't already been set */
    if(info.buffer != NULL || info.size > 0)
        HGOTO_ERROR(H5E_PLIST, H5E_SETDISALLOWED, FAIL, "setting callbacks when an image is already set is forbidden. It could cause memory leaks.")

    /* verify that callbacks_ptr is not NULL */
    if(NULL == callbacks_ptr)
	HGOTO_ERROR(H5E_ARGS, H5E_BADVALUE, FAIL, "NULL callbacks_ptr")

    /* Make sure udata callbacks are going to be set if udata is going to be set */
    if(callbacks_ptr->udata)
        if(callbacks_ptr->udata_copy == NULL || callbacks_ptr->udata_free == NULL)
            HGOTO_ERROR(H5E_PLIST, H5E_SETDISALLOWED, FAIL, "udata callbacks must be set if udata is set")

    /* Release old udata if it exists */
    if(info.callbacks.udata != NULL) {
        HDassert(info.callbacks.udata_free);
        if(info.callbacks.udata_free(info.callbacks.udata) < 0)
	    HGOTO_ERROR(H5E_RESOURCE, H5E_CANTFREE, FAIL, "udata_free callback failed")
    } /* end if */

    /* Update struct */
    info.callbacks = *callbacks_ptr;

    if(callbacks_ptr->udata) {
        HDassert(callbacks_ptr->udata_copy);
        HDassert(callbacks_ptr->udata_free);
        if((info.callbacks.udata = callbacks_ptr->udata_copy(callbacks_ptr->udata)) == NULL)
            HGOTO_ERROR(H5E_PLIST, H5E_CANTSET, FAIL, "can't copy the suppplied udata")
    } /* end if */

    /* Set values */
    if(H5P_poke(fapl, H5F_ACS_FILE_IMAGE_INFO_NAME, &info) < 0)
        HGOTO_ERROR(H5E_PLIST, H5E_CANTSET, FAIL, "can't set file image info")

done:
    FUNC_LEAVE_API(ret_value)
} /* end H5Pset_file_image_callbacks() */


/*-------------------------------------------------------------------------
 * Function: H5Pget_file_image_callbacks
 *
 * Purpose:     Sets the callbacks for file images. Some file drivers allow
 *              the use of user-defined callbacks for allocating, freeing and
 *              copying the drivers internal buffer, potentially allowing a 
 *              clever user to do optimizations such as avoiding large mallocs
 *
 * Return:      Non-negative on success/Negative on failure
 *
 * Programmer:  Jacob Gruber
 *              Thurday, August 11, 2011
 *
 *-------------------------------------------------------------------------
 */
herr_t
H5Pget_file_image_callbacks(hid_t fapl_id, H5FD_file_image_callbacks_t *callbacks_ptr)
{
    H5P_genplist_t *fapl;               /* Property list pointer */
    H5FD_file_image_info_t info;        /* File image info */
    herr_t ret_value = SUCCEED;         /* Return value */

    FUNC_ENTER_API(FAIL)
    H5TRACE2("e", "i*x", fapl_id, callbacks_ptr);

    /* Get the plist structure */
    if(NULL == (fapl = H5P_object_verify(fapl_id, H5P_FILE_ACCESS)))
        HGOTO_ERROR(H5E_ATOM, H5E_BADATOM, FAIL, "can't find object for ID")

    /* Get old info */
    if(H5P_peek(fapl, H5F_ACS_FILE_IMAGE_INFO_NAME, &info) < 0)
        HGOTO_ERROR(H5E_PLIST, H5E_CANTGET, FAIL, "can't get file image info")

    /* verify file image field consistancy */
    HDassert(((info.buffer != NULL) && (info.size > 0)) || 
             ((info.buffer == NULL) && (info.size == 0)));

    /* verify that callbacks_ptr is not NULL */
    if(NULL == callbacks_ptr)
	HGOTO_ERROR(H5E_ARGS, H5E_BADVALUE, FAIL, "NULL callbacks_ptr")

    /* Transfer values to parameters */
    *callbacks_ptr = info.callbacks;

    /* Copy udata if it exists */
    if(info.callbacks.udata != NULL) {
        HDassert(info.callbacks.udata_copy);
        if((callbacks_ptr->udata = info.callbacks.udata_copy(info.callbacks.udata)) == 0)
                HGOTO_ERROR(H5E_PLIST, H5E_CANTSET, FAIL, "can't copy udata")
    } /* end if */

done:
    FUNC_LEAVE_API(ret_value)
} /* end H5Pget_file_image_callbacks() */


/*-------------------------------------------------------------------------
 * Function:    H5P__file_image_info_copy
 *
 * Purpose:     Copy file image info. The buffer
 *              and udata may need to be copied, possibly using their 
 *              respective callbacks so the default copy won't work.
 *
 * Note:        This is an "in-place" copy, since this routine gets called
 *              after the top-level copy has been performed and this routine
 *		finishes the "deep" part of the copy.
 *
 * Return:      Success:        Non-negative
 *              Failure:        Negative
 *
 * Programmer:  Quincey Koziol
 *              Tuesday, Sept 1, 2015
 *
 *-------------------------------------------------------------------------
 */
static herr_t
H5P__file_image_info_copy(void *value)
{
    herr_t ret_value = SUCCEED;         /* Return value */

    FUNC_ENTER_STATIC

    if(value) {
        H5FD_file_image_info_t *info;   /* Image info struct */

        info = (H5FD_file_image_info_t *)value;

        /* verify file image field consistancy */
        HDassert(((info->buffer != NULL) && (info->size > 0)) || 
                 ((info->buffer == NULL) && (info->size == 0)));

        if(info->buffer && info->size > 0) {
            void *old_buffer;            /* Pointer to old image buffer */

            /* Store the old buffer */
            old_buffer = info->buffer;

            /* Allocate new buffer */
            if(info->callbacks.image_malloc) {
                if(NULL == (info->buffer = info->callbacks.image_malloc(info->size,
                        H5FD_FILE_IMAGE_OP_PROPERTY_LIST_COPY, info->callbacks.udata)))
                    HGOTO_ERROR(H5E_PLIST, H5E_CANTALLOC, FAIL, "image malloc callback failed")
            } /* end if */
            else {
                if(NULL == (info->buffer = H5MM_malloc(info->size)))
                    HGOTO_ERROR(H5E_PLIST, H5E_CANTALLOC, FAIL, "unable to allocate memory block")
            } /* end else */
            
            /* Copy data to new buffer */
            if(info->callbacks.image_memcpy) {
                if(info->buffer != info->callbacks.image_memcpy(info->buffer, old_buffer, 
			info->size, H5FD_FILE_IMAGE_OP_PROPERTY_LIST_COPY, info->callbacks.udata))
		    HGOTO_ERROR(H5E_PLIST, H5E_CANTCOPY, FAIL, "image_memcpy callback failed")
            } /* end if */
	    else
                HDmemcpy(info->buffer, old_buffer, info->size);
        } /* end if */

        /* Copy udata if it exists */
        if(info->callbacks.udata) {
            void *old_udata = info->callbacks.udata;

            if(NULL == info->callbacks.udata_copy)
                HGOTO_ERROR(H5E_PLIST, H5E_BADVALUE, FAIL, "udata_copy not defined")

            info->callbacks.udata = info->callbacks.udata_copy(old_udata);
        } /* end if */
    } /* end if */

done:
    FUNC_LEAVE_NOAPI(ret_value)
} /* end H5P__file_image_info_copy() */


/*-------------------------------------------------------------------------
 * Function:    H5P__file_image_info_free
 *
 * Purpose:     Free file image info.  The buffer and udata may need to be
 *		freed, possibly using their respective callbacks, so the
 *		default free won't work.
 *
 * Return:      Success:        Non-negative
 *              Failure:        Negative
 *
 * Programmer:  Quincey Koziol
 *              Wednesday, Sept 2, 2015
 *
 *-------------------------------------------------------------------------
 */
static herr_t
H5P__file_image_info_free(void *value)
{
    herr_t ret_value = SUCCEED;         /* Return value */

    FUNC_ENTER_STATIC

    if(value) {
        H5FD_file_image_info_t *info;        /* Image info struct */

        info = (H5FD_file_image_info_t *)value;
             
        /* Verify file image field consistancy */
        HDassert(((info->buffer != NULL) && (info->size > 0)) || 
                 ((info->buffer == NULL) && (info->size == 0)));

        /* Free buffer */
        if(info->buffer != NULL && info->size > 0) { 
            if(info->callbacks.image_free) {
                if((*info->callbacks.image_free)(info->buffer, H5FD_FILE_IMAGE_OP_PROPERTY_LIST_CLOSE, info->callbacks.udata) < 0)
		    HGOTO_ERROR(H5E_PLIST, H5E_CANTFREE, FAIL, "image_free callback failed")
            } /* end if */
            else
                H5MM_xfree(info->buffer);
        } /* end if */

        /* Free udata if it exists */
        if(info->callbacks.udata) {
            if(NULL == info->callbacks.udata_free)
                HGOTO_ERROR(H5E_PLIST, H5E_BADVALUE, FAIL, "udata_free not defined")
            if((*info->callbacks.udata_free)(info->callbacks.udata) < 0)
                HGOTO_ERROR(H5E_PLIST, H5E_CANTFREE, FAIL, "udata_free callback failed")
        } /* end if */
    } /* end if */

done:
    FUNC_LEAVE_NOAPI(ret_value)
} /* end H5P__file_image_info_free() */


/*-------------------------------------------------------------------------
 * Function:    H5P__facc_file_image_info_set
 *
 * Purpose:     Copies a file image property when it's set for a property list
 *
 * Return:      Success:        Non-negative
 *              Failure:        Negative
 *
 * Programmer:  Quincey Koziol
 *              Tuesday, Sept 1, 2015
 *
 *-------------------------------------------------------------------------
 */
static herr_t
H5P__facc_file_image_info_set(hid_t H5_ATTR_UNUSED prop_id, const char H5_ATTR_UNUSED *name,
    size_t H5_ATTR_UNUSED size, void *value)
{
    herr_t ret_value = SUCCEED;         /* Return value */

    FUNC_ENTER_STATIC

    /* Sanity check */
    HDassert(value);

    /* Make copy of file image info */
    if(H5P__file_image_info_copy(value) < 0)
        HGOTO_ERROR(H5E_PLIST, H5E_CANTCOPY, FAIL, "can't copy file image info")

done:
    FUNC_LEAVE_NOAPI(ret_value)
} /* end H5P__facc_file_image_info_set() */


/*-------------------------------------------------------------------------
 * Function:    H5P__facc_file_image_info_get
 *
 * Purpose:     Copies a file image property when it's retrieved from a property list
 *
 * Return:      Success:        Non-negative
 *              Failure:        Negative
 *
 * Programmer:  Quincey Koziol
 *              Tuesday, Sept 1, 2015
 *
 *-------------------------------------------------------------------------
 */
static herr_t
H5P__facc_file_image_info_get(hid_t H5_ATTR_UNUSED prop_id, const char H5_ATTR_UNUSED *name,
    size_t H5_ATTR_UNUSED size, void *value)
{
    herr_t ret_value = SUCCEED;         /* Return value */

    FUNC_ENTER_STATIC

    /* Sanity check */
    HDassert(value);

    /* Make copy of file image info */
    if(H5P__file_image_info_copy(value) < 0)
        HGOTO_ERROR(H5E_PLIST, H5E_CANTCOPY, FAIL, "can't copy file image info")

done:
    FUNC_LEAVE_NOAPI(ret_value)
} /* end H5P__facc_file_image_info_get() */


/*-------------------------------------------------------------------------
 * Function:    H5P__facc_file_image_info_del
 *
 * Purpose:     Delete callback for the file image info property, called
 *              when the property is deleted from the plist. The buffer
 *              and udata may need to be freed, possibly using their 
 *              respective callbacks so the default free won't work.
 *
 * Return:      Non-negative on success/Negative on failure
 *
 * Programmer:  Jacob Gruber
 *              Thurday, August 11, 2011
 *
 *-------------------------------------------------------------------------
 */
static herr_t
H5P__facc_file_image_info_del(hid_t H5_ATTR_UNUSED prop_id, const char H5_ATTR_UNUSED *name, size_t H5_ATTR_UNUSED size, void *value)
{
    herr_t ret_value = SUCCEED;         /* Return value */

    FUNC_ENTER_STATIC

    /* Free the file image info */
    if(H5P__file_image_info_free(value) < 0)
        HGOTO_ERROR(H5E_PLIST, H5E_CANTRELEASE, FAIL, "can't release file image info")

done:
    FUNC_LEAVE_NOAPI(ret_value)
} /* end H5P__facc_file_image_info_del() */


/*-------------------------------------------------------------------------
 * Function:    H5P__facc_file_image_info_copy
 *
 * Purpose:     Copy callback for the file image info property. The buffer
 *              and udata may need to be copied, possibly using their 
 *              respective callbacks so the default copy won't work.
 *
 * Return:      Non-negative on success/Negative on failure
 *
 * Programmer:  Jacob Gruber
 *              Thurday, August 11, 2011
 *
 *-------------------------------------------------------------------------
 */
static herr_t
H5P__facc_file_image_info_copy(const char H5_ATTR_UNUSED *name, size_t H5_ATTR_UNUSED size, void *value)
{
    herr_t ret_value = SUCCEED;         /* Return value */

    FUNC_ENTER_STATIC

    /* Make copy of file image info */
    if(H5P__file_image_info_copy(value) < 0)
        HGOTO_ERROR(H5E_PLIST, H5E_CANTCOPY, FAIL, "can't copy file image info")

done:
    FUNC_LEAVE_NOAPI(ret_value)
} /* end H5P__facc_file_image_info_copy() */


/*-------------------------------------------------------------------------
 * Function:       H5P__facc_file_image_info_cmp
 *
 * Purpose:        Callback routine which is called whenever the file image info
 *                 property in the file access property list is compared.
 *
 * Return:         positive if VALUE1 is greater than VALUE2, negative if
 *                      VALUE2 is greater than VALUE1 and zero if VALUE1 and
 *                      VALUE2 are equal.
 *
 * Programmer:     Quincey Koziol
 *                 Thursday, September 3, 2015
 *
 *-------------------------------------------------------------------------
 */
static int
H5P__facc_file_image_info_cmp(const void *_info1, const void *_info2,
    size_t H5_ATTR_UNUSED size)
{
    const H5FD_file_image_info_t *info1 = (const H5FD_file_image_info_t *)_info1, /* Create local aliases for values */
        *info2 = (const H5FD_file_image_info_t *)_info2;
    herr_t ret_value = 0;       /* Return value */

    FUNC_ENTER_STATIC_NOERR

    /* Sanity check */
    HDassert(info1);
    HDassert(info2);
    HDassert(size == sizeof(H5FD_file_image_info_t));

    /* Check for different buffer sizes */
    if(info1->size < info2->size) HGOTO_DONE(-1)
    if(info1->size > info2->size) HGOTO_DONE(1)

    /* Check for different callbacks */
    /* (Order in memory is fairly meaningless, so just check for equality) */
    if(info1->callbacks.image_malloc != info2->callbacks.image_malloc) HGOTO_DONE(1)
    if(info1->callbacks.image_memcpy != info2->callbacks.image_memcpy) HGOTO_DONE(-1)
    if(info1->callbacks.image_realloc != info2->callbacks.image_realloc) HGOTO_DONE(1)
    if(info1->callbacks.image_free != info2->callbacks.image_free) HGOTO_DONE(-1)
    if(info1->callbacks.udata_copy != info2->callbacks.udata_copy) HGOTO_DONE(1)
    if(info1->callbacks.udata_free != info2->callbacks.udata_free) HGOTO_DONE(-1)

    /* Check for different udata */
    /* (Don't know how big it is, so can't check contents) */
    if(info1->callbacks.udata < info2->callbacks.udata) HGOTO_DONE(-1)
    if(info1->callbacks.udata > info2->callbacks.udata) HGOTO_DONE(1)

    /* Check buffer contents (instead of buffer pointers) */
    if(info1->buffer != NULL && info2->buffer == NULL) HGOTO_DONE(-1)
    if(info1->buffer == NULL && info2->buffer != NULL) HGOTO_DONE(1)
    if(info1->buffer != NULL && info2->buffer != NULL)
        ret_value = HDmemcmp(info1->buffer, info2->buffer, size);

done:
    FUNC_LEAVE_NOAPI(ret_value)
} /* end H5P__facc_file_image_info_cmp() */


/*-------------------------------------------------------------------------
 * Function:    H5P__facc_file_image_info_close
 *
 * Purpose:     Close callback for the file image info property. The buffer
 *              and udata may need to be freed, possibly using their 
 *              respective callbacks so the standard free won't work.
 *
 * Return:      Non-negative on success/Negative on failure
 *
 * Programmer:  Jacob Gruber
 *              Thurday, August 11, 2011
 *
 *-------------------------------------------------------------------------
 */
static herr_t
H5P__facc_file_image_info_close(const char H5_ATTR_UNUSED *name, size_t H5_ATTR_UNUSED size, void *value)
{
    herr_t ret_value = SUCCEED;         /* Return value */

    FUNC_ENTER_STATIC

    /* Free the file image info */
    if(H5P__file_image_info_free(value) < 0)
        HGOTO_ERROR(H5E_PLIST, H5E_CANTRELEASE, FAIL, "can't release file image info")

done:
    FUNC_LEAVE_NOAPI(ret_value)
} /* end H5P__facc_file_image_info_close() */


/*-------------------------------------------------------------------------
 * Function: H5P__facc_cache_config_cmp
 *
 * Purpose: Compare two cache configurations.
 *
 * Return: positive if VALUE1 is greater than VALUE2, negative if VALUE2 is
 *		greater than VALUE1 and zero if VALUE1 and VALUE2 are equal.
 *
 * Programmer:     Mohamad Chaarawi
 *                 September 24, 2012
 *
 *-------------------------------------------------------------------------
 */
static int
H5P__facc_cache_config_cmp(const void *_config1, const void *_config2, size_t H5_ATTR_UNUSED size)
{
    const H5AC_cache_config_t *config1 = (const H5AC_cache_config_t *)_config1; /* Create local aliases for values */
    const H5AC_cache_config_t *config2 = (const H5AC_cache_config_t *)_config2; /* Create local aliases for values */
    int ret_value = 0;               /* Return value */

    FUNC_ENTER_STATIC_NOERR

    /* Check for a property being set */
    if(config1 == NULL && config2 != NULL) HGOTO_DONE(-1);
    if(config1 != NULL && config2 == NULL) HGOTO_DONE(1);

    if(config1->version < config2->version) HGOTO_DONE(-1);
    if(config1->version > config2->version) HGOTO_DONE(1);

    if(config1->rpt_fcn_enabled < config2->rpt_fcn_enabled) HGOTO_DONE(-1);
    if(config1->rpt_fcn_enabled > config2->rpt_fcn_enabled) HGOTO_DONE(1);

    if(config1->open_trace_file < config2->open_trace_file) HGOTO_DONE(-1);
    if(config1->open_trace_file > config2->open_trace_file) HGOTO_DONE(1);

    if(config1->close_trace_file < config2->close_trace_file) HGOTO_DONE(-1);
    if(config1->close_trace_file > config2->close_trace_file) HGOTO_DONE(1);

    if((ret_value = HDstrncmp(config1->trace_file_name, config2->trace_file_name, 
                              (size_t)(H5AC__MAX_TRACE_FILE_NAME_LEN + 1))) != 0)
        HGOTO_DONE(ret_value);

    if(config1->evictions_enabled < config2->evictions_enabled) HGOTO_DONE(-1);
    if(config1->evictions_enabled > config2->evictions_enabled) HGOTO_DONE(1);

    if(config1->set_initial_size < config2->set_initial_size) HGOTO_DONE(-1);
    if(config1->set_initial_size > config2->set_initial_size) HGOTO_DONE(1);

    if(config1->initial_size < config2->initial_size) HGOTO_DONE(-1);
    if(config1->initial_size > config2->initial_size) HGOTO_DONE(1);

    if(config1->min_clean_fraction < config2->min_clean_fraction) HGOTO_DONE(-1);
    if(config1->min_clean_fraction > config2->min_clean_fraction) HGOTO_DONE(1);

    if(config1->max_size < config2->max_size) HGOTO_DONE(-1);
    if(config1->max_size > config2->max_size) HGOTO_DONE(1);

    if(config1->min_size < config2->min_size) HGOTO_DONE(-1);
    if(config1->min_size > config2->min_size) HGOTO_DONE(1);

    if(config1->epoch_length < config2->epoch_length) HGOTO_DONE(-1);
    if(config1->epoch_length > config2->epoch_length) HGOTO_DONE(1);

    if(config1->incr_mode < config2->incr_mode) HGOTO_DONE(-1);
    if(config1->incr_mode > config2->incr_mode) HGOTO_DONE(1);

    if(config1->lower_hr_threshold < config2->lower_hr_threshold) HGOTO_DONE(-1);
    if(config1->lower_hr_threshold > config2->lower_hr_threshold) HGOTO_DONE(1);

    if(config1->increment < config2->increment) HGOTO_DONE(-1);
    if(config1->increment > config2->increment) HGOTO_DONE(1);

    if(config1->apply_max_increment < config2->apply_max_increment) HGOTO_DONE(-1);
    if(config1->apply_max_increment > config2->apply_max_increment) HGOTO_DONE(1);

    if(config1->max_increment < config2->max_increment) HGOTO_DONE(-1);
    if(config1->max_increment > config2->max_increment) HGOTO_DONE(1);

    if(config1->flash_incr_mode < config2->flash_incr_mode) HGOTO_DONE(-1);
    if(config1->flash_incr_mode > config2->flash_incr_mode) HGOTO_DONE(1);

    if(config1->flash_multiple < config2->flash_multiple) HGOTO_DONE(-1);
    if(config1->flash_multiple > config2->flash_multiple) HGOTO_DONE(1);

    if(config1->flash_threshold < config2->flash_threshold) HGOTO_DONE(-1);
    if(config1->flash_threshold > config2->flash_threshold) HGOTO_DONE(1);

    if(config1->decr_mode < config2->decr_mode) HGOTO_DONE(-1);
    if(config1->decr_mode > config2->decr_mode) HGOTO_DONE(1);

    if(config1->upper_hr_threshold < config2->upper_hr_threshold) HGOTO_DONE(-1);
    if(config1->upper_hr_threshold > config2->upper_hr_threshold) HGOTO_DONE(1);

    if(config1->decrement < config2->decrement) HGOTO_DONE(-1);
    if(config1->decrement > config2->decrement) HGOTO_DONE(1);

    if(config1->apply_max_decrement < config2->apply_max_decrement) HGOTO_DONE(-1);
    if(config1->apply_max_decrement > config2->apply_max_decrement) HGOTO_DONE(1);

    if(config1->max_decrement < config2->max_decrement) HGOTO_DONE(-1);
    if(config1->max_decrement > config2->max_decrement) HGOTO_DONE(1);

    if(config1->epochs_before_eviction < config2->epochs_before_eviction) HGOTO_DONE(-1);
    if(config1->epochs_before_eviction > config2->epochs_before_eviction) HGOTO_DONE(1);

    if(config1->apply_empty_reserve < config2->apply_empty_reserve) HGOTO_DONE(-1);
    if(config1->apply_empty_reserve > config2->apply_empty_reserve) HGOTO_DONE(1);

    if(config1->empty_reserve < config2->empty_reserve) HGOTO_DONE(-1);
    if(config1->empty_reserve > config2->empty_reserve) HGOTO_DONE(1);

    if(config1->dirty_bytes_threshold < config2->dirty_bytes_threshold) HGOTO_DONE(-1);
    if(config1->dirty_bytes_threshold > config2->dirty_bytes_threshold) HGOTO_DONE(1);

    if(config1->metadata_write_strategy < config2->metadata_write_strategy) HGOTO_DONE(-1);
    if(config1->metadata_write_strategy > config2->metadata_write_strategy) HGOTO_DONE(1);

done:
    FUNC_LEAVE_NOAPI(ret_value)
} /* end H5P__facc_cache_config_cmp() */


/*-------------------------------------------------------------------------
 * Function:       H5P__facc_cache_config_enc
 *
 * Purpose:        Callback routine which is called whenever the default
 *                 cache config property in the file creation property list is
 *                 encoded.
 *
 * Return:	   Success:	Non-negative
 *		   Failure:	Negative
 *
 * Programmer:     Mohamad Chaarawi
 *                 August 09, 2012
 *
 *-------------------------------------------------------------------------
 */
static herr_t
H5P__facc_cache_config_enc(const void *value, void **_pp, size_t *size)
{
    const H5AC_cache_config_t *config = (const H5AC_cache_config_t *)value; /* Create local aliases for values */
    uint8_t **pp = (uint8_t **)_pp;
    unsigned enc_size;      /* Size of encoded property */
    uint64_t enc_value;         /* Property to encode */

    FUNC_ENTER_STATIC_NOERR

    /* Sanity check */
    HDassert(value);
    HDcompile_assert(sizeof(size_t) <= sizeof(uint64_t));

    if(NULL != *pp) {
        /* Encode type sizes (as a safety check) */
        *(*pp)++ = (uint8_t)sizeof(unsigned);
        *(*pp)++ = (uint8_t)sizeof(double);

        /* int */
        INT32ENCODE(*pp, (int32_t)config->version);

        H5_ENCODE_UNSIGNED(*pp, config->rpt_fcn_enabled);

        H5_ENCODE_UNSIGNED(*pp, config->open_trace_file);

        H5_ENCODE_UNSIGNED(*pp, config->close_trace_file);

        HDmemcpy(*pp, (const uint8_t *)(config->trace_file_name), H5AC__MAX_TRACE_FILE_NAME_LEN + 1);
        *pp += H5AC__MAX_TRACE_FILE_NAME_LEN + 1;

        H5_ENCODE_UNSIGNED(*pp, config->evictions_enabled);

        H5_ENCODE_UNSIGNED(*pp, config->set_initial_size);

        enc_value = (uint64_t)config->initial_size;
        enc_size = H5VM_limit_enc_size(enc_value);
        HDassert(enc_size < 256);
        *(*pp)++ = (uint8_t)enc_size;
        UINT64ENCODE_VAR(*pp, enc_value, enc_size);

        H5_ENCODE_DOUBLE(*pp, config->min_clean_fraction);

        enc_value = (uint64_t)config->max_size;
        enc_size = H5VM_limit_enc_size(enc_value);
        HDassert(enc_size < 256);
        *(*pp)++ = (uint8_t)enc_size;
        UINT64ENCODE_VAR(*pp, enc_value, enc_size);

        enc_value = (uint64_t)config->min_size;
        enc_size = H5VM_limit_enc_size(enc_value);
        HDassert(enc_size < 256);
        *(*pp)++ = (uint8_t)enc_size;
        UINT64ENCODE_VAR(*pp, enc_value, enc_size);

        /* long int */
        INT64ENCODE(*pp, (int64_t)config->epoch_length);

        /* enum */
        *(*pp)++ = (uint8_t)config->incr_mode;

        H5_ENCODE_DOUBLE(*pp, config->lower_hr_threshold);

        H5_ENCODE_DOUBLE(*pp, config->increment);

        H5_ENCODE_UNSIGNED(*pp, config->apply_max_increment);

        enc_value = (uint64_t)config->max_increment;
        enc_size = H5VM_limit_enc_size(enc_value);
        HDassert(enc_size < 256);
        *(*pp)++ = (uint8_t)enc_size;
        UINT64ENCODE_VAR(*pp, enc_value, enc_size);

        /* enum */
        *(*pp)++ = (uint8_t)config->flash_incr_mode;

        H5_ENCODE_DOUBLE(*pp, config->flash_multiple);

        H5_ENCODE_DOUBLE(*pp, config->flash_threshold);

        /* enum */
        *(*pp)++ = (uint8_t)config->decr_mode;

        H5_ENCODE_DOUBLE(*pp, config->upper_hr_threshold);

        H5_ENCODE_DOUBLE(*pp, config->decrement);

        H5_ENCODE_UNSIGNED(*pp, config->apply_max_decrement);

        enc_value = (uint64_t)config->max_decrement;
        enc_size = H5VM_limit_enc_size(enc_value);
        HDassert(enc_size < 256);
        *(*pp)++ = (uint8_t)enc_size;
        UINT64ENCODE_VAR(*pp, enc_value, enc_size);

        /* int */
        INT32ENCODE(*pp, (int32_t)config->epochs_before_eviction);

        H5_ENCODE_UNSIGNED(*pp, config->apply_empty_reserve);

        H5_ENCODE_DOUBLE(*pp, config->empty_reserve);

        /* unsigned */
        UINT32ENCODE(*pp, (uint32_t)config->dirty_bytes_threshold);

        /* int */
        INT32ENCODE(*pp, (int32_t)config->metadata_write_strategy);
    } /* end if */

    /* Compute encoded size of variably-encoded values */
    enc_value = (uint64_t)config->initial_size;
    *size += 1 + H5VM_limit_enc_size(enc_value);
    enc_value = (uint64_t)config->max_size;
    *size += 1 + H5VM_limit_enc_size(enc_value);
    enc_value = (uint64_t)config->min_size;
    *size += 1 + H5VM_limit_enc_size(enc_value);
    enc_value = (uint64_t)config->max_increment;
    *size += 1 + H5VM_limit_enc_size(enc_value);
    enc_value = (uint64_t)config->max_decrement;
    *size += 1 + H5VM_limit_enc_size(enc_value);

    /* Compute encoded size of fixed-size values */
    *size += (5 + (sizeof(unsigned) * 8) + (sizeof(double) * 8) +
            (sizeof(int32_t) * 4) + sizeof(int64_t) +
            H5AC__MAX_TRACE_FILE_NAME_LEN + 1);

    FUNC_LEAVE_NOAPI(SUCCEED)
} /* end H5P__facc_cache_config_enc() */


/*-------------------------------------------------------------------------
 * Function:       H5P__facc_cache_config_dec
 *
 * Purpose:        Callback routine which is called whenever the default
 *                 cache config property in the file creation property list is
 *                 decoded.
 *
 * Return:	   Success:	Non-negative
 *		   Failure:	Negative
 *
 * Programmer:     Mohamad Chaarawi
 *                 August 09, 2012
 *
 *-------------------------------------------------------------------------
 */
static herr_t
H5P__facc_cache_config_dec(const void **_pp, void *_value)
{
    H5AC_cache_config_t *config = (H5AC_cache_config_t *)_value;
    const uint8_t **pp = (const uint8_t **)_pp;
    unsigned enc_size;
    uint64_t enc_value;
    herr_t ret_value = SUCCEED;         /* Return value */

    FUNC_ENTER_STATIC

    /* Sanity checks */
    HDassert(pp);
    HDassert(*pp);
    HDassert(config);
    HDcompile_assert(sizeof(size_t) <= sizeof(uint64_t));

    /* Set property to default value */
    HDmemcpy(config, &H5F_def_mdc_initCacheCfg_g, sizeof(H5AC_cache_config_t));

    /* Decode type sizes */
    enc_size = *(*pp)++;
    if(enc_size != sizeof(unsigned))
        HGOTO_ERROR(H5E_PLIST, H5E_BADVALUE, FAIL, "unsigned value can't be decoded")
    enc_size = *(*pp)++;
    if(enc_size != sizeof(double))
        HGOTO_ERROR(H5E_PLIST, H5E_BADVALUE, FAIL, "double value can't be decoded")

    /* int */
    INT32DECODE(*pp, config->version);

    H5_DECODE_UNSIGNED(*pp, config->rpt_fcn_enabled);

    H5_DECODE_UNSIGNED(*pp, config->open_trace_file);

    H5_DECODE_UNSIGNED(*pp, config->close_trace_file);

    HDstrcpy(config->trace_file_name, (const char *)(*pp));
    *pp += H5AC__MAX_TRACE_FILE_NAME_LEN + 1;

    H5_DECODE_UNSIGNED(*pp, config->evictions_enabled);

    H5_DECODE_UNSIGNED(*pp, config->set_initial_size);

    enc_size = *(*pp)++;
    HDassert(enc_size < 256);
    UINT64DECODE_VAR(*pp, enc_value, enc_size);
    config->initial_size = (size_t)enc_value;

    H5_DECODE_DOUBLE(*pp, config->min_clean_fraction);

    enc_size = *(*pp)++;
    HDassert(enc_size < 256);
    UINT64DECODE_VAR(*pp, enc_value, enc_size);
    config->max_size = (size_t)enc_value;

    enc_size = *(*pp)++;
    HDassert(enc_size < 256);
    UINT64DECODE_VAR(*pp, enc_value, enc_size);
    config->min_size = (size_t)enc_value;

    /* long int */
    {
        int64_t temp;
        INT64DECODE(*pp, temp);
        config->epoch_length = (long int)temp;
    }
    /* enum */
    config->incr_mode = (enum H5C_cache_incr_mode)*(*pp)++;

    H5_DECODE_DOUBLE(*pp, config->lower_hr_threshold);

    H5_DECODE_DOUBLE(*pp, config->increment);

    H5_DECODE_UNSIGNED(*pp, config->apply_max_increment);

    enc_size = *(*pp)++;
    HDassert(enc_size < 256);
    UINT64DECODE_VAR(*pp, enc_value, enc_size);
    config->max_increment = (size_t)enc_value;

    /* enum */
    config->flash_incr_mode = (enum H5C_cache_flash_incr_mode)*(*pp)++;

    H5_DECODE_DOUBLE(*pp, config->flash_multiple);

    H5_DECODE_DOUBLE(*pp, config->flash_threshold);

    /* enum */
    config->decr_mode = (enum H5C_cache_decr_mode)*(*pp)++;

    H5_DECODE_DOUBLE(*pp, config->upper_hr_threshold);

    H5_DECODE_DOUBLE(*pp, config->decrement);

    H5_DECODE_UNSIGNED(*pp, config->apply_max_decrement);

    enc_size = *(*pp)++;
    HDassert(enc_size < 256);
    UINT64DECODE_VAR(*pp, enc_value, enc_size);
    config->max_decrement = (size_t)enc_value;

    /* int */
    INT32DECODE(*pp, config->epochs_before_eviction);

    H5_DECODE_UNSIGNED(*pp, config->apply_empty_reserve);

    H5_DECODE_DOUBLE(*pp, config->empty_reserve);

    /* unsigned */
    UINT32DECODE(*pp, config->dirty_bytes_threshold);

    /* int */
    INT32DECODE(*pp, config->metadata_write_strategy);

done:
    FUNC_LEAVE_NOAPI(ret_value)
} /* end H5P__facc_cache_config_dec() */


/*-------------------------------------------------------------------------
 * Function:       H5P__facc_fclose_degree_enc
 *
 * Purpose:        Callback routine which is called whenever the file close
 *                 degree property in the file access property list
 *                 is encoded.
 *
 * Return:	   Success:	Non-negative
 *		   Failure:	Negative
 *
 * Programmer:     Quincey Koziol
 *                 Wednesday, August 15, 2012
 *
 *-------------------------------------------------------------------------
 */
static herr_t
H5P__facc_fclose_degree_enc(const void *value, void **_pp, size_t *size)
{
    const H5F_close_degree_t *fclose_degree = (const H5F_close_degree_t *)value; /* Create local alias for values */
    uint8_t **pp = (uint8_t **)_pp;

    FUNC_ENTER_STATIC_NOERR

    /* Sanity check */
    HDassert(fclose_degree);
    HDassert(size);

    if(NULL != *pp)
        /* Encode file close degree */
        *(*pp)++ = (uint8_t)*fclose_degree;

    /* Size of file close degree */
    (*size)++;

    FUNC_LEAVE_NOAPI(SUCCEED)
} /* end H5P__facc_fclose_degree_enc() */


/*-------------------------------------------------------------------------
 * Function:       H5P__facc_fclose_degree_dec
 *
 * Purpose:        Callback routine which is called whenever the file close
 *                 degree property in the file access property list
 *                 is decoded.
 *
 * Return:	   Success:	Non-negative
 *		   Failure:	Negative
 *
 * Programmer:     Quincey Koziol
 *                 Wednesday, August 15, 2012
 *
 *-------------------------------------------------------------------------
 */
static herr_t
H5P__facc_fclose_degree_dec(const void **_pp, void *_value)
{
    H5F_close_degree_t *fclose_degree = (H5F_close_degree_t *)_value;            /* File close degree */
    const uint8_t **pp = (const uint8_t **)_pp;

    FUNC_ENTER_STATIC_NOERR

    /* Sanity checks */
    HDassert(pp);
    HDassert(*pp);
    HDassert(fclose_degree);

    /* Decode file close degree */
    *fclose_degree = (H5F_close_degree_t)*(*pp)++;

    FUNC_LEAVE_NOAPI(SUCCEED)
} /* end H5P__facc_fclose_degree_dec() */


/*-------------------------------------------------------------------------
 * Function:       H5P__facc_multi_type_enc
 *
 * Purpose:        Callback routine which is called whenever the multi VFD
 *                 memory type property in the file access property list
 *                 is encoded.
 *
 * Return:	   Success:	Non-negative
 *		   Failure:	Negative
 *
 * Programmer:     Quincey Koziol
 *                 Wednesday, August 15, 2012
 *
 *-------------------------------------------------------------------------
 */
static herr_t
H5P__facc_multi_type_enc(const void *value, void **_pp, size_t *size)
{
    const H5FD_mem_t *type = (const H5FD_mem_t *)value; /* Create local alias for values */
    uint8_t **pp = (uint8_t **)_pp;

    FUNC_ENTER_STATIC_NOERR

    /* Sanity check */
    HDassert(type);
    HDassert(size);

    if(NULL != *pp)
        /* Encode file close degree */
        *(*pp)++ = (uint8_t)*type;

    /* Size of multi VFD memory type */
    (*size)++;

    FUNC_LEAVE_NOAPI(SUCCEED)
} /* end H5P__facc_multi_type_enc() */


/*-------------------------------------------------------------------------
 * Function:       H5P__facc_multi_type_dec
 *
 * Purpose:        Callback routine which is called whenever the multi VFD
 *                 memory type property in the file access property list
 *                 is decoded.
 *
 * Return:	   Success:	Non-negative
 *		   Failure:	Negative
 *
 * Programmer:     Quincey Koziol
 *                 Wednesday, August 15, 2012
 *
 *-------------------------------------------------------------------------
 */
static herr_t
H5P__facc_multi_type_dec(const void **_pp, void *_value)
{
    H5FD_mem_t *type = (H5FD_mem_t *)_value;            /* File close degree */
    const uint8_t **pp = (const uint8_t **)_pp;

    FUNC_ENTER_STATIC_NOERR

    /* Sanity checks */
    HDassert(pp);
    HDassert(*pp);
    HDassert(type);

    /* Decode multi VFD memory type */
    *type = (H5FD_mem_t)*(*pp)++;

    FUNC_LEAVE_NOAPI(SUCCEED)
} /* end H5P__facc_multi_type_dec() */


/*-------------------------------------------------------------------------
 * Function:	H5Pset_core_write_tracking
 *
 * Purpose:	Enables/disables core VFD write tracking and page
 *              aggregation size.
 *
 * Return:	Non-negative on success/Negative on failure
 *
 *-------------------------------------------------------------------------
 */
herr_t
H5Pset_core_write_tracking(hid_t plist_id, hbool_t is_enabled, size_t page_size)
{
    H5P_genplist_t *plist;        /* Property list pointer */
    herr_t ret_value = SUCCEED;   /* return value */

    FUNC_ENTER_API(FAIL)
    H5TRACE3("e", "ibz", plist_id, is_enabled, page_size);

    /* The page size cannot be zero */
    if(page_size == 0)
        HGOTO_ERROR(H5E_ARGS, H5E_BADVALUE, FAIL, "page_size cannot be zero")

    /* Get the plist structure */
    if(NULL == (plist = H5P_object_verify(plist_id, H5P_FILE_ACCESS)))
        HGOTO_ERROR(H5E_ATOM, H5E_BADATOM, FAIL, "can't find object for ID")

    /* Set values */
    if(H5P_set(plist, H5F_ACS_CORE_WRITE_TRACKING_FLAG_NAME, &is_enabled) < 0)
        HGOTO_ERROR(H5E_PLIST, H5E_CANTSET, FAIL, "can't set core VFD write tracking flag")
    if(H5P_set(plist, H5F_ACS_CORE_WRITE_TRACKING_PAGE_SIZE_NAME, &page_size) < 0)
        HGOTO_ERROR(H5E_PLIST, H5E_CANTSET, FAIL, "can't set core VFD write tracking page size")

done:
    FUNC_LEAVE_API(ret_value)
}


/*-------------------------------------------------------------------------
 * Function:	H5Pget_core_write_tracking
 *
 * Purpose:	Gets information about core VFD write tracking and page
 *              aggregation size.
 *
 * Return:	Non-negative on success/Negative on failure
 *
 *-------------------------------------------------------------------------
 */
herr_t
H5Pget_core_write_tracking(hid_t plist_id, hbool_t *is_enabled, size_t *page_size)
{
    H5P_genplist_t *plist;      /* Property list pointer */
    herr_t ret_value = SUCCEED;   /* return value */

    FUNC_ENTER_API(FAIL)
    H5TRACE3("e", "i*b*z", plist_id, is_enabled, page_size);

    /* Get the plist structure */
    if(NULL == (plist = H5P_object_verify(plist_id, H5P_FILE_ACCESS)))
        HGOTO_ERROR(H5E_ATOM, H5E_BADATOM, FAIL, "can't find object for ID")

    /* Get values */
    if(is_enabled) {
        if(H5P_get(plist, H5F_ACS_CORE_WRITE_TRACKING_FLAG_NAME, is_enabled) < 0)
            HGOTO_ERROR(H5E_PLIST, H5E_CANTGET, FAIL, "can't get core VFD write tracking flag")
    } /* end if */

    if(page_size) {
        if(H5P_get(plist, H5F_ACS_CORE_WRITE_TRACKING_PAGE_SIZE_NAME, page_size) < 0)
            HGOTO_ERROR(H5E_PLIST, H5E_CANTGET, FAIL, "can't get core VFD write tracking page size")
    } /* end if */

done:
    FUNC_LEAVE_API(ret_value)
}
<|MERGE_RESOLUTION|>--- conflicted
+++ resolved
@@ -165,12 +165,17 @@
 #define H5F_ACS_EFC_SIZE_ENC                    H5P__encode_unsigned
 #define H5F_ACS_EFC_SIZE_DEC                    H5P__decode_unsigned
 
-/* Definition for VOL plugin */
-#define H5F_ACS_VOL_ID_SIZE                     sizeof(hid_t)
-#define H5F_ACS_VOL_ID_DEF                      H5VL_NATIVE
-/* Definition for vol info */
-#define H5F_ACS_VOL_INFO_SIZE                   sizeof(void*)
-#define H5F_ACS_VOL_INFO_DEF                    NULL
+/* Definition for file VOL plugin ID & info */
+#define H5F_ACS_VOL_SIZE                   sizeof(H5VL_plugin_prop_t)
+#define H5F_ACS_VOL_DEF                    {H5_DEFAULT_VOL, NULL}
+#define H5F_ACS_VOL_CRT                    H5P__facc_vol_create
+#define H5F_ACS_VOL_SET                    H5P__facc_vol_set
+#define H5F_ACS_VOL_GET                    H5P__facc_vol_get
+#define H5F_ACS_VOL_DEL                    H5P__facc_vol_del
+#define H5F_ACS_VOL_COPY                   H5P__facc_vol_copy
+#define H5F_ACS_VOL_CMP                    H5P__facc_vol_cmp
+#define H5F_ACS_VOL_CLOSE                  H5P__facc_vol_close
+
 
 /* Definition of pointer to initial file image info */
 #define H5F_ACS_FILE_IMAGE_INFO_SIZE            sizeof(H5FD_file_image_info_t)
@@ -217,6 +222,15 @@
 static herr_t H5P__facc_file_driver_copy(const char *name, size_t size, void *value);
 static int H5P__facc_file_driver_cmp(const void *value1, const void *value2, size_t size);
 static herr_t H5P__facc_file_driver_close(const char *name, size_t size, void *value);
+
+/* File vol plugin ID & info property callbacks */
+static herr_t H5P__facc_vol_create(const char *name, size_t size, void *value);
+static herr_t H5P__facc_vol_set(hid_t prop_id, const char *name, size_t size, void *value);
+static herr_t H5P__facc_vol_get(hid_t prop_id, const char *name, size_t size, void *value);
+static herr_t H5P__facc_vol_del(hid_t prop_id, const char *name, size_t size, void *value);
+static herr_t H5P__facc_vol_copy(const char *name, size_t size, void *value);
+static int H5P__facc_vol_cmp(const void *value1, const void *value2, size_t size);
+static herr_t H5P__facc_vol_close(const char *name, size_t size, void *value);
 
 /* File image info property callbacks */
 static herr_t H5P__file_image_info_copy(void *value);
@@ -311,13 +325,9 @@
 static herr_t
 H5P__facc_reg_prop(H5P_genclass_t *pclass)
 {
-<<<<<<< HEAD
-    const hid_t def_vol_id = H5F_ACS_VOL_ID_DEF;                /* Default VOL plugin */
-    void *vol_info = H5F_ACS_VOL_INFO_DEF;                      /* Default VOL plugin information*/
-    const hid_t def_driver_id = H5F_ACS_FILE_DRV_ID_DEF;        /* Default VFL driver ID (initialized from a variable) */
-=======
     const H5FD_driver_prop_t def_driver_prop = H5F_ACS_FILE_DRV_DEF;           /* Default VFL driver ID & info (initialized from a variable) */
->>>>>>> 4dc2218a
+    const H5VL_plugin_prop_t def_vol_prop = H5F_ACS_VOL_DEF;    /* Default VOL plugin ID & info (initialized from a variable) */
+
     herr_t ret_value = SUCCEED;         /* Return value */
 
     FUNC_ENTER_STATIC
@@ -389,6 +399,13 @@
             H5F_ACS_FILE_DRV_DEL, H5F_ACS_FILE_DRV_COPY, H5F_ACS_FILE_DRV_CMP, H5F_ACS_FILE_DRV_CLOSE) < 0)
         HGOTO_ERROR(H5E_PLIST, H5E_CANTINSERT, FAIL, "can't insert property into class")
 
+    /* Register the file VOL plugin ID & info */
+    /* (Note: this property should not have an encode/decode callback -QAK) */
+    if(H5P_register_real(pclass, H5F_ACS_VOL_NAME, H5F_ACS_VOL_SIZE, &def_vol_prop, 
+            H5F_ACS_VOL_CRT, H5F_ACS_VOL_SET, H5F_ACS_VOL_GET, NULL, NULL,
+            H5F_ACS_VOL_DEL, H5F_ACS_VOL_COPY, H5F_ACS_VOL_CMP, H5F_ACS_VOL_CLOSE) < 0)
+        HGOTO_ERROR(H5E_PLIST, H5E_CANTINSERT, FAIL, "can't insert property into class")
+
     /* Register the file close degree */
     if(H5P_register_real(pclass, H5F_ACS_CLOSE_DEGREE_NAME, H5F_CLOSE_DEGREE_SIZE, &H5F_def_close_degree_g, 
             NULL, NULL, NULL, H5F_CLOSE_DEGREE_ENC, H5F_CLOSE_DEGREE_DEC, 
@@ -438,16 +455,6 @@
             NULL, NULL, NULL, NULL) < 0)
         HGOTO_ERROR(H5E_PLIST, H5E_CANTINSERT, FAIL, "can't insert property into class")
 
-    /* Register the file VOL ID */
-    if(H5P_register_real(pclass, H5F_ACS_VOL_ID_NAME, H5F_ACS_VOL_ID_SIZE, &def_vol_id, 
-                         NULL, NULL, NULL, NULL, NULL, NULL, NULL, NULL, NULL) < 0)
-         HGOTO_ERROR(H5E_PLIST, H5E_CANTINSERT, FAIL, "can't insert property into class")
-
-    /* Register the file VOL INFO */
-    if(H5P_register_real(pclass, H5F_ACS_VOL_INFO_NAME, H5F_ACS_VOL_INFO_SIZE, &vol_info, 
-                         NULL, NULL, NULL, NULL, NULL, NULL, NULL, NULL, NULL) < 0)
-         HGOTO_ERROR(H5E_PLIST, H5E_CANTINSERT, FAIL, "can't insert property into class")
-
     /* Register the initial file image info */
     /* (Note: this property should not have an encode/decode callback -QAK) */
     if(H5P_register_real(pclass, H5F_ACS_FILE_IMAGE_INFO_NAME, H5F_ACS_FILE_IMAGE_INFO_SIZE, &H5F_def_file_image_info_g, 
@@ -469,216 +476,7 @@
 
 done:
     FUNC_LEAVE_NOAPI(ret_value)
-<<<<<<< HEAD
-} /* end H5P_facc_reg_prop() */
-
--
-/*----------------------------------------------------------------------------
- * Function:	H5P_facc_create
- *
- * Purpose:	Callback routine which is called whenever a file access
- *		property list is closed.  This routine performs any generic
- * 		initialization needed on the properties the library put into
- * 		the list.
- *
- * Return:	Success:		Non-negative
- * 		Failure:		Negative
- *
- * Programmer:	Raymond Lu
- *		Tuesday, Oct 23, 2001
- *
- *----------------------------------------------------------------------------
- */
-/* ARGSUSED */
-static herr_t
-H5P_facc_create(hid_t fapl_id, void H5_ATTR_UNUSED *copy_data)
-{
-    hid_t          driver_id;
-    hid_t          vol_id;
-    H5P_genplist_t *plist;              /* Property list */
-    herr_t         ret_value = SUCCEED;
-
-    FUNC_ENTER_NOAPI_NOINIT
-
-    /* Check argument */
-    if(NULL == (plist = (H5P_genplist_t *)H5I_object(fapl_id)))
-        HGOTO_ERROR(H5E_ARGS, H5E_BADTYPE, FAIL, "not a property list")
-
-    /* Retrieve VOL plugin property */
-    if(H5P_get(plist, H5F_ACS_VOL_ID_NAME, &vol_id) < 0)
-        HGOTO_ERROR(H5E_PLIST, H5E_CANTGET, FAIL, "can't get vol plugin")
-
-    if(vol_id > 0) {
-        void  *vol_info;
-
-        /* Retrieve VOL plugin info property */
-        if(H5P_get(plist, H5F_ACS_VOL_INFO_NAME, &vol_info) < 0)
-            HGOTO_ERROR(H5E_PLIST, H5E_CANTGET, FAIL, "can't get vol info")
-        /* Set the vol for the property list */
-        if(H5VL_fapl_open(plist, vol_id, vol_info) < 0)
-            HGOTO_ERROR(H5E_PLIST, H5E_CANTSET, FAIL, "can't set vol")
-    }
-
-    /* Retrieve driver ID property */
-    if(H5P_get(plist, H5F_ACS_FILE_DRV_ID_NAME, &driver_id) < 0)
-        HGOTO_ERROR(H5E_PLIST, H5E_CANTGET, FAIL, "can't get driver ID")
-
-    if(driver_id > 0) {
-        void *driver_info;
-
-        /* Retrieve driver info property */
-        if(H5P_get(plist, H5F_ACS_FILE_DRV_INFO_NAME, &driver_info) < 0)
-            HGOTO_ERROR(H5E_PLIST, H5E_CANTGET, FAIL, "can't get driver info")
-
-        /* Set the driver for the property list */
-        if(H5FD_fapl_open(plist, driver_id, driver_info) < 0)
-            HGOTO_ERROR(H5E_PLIST, H5E_CANTSET, FAIL, "can't set driver")
-    } /* end if */
-
-done:
-    FUNC_LEAVE_NOAPI(ret_value)
-} /* end H5P_facc_create() */
-
--
-/*--------------------------------------------------------------------------
- * Function:	H5P_facc_copy
- *
- * Purpose:	Callback routine which is called whenever a file access
- * 		property list is copied.  This routine performs any generic
- * 	 	copy needed on the properties.
- *
- * Return:	Success:	Non-negative
- * 		Failure:	Negative
- *
- * Programmer:	Raymond Lu
- *		Tuesday, Oct 23, 2001
- *
- *--------------------------------------------------------------------------
- */
-/* ARGSUSED */
-static herr_t
-H5P_facc_copy(hid_t dst_fapl_id, hid_t src_fapl_id, void H5_ATTR_UNUSED *copy_data)
-{
-    hid_t          driver_id;
-    hid_t          vol_id;
-    H5P_genplist_t *src_plist;              /* Source property list */
-    H5P_genplist_t *dst_plist;              /* Destination property list */
-    herr_t         ret_value = SUCCEED;
-
-    FUNC_ENTER_NOAPI_NOINIT
-
-    if(NULL == (src_plist = (H5P_genplist_t *)H5I_object(src_fapl_id)))
-        HGOTO_ERROR(H5E_ARGS, H5E_BADTYPE, FAIL, "can't get property list")
-    if(NULL == (dst_plist = (H5P_genplist_t *)H5I_object(dst_fapl_id)))
-        HGOTO_ERROR(H5E_ARGS, H5E_BADTYPE, FAIL, "can't get property list")
-
-    /* get VOL plugin from source property list */
-    if(H5P_get(src_plist, H5F_ACS_VOL_ID_NAME, &vol_id) < 0)
-        HGOTO_ERROR(H5E_PLIST, H5E_CANTGET, FAIL, "can't get vol ID")
-
-    if(vol_id > 0) {
-        void  *vol_info;
-
-        /* Retrieve VOL plugin property */
-        if(H5P_get(dst_plist, H5F_ACS_VOL_INFO_NAME, &vol_info) < 0)
-            HGOTO_ERROR(H5E_PLIST, H5E_CANTGET, FAIL, "can't get vol info")
-
-        /* Set the vp; for the destination property list */
-        if(H5VL_fapl_open(dst_plist, vol_id, vol_info) < 0)
-            HGOTO_ERROR(H5E_PLIST, H5E_CANTSET, FAIL, "can't set vol")
-    } /* end if */
-
-    /* Get driver ID from source property list */
-    if(H5P_get(src_plist, H5F_ACS_FILE_DRV_ID_NAME, &driver_id) < 0)
-        HGOTO_ERROR(H5E_PLIST, H5E_CANTGET, FAIL, "can't get driver ID")
-
-    if(driver_id > 0) {
-        void *driver_info;
-
-        /* Get driver info from source property list */
-        if(H5P_get(src_plist, H5F_ACS_FILE_DRV_INFO_NAME, &driver_info) < 0)
-            HGOTO_ERROR(H5E_PLIST, H5E_CANTGET, FAIL, "can't get driver info")
-
-        if(H5FD_fapl_open(dst_plist, driver_id, driver_info) < 0)
-            HGOTO_ERROR(H5E_PLIST, H5E_CANTSET, FAIL, "can't set driver")
-    } /* end if */
-
-done:
-    FUNC_LEAVE_NOAPI(ret_value)
-} /* end H5P_facc_copy() */
-
--
-/*--------------------------------------------------------------------------
- * Function:	H5P_facc_close
- *
- * Purpose:	Callback routine which is called whenever a file access
- *		property list is closed.  This routine performs any generic
- *		cleanup needed on the properties.
- *
- * Return:	Success:	Non-negative
- * 		Failure:	Negative
- *
- * Programmer:	Raymond Lu
- *		Tuesday, Oct 23, 2001
- *
- *---------------------------------------------------------------------------
- */
-/* ARGSUSED */
-herr_t
-H5P_facc_close(hid_t fapl_id, void H5_ATTR_UNUSED *close_data)
-{
-    hid_t          driver_id; 
-    hid_t          vol_id;
-    H5P_genplist_t *plist;              /* Property list */
-    herr_t         ret_value = SUCCEED;
-
-    FUNC_ENTER_NOAPI(FAIL)
-
-    /* Check argument */
-    if(NULL == (plist = (H5P_genplist_t *)H5I_object(fapl_id)))
-        HGOTO_ERROR(H5E_ARGS, H5E_BADTYPE, FAIL, "not a property list")
-
-    /* Get vol plugin */
-    if(H5P_get(plist, H5F_ACS_VOL_ID_NAME, &vol_id) < 0)
-        HGOTO_DONE(FAIL) /* Can't return errors when library is shutting down */
-
-    if(vol_id > 0) {
-        void  *vol_info;
-
-        /* Retrieve VOL plugin info property */
-        if(H5P_get(plist, H5F_ACS_VOL_INFO_NAME, &vol_info) < 0)
-            HGOTO_ERROR(H5E_PLIST, H5E_CANTGET, FAIL, "can't get vol info")
-
-        /* Close the driver for the property list */
-        if(H5VL_fapl_close(vol_id, vol_info) < 0)
-            HGOTO_DONE(FAIL) /* Can't return errors when library is shutting down */
-    } /* end if */
-
-    /* Get driver ID property */
-    if(H5P_get(plist, H5F_ACS_FILE_DRV_ID_NAME, &driver_id) < 0)
-        HGOTO_DONE(FAIL) /* Can't return errors when library is shutting down */
-
-    if(driver_id > 0) {
-        void *driver_info;
-
-        /* Get driver info property */
-        if(H5P_get(plist, H5F_ACS_FILE_DRV_INFO_NAME, &driver_info) < 0)
-            HGOTO_DONE(FAIL) /* Can't return errors when library is shutting down */
-
-        /* Close the driver for the property list */
-        if(H5FD_fapl_close(driver_id, driver_info) < 0)
-            HGOTO_DONE(FAIL) /* Can't return errors when library is shutting down */
-    } /* end if */
-
-done:
-    FUNC_LEAVE_NOAPI(ret_value)
-} /* end H5P_facc_close() */
-=======
 } /* end H5P__facc_reg_prop() */
->>>>>>> 4dc2218a
 
  
@@ -2497,26 +2295,23 @@
 herr_t
 H5P_set_vol(H5P_genplist_t *plist, hid_t vol_id, const void *vol_info)
 {
-    hid_t   old_vol_id;
-    void   *old_vol_info;
     herr_t  ret_value=SUCCEED;   /* Return value */
 
     FUNC_ENTER_NOAPI(FAIL)
 
+    if(NULL == H5I_object_verify(vol_id, H5I_VOL))
+        HGOTO_ERROR(H5E_ARGS, H5E_BADTYPE, FAIL, "not a VOL plugin ID")
+
     if(TRUE == H5P_isa_class(plist->plist_id, H5P_FILE_ACCESS)) {
-        /* Get the current vol information */
-        if(H5P_get(plist, H5F_ACS_VOL_ID_NAME, &old_vol_id) < 0)
-            HGOTO_ERROR(H5E_PLIST, H5E_CANTGET, FAIL, "can't get vol class")
-        if(H5P_get(plist, H5F_ACS_VOL_INFO_NAME, &old_vol_info) < 0)
-            HGOTO_ERROR(H5E_PLIST, H5E_CANTGET, FAIL, "can't get vol info")
-
-        /* Close the vol for the property list */
-        if(H5VL_fapl_close(old_vol_id, old_vol_info)<0)
-            HGOTO_ERROR(H5E_PLIST, H5E_CANTSET, FAIL, "can't reset vol")
-
-        /* Set the vol for the property list */
-        if(H5VL_fapl_open(plist, vol_id, vol_info)<0)
-            HGOTO_ERROR(H5E_PLIST, H5E_CANTSET, FAIL, "can't set vol")
+        H5VL_plugin_prop_t vol_prop;         /* Property for VOL ID & info */
+
+        /* Prepare the vol plugin property */
+        vol_prop.plugin_id = vol_id;
+        vol_prop.plugin_info = vol_info;
+
+        /* Set the driver ID & info property */
+        if(H5P_set(plist, H5F_ACS_VOL_NAME, &vol_prop) < 0)
+            HGOTO_ERROR(H5E_PLIST, H5E_CANTSET, FAIL, "can't set VOL plugin ID & info")
     }
     else
         HGOTO_ERROR(H5E_ARGS, H5E_BADTYPE, FAIL, "not a file access property list");
@@ -2595,11 +2390,13 @@
 
     /* Get the current vol info */
     if( TRUE == H5P_isa_class(plist->plist_id, H5P_FILE_ACCESS) ) {
-        if(H5P_get(plist, H5F_ACS_VOL_INFO_NAME, &ret_value) < 0)
-            HGOTO_ERROR(H5E_PLIST, H5E_CANTGET,NULL,"can't get vol info");
-    } else {
-        HGOTO_ERROR(H5E_ARGS, H5E_BADTYPE, NULL, "not a file access property list");
-    }
+        H5VL_plugin_prop_t plugin_prop;         /* Property for vol plugin ID & info */
+
+        if(H5P_peek(plist, H5F_ACS_VOL_NAME, &plugin_prop) < 0)
+            HGOTO_ERROR(H5E_PLIST, H5E_CANTGET, NULL, "can't get vol plugin info")
+        ret_value = (void *)plugin_prop.plugin_info;
+    } else
+        HGOTO_ERROR(H5E_ARGS, H5E_BADTYPE, NULL, "not a file access property list")
 
 done:
     FUNC_LEAVE_NOAPI(ret_value)
@@ -2644,6 +2441,379 @@
 done:
     FUNC_LEAVE_API(ret_value)
 } /* end H5Pget_vol_info() */
+
++
+/*-------------------------------------------------------------------------
+ * Function:    H5P__vol_copy
+ *
+ * Purpose:     Copy vol plugin ID & info.
+ *
+ * Note:        This is an "in-place" copy, since this routine gets called
+ *              after the top-level copy has been performed and this routine
+ *		finishes the "deep" part of the copy.
+ *
+ * Return:      Success:        Non-negative
+ *              Failure:        Negative
+ *
+ * Programmer:  Mohamad Chaarawi
+ *              October, 2015
+ *
+ *-------------------------------------------------------------------------
+ */
+static herr_t
+H5P__vol_copy(void *value)
+{
+    herr_t ret_value = SUCCEED;         /* Return value */
+
+    FUNC_ENTER_STATIC
+
+    if(value) {
+        H5VL_plugin_prop_t *info = (H5VL_plugin_prop_t *)value; /* Plugin ID & info struct */
+
+        /* Copy the plugin & info, if there is one */
+        if(info->plugin_id > 0) {
+            /* Increment the reference count on plugin and copy plugin info */
+            if(H5I_inc_ref(info->plugin_id, FALSE) < 0)
+                HGOTO_ERROR(H5E_PLIST, H5E_CANTINC, FAIL, "unable to increment ref count on VFL plugin")
+
+            /* Copy plugin info, if it exists */
+            if(info->plugin_info) {
+                H5VL_class_t *plugin;       /* Pointer to plugin */
+                void *new_pl;        /* Copy of plugin info */
+
+                /* Retrieve the plugin for the ID */
+                if(NULL == (plugin = (H5VL_class_t *)H5I_object(info->plugin_id)))
+                    HGOTO_ERROR(H5E_PLIST, H5E_BADTYPE, FAIL, "not a plugin ID")
+
+                /* Allow the plugin to copy or do it ourselves */
+                if(plugin->fapl_copy) {
+                    if(NULL == (new_pl = (plugin->fapl_copy)(info->plugin_info)))
+                        HGOTO_ERROR(H5E_PLIST, H5E_CANTCOPY, FAIL, "plugin info copy failed")
+                } /* end if */
+                else if(plugin->fapl_size > 0) {
+                    if(NULL == (new_pl = H5MM_malloc(plugin->fapl_size)))
+                        HGOTO_ERROR(H5E_PLIST, H5E_CANTALLOC, FAIL, "plugin info allocation failed")
+                    HDmemcpy(new_pl, info->plugin_info, plugin->fapl_size);
+                } /* end else-if */
+                else
+                    HGOTO_ERROR(H5E_PLIST, H5E_UNSUPPORTED, FAIL, "no way to copy plugin info")
+
+                /* Set the plugin info for the copy */
+                info->plugin_info = new_pl;
+            } /* end if */
+        } /* end if */
+    } /* end if */
+
+done:
+    FUNC_LEAVE_NOAPI(ret_value)
+} /* end H5P__vol_copy() */
+
++
+/*-------------------------------------------------------------------------
+ * Function:    H5P__vol_free
+ *
+ * Purpose:     Free vol plugin ID & info.
+ *
+ * Return:      Success:        Non-negative
+ *              Failure:        Negative
+ *
+ * Programmer:  Mohamad Chaarawi
+ *              October, 2015
+ *
+ *-------------------------------------------------------------------------
+ */
+static herr_t
+H5P__vol_free(void *value)
+{
+    herr_t ret_value = SUCCEED;         /* Return value */
+
+    FUNC_ENTER_STATIC
+
+    if(value) {
+        H5VL_plugin_prop_t *info = (H5VL_plugin_prop_t *)value; /* Plugin ID & info struct */
+
+        /* Copy the plugin & info, if there is one */
+        if(info->plugin_id > 0) {
+            if(info->plugin_info) {
+                H5VL_class_t *plugin;       /* Pointer to plugin */
+
+                /* Retrieve the plugin for the ID */
+                if(NULL == (plugin = (H5VL_class_t *)H5I_object(info->plugin_id)))
+                    HGOTO_ERROR(H5E_PLIST, H5E_BADTYPE, FAIL, "not a plugin ID")
+
+                /* Allow plugin to free info or do it ourselves */
+                if(plugin->fapl_free) {
+                    if((plugin->fapl_free)((void *)info->plugin_info) < 0)      /* Casting away const OK -QAK */
+                        HGOTO_ERROR(H5E_PLIST, H5E_CANTFREE, FAIL, "plugin info free request failed")
+                } /* end if */
+                else
+                    H5MM_xfree((void *)info->plugin_info);      /* Casting away const OK -QAK */
+            } /* end if */
+
+            /* Decrement reference count for plugin */
+            if(H5I_dec_ref(info->plugin_id) < 0)
+                HGOTO_ERROR(H5E_PLIST, H5E_CANTDEC, FAIL, "can't decrement reference count for plugin ID")
+        } /* end if */
+    } /* end if */
+
+done:
+    FUNC_LEAVE_NOAPI(ret_value)
+} /* end H5P__vol_free() */
+
++
+/*-------------------------------------------------------------------------
+ * Function:    H5P__facc_vol_create
+ *
+ * Purpose:     Create callback for the vol plugin ID & info property.
+ *
+ * Return:      Success:        Non-negative
+ *              Failure:        Negative
+ *
+ * Programmer:  Mohamad Chaarawi
+ *              October, 2015
+ *
+ *-------------------------------------------------------------------------
+ */
+static herr_t
+H5P__facc_vol_create(const char H5_ATTR_UNUSED *name, size_t H5_ATTR_UNUSED size, void *value)
+{
+    herr_t ret_value = SUCCEED;         /* Return value */
+
+    FUNC_ENTER_STATIC
+
+    /* Make copy of file plugin */
+    if(H5P__vol_copy(value) < 0)
+        HGOTO_ERROR(H5E_PLIST, H5E_CANTCOPY, FAIL, "can't copy vol plugin")
+
+done:
+    FUNC_LEAVE_NOAPI(ret_value)
+} /* end H5P__facc_vol_create() */
+
++
+/*-------------------------------------------------------------------------
+ * Function:    H5P__facc_vol_set
+ *
+ * Purpose:     Copies a vol plugin property when it's set for a property list
+ *
+ * Return:      Success:        Non-negative
+ *              Failure:        Negative
+ *
+ * Programmer:  Mohamad Chaarawi
+ *              Monday, Sept 7, 2015
+ *
+ *-------------------------------------------------------------------------
+ */
+static herr_t
+H5P__facc_vol_set(hid_t H5_ATTR_UNUSED prop_id, const char H5_ATTR_UNUSED *name,
+    size_t H5_ATTR_UNUSED size, void *value)
+{
+    herr_t ret_value = SUCCEED;         /* Return value */
+
+    FUNC_ENTER_STATIC
+
+    /* Sanity check */
+    HDassert(value);
+
+    /* Make copy of vol plugin ID & info */
+    if(H5P__vol_copy(value) < 0)
+        HGOTO_ERROR(H5E_PLIST, H5E_CANTCOPY, FAIL, "can't copy vol plugin")
+
+done:
+    FUNC_LEAVE_NOAPI(ret_value)
+} /* end H5P__facc_vol_set() */
+
++
+/*-------------------------------------------------------------------------
+ * Function:    H5P__facc_vol_get
+ *
+ * Purpose:     Copies a vol plugin property when it's retrieved from a property list
+ *
+ * Return:      Success:        Non-negative
+ *              Failure:        Negative
+ *
+ * Programmer:  Mohamad Chaarawi
+ *              Monday, Sept 7, 2015
+ *
+ *-------------------------------------------------------------------------
+ */
+static herr_t
+H5P__facc_vol_get(hid_t H5_ATTR_UNUSED prop_id, const char H5_ATTR_UNUSED *name,
+    size_t H5_ATTR_UNUSED size, void *value)
+{
+    herr_t ret_value = SUCCEED;         /* Return value */
+
+    FUNC_ENTER_STATIC
+
+    /* Sanity check */
+    HDassert(value);
+
+    /* Make copy of vol plugin */
+    if(H5P__vol_copy(value) < 0)
+        HGOTO_ERROR(H5E_PLIST, H5E_CANTCOPY, FAIL, "can't copy vol plugin")
+
+done:
+    FUNC_LEAVE_NOAPI(ret_value)
+} /* end H5P__facc_vol_get() */
+
++
+/*-------------------------------------------------------------------------
+ * Function:    H5P__facc_vol_del
+ *
+ * Purpose:     Frees memory used to store the plugin ID & info property
+ *
+ * Return:      Success:        Non-negative
+ *              Failure:        Negative
+ *
+ * Programmer:  Mohamad Chaarawi
+ *              October, 2015
+ *
+ *-------------------------------------------------------------------------
+ */
+static herr_t
+H5P__facc_vol_del(hid_t H5_ATTR_UNUSED prop_id, const char H5_ATTR_UNUSED *name, size_t H5_ATTR_UNUSED size, void *value)
+{
+    herr_t ret_value = SUCCEED;         /* Return value */
+
+    FUNC_ENTER_STATIC
+
+    /* Free the vol plugin ID & info */
+    if(H5P__vol_free(value) < 0)
+        HGOTO_ERROR(H5E_PLIST, H5E_CANTRELEASE, FAIL, "can't release vol plugin")
+
+done:
+    FUNC_LEAVE_NOAPI(ret_value)
+} /* end H5P__facc_vol_del() */
+
++
+/*-------------------------------------------------------------------------
+ * Function:    H5P__facc_vol_copy
+ *
+ * Purpose:     Copy callback for the vol plugin ID & info property.
+ *
+ * Return:      Success:        Non-negative
+ *              Failure:        Negative
+ *
+ * Programmer:  Mohamad Chaarawi
+ *              October, 2015
+ *
+ *-------------------------------------------------------------------------
+ */
+static herr_t
+H5P__facc_vol_copy(const char H5_ATTR_UNUSED *name, size_t H5_ATTR_UNUSED size, void *value)
+{
+    herr_t ret_value = SUCCEED;         /* Return value */
+
+    FUNC_ENTER_STATIC
+
+    /* Make copy of vol plugin */
+    if(H5P__vol_copy(value) < 0)
+        HGOTO_ERROR(H5E_PLIST, H5E_CANTCOPY, FAIL, "can't copy vol plugin")
+
+done:
+    FUNC_LEAVE_NOAPI(ret_value)
+} /* end H5P__facc_vol_copy() */
+
++
+/*-------------------------------------------------------------------------
+ * Function:       H5P__facc_vol_cmp
+ *
+ * Purpose:        Callback routine which is called whenever the vol plugin ID & info
+ *                 property in the file access property list is compared.
+ *
+ * Return:         positive if VALUE1 is greater than VALUE2, negative if
+ *                      VALUE2 is greater than VALUE1 and zero if VALUE1 and
+ *                      VALUE2 are equal.
+ *
+ * Programmer:     Mohamad Chaarawi
+ *                 October, 2015
+ *
+ *-------------------------------------------------------------------------
+ */
+static int
+H5P__facc_vol_cmp(const void *_info1, const void *_info2,
+    size_t H5_ATTR_UNUSED size)
+{
+    const H5VL_plugin_prop_t *info1 = (const H5VL_plugin_prop_t *)_info1, /* Create local aliases for values */
+        *info2 = (const H5VL_plugin_prop_t *)_info2;
+    H5VL_class_t *cls1, *cls2;  /* Plugin class for each property */
+    int cmp_value;              /* Value from comparison */
+    herr_t ret_value = 0;       /* Return value */
+
+    FUNC_ENTER_STATIC_NOERR
+
+    /* Sanity check */
+    HDassert(info1);
+    HDassert(info2);
+    HDassert(size == sizeof(H5VL_plugin_prop_t));
+
+    /* Compare plugins */
+    if(NULL == (cls1 = (H5VL_class_t *)H5I_object(info1->plugin_id)))
+        HGOTO_DONE(-1)
+    if(NULL == (cls2 = (H5VL_class_t *)H5I_object(info2->plugin_id)))
+        HGOTO_DONE(1)
+    if(cls1->name == NULL && cls2->name != NULL) HGOTO_DONE(-1);
+    if(cls1->name != NULL && cls2->name == NULL) HGOTO_DONE(1);
+    if(0 != (cmp_value = HDstrcmp(cls1->name, cls2->name)))
+        HGOTO_DONE(cmp_value);
+
+    if(cls1->value > cls2->value) HGOTO_DONE(1);
+    if(cls2->value > cls1->value) HGOTO_DONE(1);
+    HDassert(cls1->value == cls2->value);
+
+    /* Compare plugin infos */
+    if(cls1->fapl_size < cls2->fapl_size) HGOTO_DONE(-1)
+    if(cls1->fapl_size > cls2->fapl_size) HGOTO_DONE(1)
+    HDassert(cls1->fapl_size == cls2->fapl_size);
+
+    if(info1->plugin_info == NULL && info2->plugin_info != NULL) HGOTO_DONE(-1);
+    if(info1->plugin_info != NULL && info2->plugin_info == NULL) HGOTO_DONE(1);
+    if(info1->plugin_info) {
+        HDassert(cls1->fapl_size > 0);
+        if(0 != (cmp_value = HDmemcmp(info1->plugin_info, info2->plugin_info, cls1->fapl_size)))
+            HGOTO_DONE(cmp_value);
+    } /* end if */
+
+done:
+    FUNC_LEAVE_NOAPI(ret_value)
+} /* end H5P__facc_vol_cmp() */
+
++
+/*-------------------------------------------------------------------------
+ * Function:    H5P__facc_vol_close
+ *
+ * Purpose:     Close callback for the vol plugin ID & info property.
+ *
+ * Return:      Success:        Non-negative
+ *              Failure:        Negative
+ *
+ * Programmer:  Mohamad Chaarawi
+ *              October, 2015
+ *
+ *-------------------------------------------------------------------------
+ */
+static herr_t
+H5P__facc_vol_close(const char H5_ATTR_UNUSED *name, size_t H5_ATTR_UNUSED size, void *value)
+{
+    herr_t ret_value = SUCCEED;         /* Return value */
+
+    FUNC_ENTER_STATIC
+
+    /* Free the vol plugin */
+    if(H5P__vol_free(value) < 0)
+        HGOTO_ERROR(H5E_PLIST, H5E_CANTRELEASE, FAIL, "can't release vol plugin")
+
+done:
+    FUNC_LEAVE_NOAPI(ret_value)
+} /* end H5P__facc_vol_close() */
 
  
