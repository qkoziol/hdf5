/* * * * * * * * * * * * * * * * * * * * * * * * * * * * * * * * * * * * * * *
 * Copyright by The HDF Group.                                               *
 * All rights reserved.                                                      *
 *                                                                           *
 * This file is part of HDF5.  The full HDF5 copyright notice, including     *
 * terms governing use, modification, and redistribution, is contained in    *
 * the COPYING file, which can be found at the root of the source code       *
 * distribution tree, or in https://www.hdfgroup.org/licenses.               *
 * If you do not have access to either file, you may request a copy from     *
 * help@hdfgroup.org.                                                        *
 * * * * * * * * * * * * * * * * * * * * * * * * * * * * * * * * * * * * * * */

#include "H5Zmodule.h" /* This source code file is part of the H5Z module */

#include "H5private.h"   /* Generic Functions   */
#include "H5Dprivate.h"  /* Dataset functions   */
#include "H5Eprivate.h"  /* Error handling      */
#include "H5Fprivate.h"  /* File                */
#include "H5Iprivate.h"  /* IDs                 */
#include "H5MMprivate.h" /* Memory management   */
#include "H5Oprivate.h"  /* Object headers      */
#include "H5Pprivate.h"  /* Property lists      */
#include "H5PLprivate.h" /* Plugins             */
#include "H5Sprivate.h"  /* Dataspace functions */
#include "H5Zpkg.h"      /* Data filters        */

#ifdef H5_HAVE_SZLIB_H
#include "szlib.h"
#endif

/* This module can collect and optionally dump some simple filter statistics
 * to stdout. If you want to do this, you need to define H5Z_DEBUG and set
 * the DUMP_DEBUG_STATS_g flag to true.
 */

/* Local typedefs */
#ifdef H5Z_DEBUG
typedef struct H5Z_stats_t {
    struct {
        hsize_t       total;  /* total number of bytes processed */
        hsize_t       errors; /* bytes of total attributable to errors */
        H5_timevals_t times;  /* execution time including errors */
    } stats[2];               /* 0 = output, 1 = input */
} H5Z_stats_t;
#endif /* H5Z_DEBUG */

typedef struct H5Z_object_t {
    H5Z_filter_t filter_id; /* ID of the filter we're looking for */
    htri_t       found;     /* Whether we find an object using the filter */
#ifdef H5_HAVE_PARALLEL
    bool sanity_checked; /* Whether the sanity check for collectively calling H5Zunregister has been done */
#endif                   /* H5_HAVE_PARALLEL */
} H5Z_object_t;

/* Enumerated type for dataset creation prelude callbacks */
typedef enum {
    H5Z_PRELUDE_CAN_APPLY, /* Call "can apply" callback */
    H5Z_PRELUDE_SET_LOCAL  /* Call "set local" callback */
} H5Z_prelude_type_t;

/* Local variables */
static size_t        H5Z_table_alloc_g = 0;
static size_t        H5Z_table_used_g  = 0;
static H5Z_class2_t *H5Z_table_g       = NULL;
#ifdef H5Z_DEBUG
static H5Z_stats_t *H5Z_stat_table_g = NULL;
/* Set to true if you want to dump compression statistics to stdout */
static const bool DUMP_DEBUG_STATS_g = false;
#endif /* H5Z_DEBUG */

/* Local functions */
static int H5Z__find_idx(H5Z_filter_t id);
static int H5Z__check_unregister_dset_cb(void *obj_ptr, hid_t obj_id, void *key);
static int H5Z__check_unregister_group_cb(void *obj_ptr, hid_t obj_id, void *key);
static int H5Z__flush_file_cb(void *obj_ptr, hid_t obj_id, void *key);

/*-------------------------------------------------------------------------
 * Function:    H5Z_init
 *
 * Purpose:     Initialize the interface from some other layer.
 *
 * Return:      Success:        non-negative
 *              Failure:        negative
 *-------------------------------------------------------------------------
 */
herr_t
H5Z_init(void)
{
    herr_t ret_value = SUCCEED; /* Return value */

    FUNC_ENTER_NOAPI(FAIL)

    if (H5_TERM_GLOBAL)
        HGOTO_DONE(SUCCEED);

    /* Internal filters */
    if (H5Z_register(H5Z_SHUFFLE) < 0)
        HGOTO_ERROR(H5E_PLINE, H5E_CANTINIT, FAIL, "unable to register shuffle filter");
    if (H5Z_register(H5Z_FLETCHER32) < 0)
        HGOTO_ERROR(H5E_PLINE, H5E_CANTINIT, FAIL, "unable to register fletcher32 filter");
    if (H5Z_register(H5Z_NBIT) < 0)
        HGOTO_ERROR(H5E_PLINE, H5E_CANTINIT, FAIL, "unable to register nbit filter");
    if (H5Z_register(H5Z_SCALEOFFSET) < 0)
        HGOTO_ERROR(H5E_PLINE, H5E_CANTINIT, FAIL, "unable to register scaleoffset filter");

        /* External filters */
#ifdef H5_HAVE_FILTER_DEFLATE
    if (H5Z_register(H5Z_DEFLATE) < 0)
        HGOTO_ERROR(H5E_PLINE, H5E_CANTINIT, FAIL, "unable to register deflate filter");
#endif /* H5_HAVE_FILTER_DEFLATE */
#ifdef H5_HAVE_FILTER_SZIP
    {
        int encoder_enabled = SZ_encoder_enabled();
        if (encoder_enabled < 0)
            HGOTO_ERROR(H5E_PLINE, H5E_CANTINIT, FAIL, "check for szip encoder failed");

        H5Z_SZIP->encoder_present = (unsigned)encoder_enabled;
        if (H5Z_register(H5Z_SZIP) < 0)
            HGOTO_ERROR(H5E_PLINE, H5E_CANTINIT, FAIL, "unable to register szip filter");
    }
#endif /* H5_HAVE_FILTER_SZIP */

done:
    FUNC_LEAVE_NOAPI(ret_value)
}

/*-------------------------------------------------------------------------
 * Function: H5Z_term_package
 *
 * Purpose:  Terminate the H5Z layer.
 *
 * Return:   void
 *-------------------------------------------------------------------------
 */
int
H5Z_term_package(void)
{
    int n = 0;

    FUNC_ENTER_NOAPI_NOINIT_NOERR

#ifdef H5Z_DEBUG
    char   comment[16], bandwidth[32];
    int    dir, nprint = 0;
    size_t i;

    if (DUMP_DEBUG_STATS_g) {
        for (i = 0; i < H5Z_table_used_g; i++) {
            for (dir = 0; dir < 2; dir++) {
                struct {
                    char *user;
                    char *system;
                    char *elapsed;
                } timestrs = {H5_timer_get_time_string(H5Z_stat_table_g[i].stats[dir].times.user),
                              H5_timer_get_time_string(H5Z_stat_table_g[i].stats[dir].times.system),
                              H5_timer_get_time_string(H5Z_stat_table_g[i].stats[dir].times.elapsed)};
                if (0 == H5Z_stat_table_g[i].stats[dir].total)
                    goto next;

                if (0 == nprint++) {
                    /* Print column headers */
                    fprintf(stdout, "H5Z: filter statistics "
                                    "accumulated over life of library:\n");
                    fprintf(stdout, "   %-16s %10s %10s %8s %8s %8s %10s\n", "Filter", "Total", "Errors",
                            "User", "System", "Elapsed", "Bandwidth");
                    fprintf(stdout, "   %-16s %10s %10s %8s %8s %8s %10s\n", "------", "-----", "------",
                            "----", "------", "-------", "---------");
                } /* end if */

                /* Truncate the comment to fit in the field */
                strncpy(comment, H5Z_table_g[i].name, sizeof comment);
                comment[sizeof(comment) - 1] = '\0';

                /*
                 * Format bandwidth to have four significant digits and
                 * units of `B/s', `kB/s', `MB/s', `GB/s', or `TB/s' or
                 * the word `Inf' if the elapsed time is zero.
                 */
                H5_bandwidth(bandwidth, sizeof(bandwidth), (double)(H5Z_stat_table_g[i].stats[dir].total),
                             H5Z_stat_table_g[i].stats[dir].times.elapsed);

                /* Print the statistics */
                fprintf(stdout, "   %s%-15s %10" PRIdHSIZE " %10" PRIdHSIZE " %8s %8s %8s %10s\n",
                        (dir ? "<" : ">"), comment, H5Z_stat_table_g[i].stats[dir].total,
                        H5Z_stat_table_g[i].stats[dir].errors, timestrs.user, timestrs.system,
                        timestrs.elapsed, bandwidth);
next:
                free(timestrs.user);
                free(timestrs.system);
                free(timestrs.elapsed);
            } /* end for */
        }     /* end for */
    }         /* end if */
#endif        /* H5Z_DEBUG */

    /* Free the table of filters */
    if (H5Z_table_g) {
        H5Z_table_g = (H5Z_class2_t *)H5MM_xfree(H5Z_table_g);

#ifdef H5Z_DEBUG
        H5Z_stat_table_g = (H5Z_stats_t *)H5MM_xfree(H5Z_stat_table_g);
#endif /* H5Z_DEBUG */
        H5Z_table_used_g = H5Z_table_alloc_g = 0;

        n++;
    } /* end if */

    FUNC_LEAVE_NOAPI(n)
} /* end H5Z_term_package() */

/*-------------------------------------------------------------------------
 * Function: H5Zregister
 *
 * Purpose:  This function registers a new filter
 *
 * Return:   Non-negative on success/Negative on failure
 *-------------------------------------------------------------------------
 */
herr_t
H5Zregister(const void *cls)
{
    const H5Z_class2_t *cls_real  = (const H5Z_class2_t *)cls; /* "Real" class pointer */
    herr_t              ret_value = SUCCEED;                   /* Return value */
#ifndef H5_NO_DEPRECATED_SYMBOLS
    H5Z_class2_t cls_new; /* Translated class struct */
#endif

    FUNC_ENTER_API(FAIL)

    /* Check args */
    if (cls_real == NULL)
        HGOTO_ERROR(H5E_ARGS, H5E_BADVALUE, FAIL, "invalid filter class");

    /* Check H5Z_class_t version number; this is where a function to convert
     * from an outdated version should be called.
     *
     * If the version number is invalid, we assume that the target of cls is the
     * old style "H5Z_class1_t" structure, which did not contain a version
     * field.  In this structure, the first field is the id.  Since both version
     * and id are integers they will have the same value, and since id must be
     * at least 256, there should be no overlap and the version of the struct
     * can be determined by the value of the first field.
     */
    if (cls_real->version != H5Z_CLASS_T_VERS) {
#ifndef H5_NO_DEPRECATED_SYMBOLS
        /* Assume it is an old "H5Z_class1_t" instead */
        const H5Z_class1_t *cls_old = (const H5Z_class1_t *)cls;

        /* Translate to new H5Z_class2_t */
        cls_new.version         = H5Z_CLASS_T_VERS;
        cls_new.id              = cls_old->id;
        cls_new.encoder_present = 1;
        cls_new.decoder_present = 1;
        cls_new.name            = cls_old->name;
        cls_new.can_apply       = cls_old->can_apply;
        cls_new.set_local       = cls_old->set_local;
        cls_new.filter          = cls_old->filter;

        /* Set cls_real to point to the translated structure */
        cls_real = &cls_new;

#else  /* H5_NO_DEPRECATED_SYMBOLS */
        /* Deprecated symbols not allowed, throw an error */
        HGOTO_ERROR(H5E_ARGS, H5E_BADVALUE, FAIL, "invalid H5Z_class_t version number");
#endif /* H5_NO_DEPRECATED_SYMBOLS */
    }  /* end if */

    if (cls_real->id < 0 || cls_real->id > H5Z_FILTER_MAX)
        HGOTO_ERROR(H5E_ARGS, H5E_BADVALUE, FAIL, "invalid filter identification number");
    if (cls_real->id < H5Z_FILTER_RESERVED)
        HGOTO_ERROR(H5E_ARGS, H5E_BADVALUE, FAIL, "unable to modify predefined filters");
    if (cls_real->filter == NULL)
        HGOTO_ERROR(H5E_ARGS, H5E_BADVALUE, FAIL, "no filter function specified");

    /* Do it */
    if (H5Z_register(cls_real) < 0)
        HGOTO_ERROR(H5E_PLINE, H5E_CANTINIT, FAIL, "unable to register filter");

done:
    FUNC_LEAVE_API(ret_value)
}

/*-------------------------------------------------------------------------
 * Function: H5Z_register
 *
 * Purpose:  Same as the public version except this one allows filters
 *           to be set for predefined method numbers < H5Z_FILTER_RESERVED
 *
 * Return:   Non-negative on success
 *           Negative on failure
 *-------------------------------------------------------------------------
 */
herr_t
H5Z_register(const H5Z_class2_t *cls)
{
    size_t i;
    herr_t ret_value = SUCCEED; /* Return value */

    FUNC_ENTER_NOAPI(FAIL)

    assert(cls);
    assert(cls->id >= 0 && cls->id <= H5Z_FILTER_MAX);

    /* Is the filter already registered? */
    for (i = 0; i < H5Z_table_used_g; i++)
        if (H5Z_table_g[i].id == cls->id)
            break;

    /* Filter not already registered */
    if (i >= H5Z_table_used_g) {
        if (H5Z_table_used_g >= H5Z_table_alloc_g) {
            size_t        n     = MAX(H5Z_MAX_NFILTERS, 2 * H5Z_table_alloc_g);
            H5Z_class2_t *table = (H5Z_class2_t *)H5MM_realloc(H5Z_table_g, n * sizeof(H5Z_class2_t));
#ifdef H5Z_DEBUG
            H5Z_stats_t *stat_table = (H5Z_stats_t *)H5MM_realloc(H5Z_stat_table_g, n * sizeof(H5Z_stats_t));
#endif /* H5Z_DEBUG */
            if (!table)
                HGOTO_ERROR(H5E_RESOURCE, H5E_NOSPACE, FAIL, "unable to extend filter table");
            H5Z_table_g = table;
#ifdef H5Z_DEBUG
            if (!stat_table)
                HGOTO_ERROR(H5E_RESOURCE, H5E_NOSPACE, FAIL, "unable to extend filter statistics table");
            H5Z_stat_table_g = stat_table;
#endif /* H5Z_DEBUG */
            H5Z_table_alloc_g = n;
        } /* end if */

        /* Initialize */
        i = H5Z_table_used_g++;
        H5MM_memcpy(H5Z_table_g + i, cls, sizeof(H5Z_class2_t));
#ifdef H5Z_DEBUG
        memset(H5Z_stat_table_g + i, 0, sizeof(H5Z_stats_t));
#endif /* H5Z_DEBUG */
    }  /* end if */
    /* Filter already registered */
    else {
        /* Replace old contents */
        H5MM_memcpy(H5Z_table_g + i, cls, sizeof(H5Z_class2_t));
    } /* end else */

done:
    FUNC_LEAVE_NOAPI(ret_value)
}

/*-------------------------------------------------------------------------
 * Function:    H5Zunregister
 *
 * Purpose:     This function unregisters a filter.
 *
 * Return:      Non-negative on success
 *              Negative on failure
 *-------------------------------------------------------------------------
 */
herr_t
H5Zunregister(H5Z_filter_t id)
{
    herr_t ret_value = SUCCEED; /* Return value */

    FUNC_ENTER_API(FAIL)

    /* Check args */
    if (id < 0 || id > H5Z_FILTER_MAX)
        HGOTO_ERROR(H5E_ARGS, H5E_BADVALUE, FAIL, "invalid filter identification number");
    if (id < H5Z_FILTER_RESERVED)
        HGOTO_ERROR(H5E_ARGS, H5E_BADVALUE, FAIL, "unable to modify predefined filters");

    /* Do it */
    if (H5Z__unregister(id) < 0)
        HGOTO_ERROR(H5E_PLINE, H5E_CANTINIT, FAIL, "unable to unregister filter");

done:
    FUNC_LEAVE_API(ret_value)
} /* end H5Zunregister() */

/*-------------------------------------------------------------------------
 * Function:    H5Z__unregister
 *
 * Purpose:     Same as the public version except this one allows filters
 *               to be unset for predefined method numbers <H5Z_FILTER_RESERVED
 *
 * Return:      SUCCEED/FAIL
 *
 *-------------------------------------------------------------------------
 */
herr_t
H5Z__unregister(H5Z_filter_t filter_id)
{
    size_t       filter_index;        /* Local index variable for filter */
    H5Z_object_t object;              /* Object to pass to callbacks */
    herr_t       ret_value = SUCCEED; /* Return value */

    FUNC_ENTER_PACKAGE

    assert(filter_id >= 0 && filter_id <= H5Z_FILTER_MAX);

    /* Is the filter already registered? */
    for (filter_index = 0; filter_index < H5Z_table_used_g; filter_index++)
        if (H5Z_table_g[filter_index].id == filter_id)
            break;

    /* Fail if filter not found */
    if (filter_index >= H5Z_table_used_g)
        HGOTO_ERROR(H5E_PLINE, H5E_NOTFOUND, FAIL, "filter is not registered");

    /* Initialize the structure object for iteration */
    object.filter_id = filter_id;
    object.found     = false;
#ifdef H5_HAVE_PARALLEL
    object.sanity_checked = false;
#endif /* H5_HAVE_PARALLEL */

    /* Iterate through all opened datasets, returns a failure if any of them uses the filter */
    if (H5I_iterate(H5I_DATASET, H5Z__check_unregister_dset_cb, &object, false) < 0)
        HGOTO_ERROR(H5E_FILE, H5E_BADITER, FAIL, "iteration failed");

    if (object.found)
        HGOTO_ERROR(H5E_PLINE, H5E_CANTRELEASE, FAIL,
                    "can't unregister filter because a dataset is still using it");

    /* Iterate through all opened groups, returns a failure if any of them uses the filter */
    if (H5I_iterate(H5I_GROUP, H5Z__check_unregister_group_cb, &object, false) < 0)
        HGOTO_ERROR(H5E_FILE, H5E_BADITER, FAIL, "iteration failed");

    if (object.found)
        HGOTO_ERROR(H5E_PLINE, H5E_CANTRELEASE, FAIL,
                    "can't unregister filter because a group is still using it");

    /* Iterate through all opened files and flush them */
    if (H5I_iterate(H5I_FILE, H5Z__flush_file_cb, &object, false) < 0)
        HGOTO_ERROR(H5E_FILE, H5E_BADITER, FAIL, "iteration failed");

    /* Remove filter from table */
    /* Don't worry about shrinking table size (for now) */
    memmove(&H5Z_table_g[filter_index], &H5Z_table_g[filter_index + 1],
            sizeof(H5Z_class2_t) * ((H5Z_table_used_g - 1) - filter_index));
#ifdef H5Z_DEBUG
    memmove(&H5Z_stat_table_g[filter_index], &H5Z_stat_table_g[filter_index + 1],
            sizeof(H5Z_stats_t) * ((H5Z_table_used_g - 1) - filter_index));
#endif /* H5Z_DEBUG */
    H5Z_table_used_g--;

done:
    FUNC_LEAVE_NOAPI(ret_value)
} /* end H5Z__unregister() */

/*-------------------------------------------------------------------------
 * Function:    H5Z__check_unregister
 *
 * Purpose:     Check if an object uses the filter to be unregistered.
 *
 * Return:      true if the object uses the filter
 *              false if not
 *              NEGATIVE on error
 *
 *-------------------------------------------------------------------------
 */
static htri_t
H5Z__check_unregister(hid_t ocpl_id, H5Z_filter_t filter_id)
{
    H5P_genplist_t *plist;             /* Property list */
    htri_t          ret_value = false; /* Return value */

    FUNC_ENTER_PACKAGE

    /* Get the plist structure of object creation */
    if (NULL == (plist = H5P_object_verify(ocpl_id, H5P_OBJECT_CREATE)))
        HGOTO_ERROR(H5E_PLINE, H5E_BADID, FAIL, "can't find object for ID");

    /* Check if the object creation property list uses the filter */
    if ((ret_value = H5P_filter_in_pline(plist, filter_id)) < 0)
        HGOTO_ERROR(H5E_PLINE, H5E_CANTGET, FAIL, "can't check filter in pipeline");

done:
    FUNC_LEAVE_NOAPI(ret_value)
} /* end H5Z__check_unregister() */

/*-------------------------------------------------------------------------
 * Function:    H5Z__check_unregister_group_cb
 *
 * Purpose:     The callback function for H5Z__unregister. It iterates
 *              through all opened objects.  If the object is a dataset
 *              or a group and it uses the filter to be unregistered, the
 *              function returns true.
 *
 * Return:      true if the object uses the filter
 *              false if not
 *              NEGATIVE on error
 *
 *-------------------------------------------------------------------------
 */
static int
H5Z__check_unregister_group_cb(void H5_ATTR_UNUSED *obj_ptr, hid_t obj_id, void *key)
{
    hid_t                 ocpl_id = -1;
    H5Z_object_t         *object  = (H5Z_object_t *)key;
    H5VL_object_t        *vol_obj;     /* Object for loc_id */
    H5VL_group_get_args_t vol_cb_args; /* Arguments to VOL callback */
    htri_t                filter_in_pline = false;
    int                   ret_value       = false; /* Return value */

    FUNC_ENTER_PACKAGE

    /* Get the group creation property */
    if (NULL == (vol_obj = (H5VL_object_t *)H5I_object_verify(obj_id, H5I_GROUP)))
        HGOTO_ERROR(H5E_ARGS, H5E_BADTYPE, H5I_INVALID_HID, "invalid group identifier");

    /* Set up VOL callback arguments */
    vol_cb_args.op_type               = H5VL_GROUP_GET_GCPL;
    vol_cb_args.args.get_gcpl.gcpl_id = H5I_INVALID_HID;

    /* Get the group creation property list */
    if (H5VL_group_get(vol_obj, &vol_cb_args, H5P_DATASET_XFER_DEFAULT, H5_REQUEST_NULL) < 0)
        HGOTO_ERROR(H5E_PLINE, H5E_CANTGET, H5I_INVALID_HID, "unable to get group creation properties");

    if ((ocpl_id = vol_cb_args.args.get_gcpl.gcpl_id) < 0)
        HGOTO_ERROR(H5E_PLINE, H5E_CANTGET, FAIL, "can't get group creation property list");

    /* Check if the filter is in the group creation property list */
    if ((filter_in_pline = H5Z__check_unregister(ocpl_id, object->filter_id)) < 0)
        HGOTO_ERROR(H5E_PLINE, H5E_CANTGET, FAIL, "can't check filter in pipeline");

    /* H5I_iterate expects true to stop the loop over objects. Stop the loop and
     * let H5Z__unregister return failure.
     */
    if (filter_in_pline) {
        object->found = true;
        ret_value     = true;
    }

done:
    if (ocpl_id > 0)
        if (H5I_dec_app_ref(ocpl_id) < 0)
            HDONE_ERROR(H5E_PLINE, H5E_CANTDEC, FAIL, "can't release plist");

    FUNC_LEAVE_NOAPI(ret_value)
} /* end H5Z__check_unregister_group_cb() */

/*-------------------------------------------------------------------------
 * Function:    H5Z__check_unregister_dset_cb
 *
 * Purpose:     The callback function for H5Z__unregister. It iterates
 *              through all opened objects.  If the object is a dataset
 *              or a group and it uses the filter to be unregistered, the
 *              function returns true.
 *
 * Return:      true if the object uses the filter
 *              false if not
 *              NEGATIVE on error
 *
 *-------------------------------------------------------------------------
 */
static int
H5Z__check_unregister_dset_cb(void H5_ATTR_UNUSED *obj_ptr, hid_t obj_id, void *key)
{
    hid_t                   ocpl_id = -1;
    H5Z_object_t           *object  = (H5Z_object_t *)key;
    H5VL_object_t          *vol_obj;     /* Object for loc_id */
    H5VL_dataset_get_args_t vol_cb_args; /* Arguments to VOL callback */
    htri_t                  filter_in_pline = false;
    int                     ret_value       = false; /* Return value */

    FUNC_ENTER_PACKAGE

    /* Get the dataset creation property */
    if (NULL == (vol_obj = (H5VL_object_t *)H5I_object_verify(obj_id, H5I_DATASET)))
        HGOTO_ERROR(H5E_ARGS, H5E_BADTYPE, H5I_INVALID_HID, "invalid dataset identifier");

    /* Set up VOL callback arguments */
    vol_cb_args.op_type               = H5VL_DATASET_GET_DCPL;
    vol_cb_args.args.get_dcpl.dcpl_id = H5I_INVALID_HID;

    /* Get the dataset creation property list */
    if (H5VL_dataset_get(vol_obj, &vol_cb_args, H5P_DATASET_XFER_DEFAULT, H5_REQUEST_NULL) < 0)
        HGOTO_ERROR(H5E_DATASET, H5E_CANTGET, H5I_INVALID_HID, "unable to get dataset creation properties");

    if ((ocpl_id = vol_cb_args.args.get_dcpl.dcpl_id) < 0)
        HGOTO_ERROR(H5E_PLINE, H5E_CANTGET, FAIL, "can't get dataset creation property list");

    /* Check if the filter is in the dataset creation property list */
    if ((filter_in_pline = H5Z__check_unregister(ocpl_id, object->filter_id)) < 0)
        HGOTO_ERROR(H5E_PLINE, H5E_CANTGET, FAIL, "can't check filter in pipeline");

    /* H5I_iterate expects true to stop the loop over objects. Stop the loop and
     * let H5Z__unregister return failure.
     */
    if (filter_in_pline) {
        object->found = true;
        ret_value     = true;
    }

done:
    if (ocpl_id > 0)
        if (H5I_dec_app_ref(ocpl_id) < 0)
            HDONE_ERROR(H5E_PLINE, H5E_CANTDEC, FAIL, "can't release plist");

    FUNC_LEAVE_NOAPI(ret_value)
} /* end H5Z__check_unregister_dset_cb() */

/*-------------------------------------------------------------------------
 * Function:    H5Z__flush_file_cb
 *
 * Purpose:     The callback function for H5Z__unregister. It iterates
 *              through all opened files and flush them.
 *
 * Return:      NON-NEGATIVE if finishes flushing and moves on
 *              NEGATIVE if there is an error
 *-------------------------------------------------------------------------
 */
static int
H5Z__flush_file_cb(void H5_ATTR_UNUSED *obj_ptr, hid_t obj_id, void H5_ATTR_PARALLEL_USED *key)
{

#ifdef H5_HAVE_PARALLEL
    H5Z_object_t *object = (H5Z_object_t *)key;
#endif                                              /* H5_HAVE_PARALLEL */
    int                       ret_value = false;    /* Return value */
    H5VL_file_specific_args_t vol_cb_args_specific; /* Arguments to VOL callback */
    H5VL_object_t            *vol_obj;              /* File for file_id */
    H5VL_file_get_args_t      vol_cb_args;          /* Arguments to VOL callback */
    bool                      is_native_vol_obj = true;
    unsigned int              intent            = 0;

    FUNC_ENTER_PACKAGE

    /* Sanity checks */
    assert(key);

    /* Get the internal file structure */
    if (NULL == (vol_obj = (H5VL_object_t *)H5I_object(obj_id)))
        HGOTO_ERROR(H5E_ARGS, H5E_BADTYPE, FAIL, "invalid file identifier");

    /* Get intent */
    vol_cb_args.op_type               = H5VL_FILE_GET_INTENT;
    vol_cb_args.args.get_intent.flags = &intent;

    /* Get the flags */
    if (H5VL_file_get(vol_obj, &vol_cb_args, H5P_DATASET_XFER_DEFAULT, H5_REQUEST_NULL) < 0)
        HGOTO_ERROR(H5E_FILE, H5E_CANTGET, FAIL, "unable to get file's intent flags");

    if (H5VL_object_is_native(vol_obj, &is_native_vol_obj) < 0)
        HGOTO_ERROR(H5E_OHDR, H5E_CANTGET, H5I_INVALID_HID,
                    "can't determine if VOL object is native connector object");

    /* Do a global flush if the file is opened for write */
    if (H5F_ACC_RDWR & intent) {

#ifdef H5_HAVE_PARALLEL
        /* Checking MPI flag requires native VOL */
        if (is_native_vol_obj) {
            H5F_t *f = (H5F_t *)obj_ptr; /* File object for native VOL operation */

            /* Check if MPIO driver is used */
            if (H5F_HAS_FEATURE(f, H5FD_FEAT_HAS_MPI)) {

                /* Sanity check for collectively calling H5Zunregister, if requested */
                /* (Sanity check assumes that a barrier on one file's comm
                 *  is sufficient (i.e. that there aren't different comms for
                 *  different files).  -QAK, 2018/02/14)
                 */
                if (H5_coll_api_sanity_check_g && !object->sanity_checked) {
                    MPI_Comm mpi_comm; /* File's communicator */

                    /* Retrieve the file communicator */
                    if (H5F_mpi_retrieve_comm(obj_id, H5P_DEFAULT, &mpi_comm) < 0)
                        HGOTO_ERROR(H5E_PLINE, H5E_CANTGET, FAIL, "can't get MPI communicator");

                    /* Issue the barrier */
                    if (mpi_comm != MPI_COMM_NULL)
                        MPI_Barrier(mpi_comm);

                    /* Set the "sanity checked" flag */
                    object->sanity_checked = true;
                } /* end if */
            }     /* end if */
        }
#endif /* H5_HAVE_PARALLEL */

        /* Call the flush routine for mounted file hierarchies */
        vol_cb_args_specific.op_type             = H5VL_FILE_FLUSH;
        vol_cb_args_specific.args.flush.obj_type = H5I_FILE;
        vol_cb_args_specific.args.flush.scope    = H5F_SCOPE_GLOBAL;

        /* Flush the object */
        if (H5VL_file_specific(vol_obj, &vol_cb_args_specific, H5P_DATASET_XFER_DEFAULT, NULL) < 0)
            HGOTO_ERROR(H5E_FILE, H5E_CANTFLUSH, FAIL, "unable to flush file hierarchy");

    } /* end if */

done:
    FUNC_LEAVE_NOAPI(ret_value)
} /* end H5Z__flush_file_cb() */

/*-------------------------------------------------------------------------
 * Function: H5Zfilter_avail
 *
 * Purpose:  Check if a filter is available
 *
 * Return:   Non-negative (true/false) on success/Negative on failure
 *-------------------------------------------------------------------------
 */
htri_t
H5Zfilter_avail(H5Z_filter_t id)
{
    htri_t ret_value = false; /* Return value */

    FUNC_ENTER_API(FAIL)

    /* Check args */
    if (id < 0 || id > H5Z_FILTER_MAX)
        HGOTO_ERROR(H5E_ARGS, H5E_BADVALUE, FAIL, "invalid filter identification number");

    if ((ret_value = H5Z_filter_avail(id)) < 0)
        HGOTO_ERROR(H5E_PLINE, H5E_NOTFOUND, FAIL, "unable to check the availability of the filter");

done:
    FUNC_LEAVE_API(ret_value)
} /* end H5Zfilter_avail() */

/*-------------------------------------------------------------------------
 * Function: H5Z_filter_avail
 *
 * Purpose:  Private function to check if a filter is available
 *
 * Return:   Non-negative (true/false) on success/Negative on failure
 *-------------------------------------------------------------------------
 */
htri_t
H5Z_filter_avail(H5Z_filter_t id)
{
    H5PL_key_t          key;               /* Key for finding a plugin     */
    const H5Z_class2_t *filter_info;       /* Filter information           */
    size_t              i;                 /* Local index variable         */
    htri_t              ret_value = false; /* Return value                 */

    FUNC_ENTER_NOAPI(FAIL)

    /* Is the filter already registered? */
    for (i = 0; i < H5Z_table_used_g; i++)
        if (H5Z_table_g[i].id == id)
            HGOTO_DONE(true);

    key.id = (int)id;
    if (NULL != (filter_info = (const H5Z_class2_t *)H5PL_load(H5PL_TYPE_FILTER, &key))) {
        if (H5Z_register(filter_info) < 0)
            HGOTO_ERROR(H5E_PLINE, H5E_CANTINIT, FAIL, "unable to register loaded filter");
        HGOTO_DONE(true);
    } /* end if */

done:
    FUNC_LEAVE_NOAPI(ret_value)
} /* end H5Z_filter_avail() */

/*-------------------------------------------------------------------------
 * Function: H5Z__prelude_callback
 *
 * Purpose:  Makes a dataset creation "prelude" callback for the "can_apply"
 *           or "set_local" routines.
 *
 * Return:   Non-negative on success/Negative on failure
 *
 * Notes:    The chunk dimensions are used to create a dataspace, instead
 *           of passing in the dataset's dataspace, since the chunk
 *           dimensions are what the I/O filter will actually see
 *-------------------------------------------------------------------------
 */
static herr_t
H5Z__prelude_callback(const H5O_pline_t *pline, hid_t dcpl_id, hid_t type_id, hid_t space_id,
                      H5Z_prelude_type_t prelude_type)
{
    H5Z_class2_t *fclass;           /* Individual filter information */
    size_t        u;                /* Local index variable */
    htri_t        ret_value = true; /* Return value */

    FUNC_ENTER_PACKAGE

    assert(pline->nused > 0);

    /* Iterate over filters */
    for (u = 0; u < pline->nused; u++) {
        /* Get filter information, ignoring failure from optional filters */
        if (H5Z_find(pline->filter[u].flags & H5Z_FLAG_OPTIONAL, pline->filter[u].id, &fclass) < 0)
            HGOTO_ERROR(H5E_PLINE, H5E_NOTFOUND, FAIL, "required filter was not located");
        if (fclass) {
            /* Make correct callback */
            switch (prelude_type) {
                case H5Z_PRELUDE_CAN_APPLY:
                    /* Check if filter is configured to be able to encode */
                    if (!fclass->encoder_present)
                        HGOTO_ERROR(H5E_PLINE, H5E_NOENCODER, FAIL,
                                    "Filter present but encoding is disabled.");

                    /* Check if there is a "can apply" callback */
                    if (fclass->can_apply) {
                        htri_t status;

                        /* Prepare & restore library for user callback */
                        H5_BEFORE_USER_CB(FAIL)
                        {
                            /* Make callback to filter's "can apply" function */
                            status = (fclass->can_apply)(dcpl_id, type_id, space_id);
                        }
                        H5_AFTER_USER_CB(FAIL)

                        /* Indicate error during filter callback */
                        if (status < 0)
                            HGOTO_ERROR(H5E_PLINE, H5E_CANAPPLY, FAIL, "error during user callback");

                        /* Indicate filter can't apply to this combination of parameters.
                         * If the filter is NOT optional, returns failure. */
                        if (status == false && !(pline->filter[u].flags & H5Z_FLAG_OPTIONAL))
                            HGOTO_ERROR(H5E_PLINE, H5E_CANAPPLY, FAIL, "filter parameters not appropriate");
                    } /* end if */
                    break;

                case H5Z_PRELUDE_SET_LOCAL:
                    /* Check if there is a "set local" callback */
                    if (fclass->set_local) {
                        herr_t status;

                        /* Prepare & restore library for user callback */
                        H5_BEFORE_USER_CB(FAIL)
                        {
                            /* Make callback to filter's "set local" function */
                            status = (fclass->set_local)(dcpl_id, type_id, space_id);
                        }
                        H5_AFTER_USER_CB(FAIL)

                        /* Indicate error during filter callback */
                        if (status < 0)
                            HGOTO_ERROR(H5E_PLINE, H5E_SETLOCAL, FAIL, "error during user callback");
                    } /* end if */
                    break;

                default:
                    assert("invalid prelude type" && 0);
            } /* end switch */
        }     /* end else */
    }         /* end for */

done:

    FUNC_LEAVE_NOAPI(ret_value)
} /* end H5Z__prelude_callback() */

/*-------------------------------------------------------------------------
 * Function: H5Z__prepare_prelude_callback_dcpl
 *
 * Purpose:  Prepares to make a dataset creation "prelude" callback
 *           for the "can_apply" or "set_local" routines.
 *
 * Return:   Non-negative on success/Negative on failure
 *
 * Notes:    The chunk dimensions are used to create a dataspace, instead
 *           of passing in the dataset's dataspace, since the chunk
 *           dimensions are what the I/O filter will actually see
 *-------------------------------------------------------------------------
 */
static herr_t
H5Z__prepare_prelude_callback_dcpl(hid_t dcpl_id, hid_t type_id, H5Z_prelude_type_t prelude_type)
{
    hid_t         space_id    = -1;      /* ID for dataspace describing chunk */
    H5O_layout_t *dcpl_layout = NULL;    /* Dataset's layout information */
    herr_t        ret_value   = SUCCEED; /* Return value */

    FUNC_ENTER_PACKAGE

    assert(H5I_GENPROP_LST == H5I_get_type(dcpl_id));
    assert(H5I_DATATYPE == H5I_get_type(type_id));

    /* Check if the property list is non-default */
    if (dcpl_id != H5P_DATASET_CREATE_DEFAULT) {
        H5P_genplist_t *dc_plist; /* Dataset creation property list object */

        /* Get memory for the layout */
        if (NULL == (dcpl_layout = (H5O_layout_t *)H5MM_calloc(sizeof(H5O_layout_t))))
            HGOTO_ERROR(H5E_RESOURCE, H5E_NOSPACE, FAIL, "unable to allocate dcpl layout buffer");

        /* Get dataset creation property list object */
        if (NULL == (dc_plist = (H5P_genplist_t *)H5I_object(dcpl_id)))
            HGOTO_ERROR(H5E_ARGS, H5E_BADTYPE, FAIL, "can't get dataset creation property list");

        /* Peek at the layout information */
        if (H5P_peek(dc_plist, H5D_CRT_LAYOUT_NAME, dcpl_layout) < 0)
            HGOTO_ERROR(H5E_PLIST, H5E_CANTGET, FAIL, "can't retrieve layout");

        /* Check if the dataset is chunked */
        if (H5D_CHUNKED == dcpl_layout->type) {
            H5O_pline_t dcpl_pline; /* Object's I/O pipeline information */

            /* Get I/O pipeline information */
            if (H5P_peek(dc_plist, H5O_CRT_PIPELINE_NAME, &dcpl_pline) < 0)
                HGOTO_ERROR(H5E_PLIST, H5E_CANTGET, FAIL, "can't retrieve pipeline filter");

            /* Check if the chunks have filters */
            if (dcpl_pline.nused > 0) {
                hsize_t chunk_dims[H5O_LAYOUT_NDIMS]; /* Size of chunk dimensions */
                H5S_t  *space;                        /* Dataspace describing chunk */
                size_t  u;                            /* Local index variable */

                /* Create a dataspace for a chunk & set the extent */
                for (u = 0; u < dcpl_layout->u.chunk.ndims; u++)
                    chunk_dims[u] = dcpl_layout->u.chunk.dim[u];
                if (NULL == (space = H5S_create_simple(dcpl_layout->u.chunk.ndims, chunk_dims, NULL)))
                    HGOTO_ERROR(H5E_DATASPACE, H5E_CANTCREATE, FAIL, "can't create simple dataspace");

                /* Get ID for dataspace to pass to filter routines */
                if ((space_id = H5I_register(H5I_DATASPACE, space, false)) < 0) {
                    (void)H5S_close(space);
                    HGOTO_ERROR(H5E_ID, H5E_CANTREGISTER, FAIL, "unable to register dataspace ID");
                }

                /* Make the callbacks */
                if (H5Z__prelude_callback(&dcpl_pline, dcpl_id, type_id, space_id, prelude_type) < 0)
                    HGOTO_ERROR(H5E_PLINE, H5E_CANAPPLY, FAIL, "unable to apply filter");
            }
        }
    }

done:
    if (space_id > 0 && H5I_dec_ref(space_id) < 0)
        HDONE_ERROR(H5E_PLINE, H5E_CANTRELEASE, FAIL, "unable to close dataspace");

    if (dcpl_layout)
        dcpl_layout = (H5O_layout_t *)H5MM_xfree(dcpl_layout);

    FUNC_LEAVE_NOAPI(ret_value)
} /* end H5Z__prepare_prelude_callback_dcpl() */

/*-------------------------------------------------------------------------
 * Function: H5Z_can_apply
 *
 * Purpose:  Checks if all the filters defined in the dataset creation
 *           property list can be applied to a particular combination of
 *           datatype and dataspace for a dataset.
 *
 * Return:   Non-negative on success
 *           Negative on failure
 *
 * Notes:    The chunk dimensions are used to create a dataspace, instead
 *           of passing in the dataset's dataspace, since the chunk
 *           dimensions are what the I/O filter will actually see
 *-------------------------------------------------------------------------
 */
herr_t
H5Z_can_apply(hid_t dcpl_id, hid_t type_id)
{
    herr_t ret_value = SUCCEED; /* Return value */

    FUNC_ENTER_NOAPI(FAIL)

    /* Make "can apply" callbacks for filters in pipeline */
    if (H5Z__prepare_prelude_callback_dcpl(dcpl_id, type_id, H5Z_PRELUDE_CAN_APPLY) < 0)
        HGOTO_ERROR(H5E_PLINE, H5E_CANAPPLY, FAIL, "unable to apply filter");

done:
    FUNC_LEAVE_NOAPI(ret_value)
} /* end H5Z_can_apply() */

/*-------------------------------------------------------------------------
 * Function: H5Z_set_local
 *
 * Purpose:  Makes callbacks to modify dataset creation list property
 *           settings for filters on a new dataset, based on the datatype
 *           and dataspace of that dataset (chunk).
 *
 * Return:   Non-negative on success
 *           Negative on failure
 *
 * Notes:    The chunk dimensions are used to create a dataspace, instead
 *           of passing in the dataset's dataspace, since the chunk
 *           dimensions are what the I/O filter will actually see
 *-------------------------------------------------------------------------
 */
herr_t
H5Z_set_local(hid_t dcpl_id, hid_t type_id)
{
    herr_t ret_value = SUCCEED; /* Return value */

    FUNC_ENTER_NOAPI(FAIL)

    /* Make "set local" callbacks for filters in pipeline */
    if (H5Z__prepare_prelude_callback_dcpl(dcpl_id, type_id, H5Z_PRELUDE_SET_LOCAL) < 0)
        HGOTO_ERROR(H5E_PLINE, H5E_SETLOCAL, FAIL, "local filter parameters not set");

done:
    FUNC_LEAVE_NOAPI(ret_value)
} /* end H5Z_set_local() */

/*-------------------------------------------------------------------------
 * Function: H5Z_can_apply_direct
 *
 * Purpose:  Checks if all the filters defined in the pipeline can be
 *           applied to an opaque byte stream (currently only a group).
 *           The pipeline is assumed to have at least one filter.
 *
 * Return:   Non-negative on success
 *           Negative on failure
 *-------------------------------------------------------------------------
 */
herr_t
H5Z_can_apply_direct(const H5O_pline_t *pline)
{
    herr_t ret_value = SUCCEED; /* Return value */

    FUNC_ENTER_NOAPI(FAIL)

    assert(pline->nused > 0);

    /* Make "can apply" callbacks for filters in pipeline */
    if (H5Z__prelude_callback(pline, (hid_t)-1, (hid_t)-1, (hid_t)-1, H5Z_PRELUDE_CAN_APPLY) < 0)
        HGOTO_ERROR(H5E_PLINE, H5E_CANAPPLY, FAIL, "unable to apply filter");

done:
    FUNC_LEAVE_NOAPI(ret_value)
} /* end H5Z_can_apply_direct() */

/*-------------------------------------------------------------------------
 * Function: H5Z_set_local_direct
 *
 * Purpose:  Makes callbacks to modify local settings for filters on a
 *           new opaque object.  The pipeline is assumed to have at
 *           least one filter.
 *
 * Return:   Non-negative on success
 *           Negative on failure
 *
 * Notes:    This callback will almost certainly not do anything
 *           useful, other than to make certain that the filter will
 *           accept opaque data.
 *-------------------------------------------------------------------------
 */
herr_t
H5Z_set_local_direct(const H5O_pline_t *pline)
{
    herr_t ret_value = SUCCEED; /* Return value */

    FUNC_ENTER_NOAPI(FAIL)

    assert(pline->nused > 0);

    /* Make "set local" callbacks for filters in pipeline */
    if (H5Z__prelude_callback(pline, (hid_t)-1, (hid_t)-1, (hid_t)-1, H5Z_PRELUDE_SET_LOCAL) < 0)
        HGOTO_ERROR(H5E_PLINE, H5E_SETLOCAL, FAIL, "local filter parameters not set");

done:
    FUNC_LEAVE_NOAPI(ret_value)
} /* end H5Z_set_local_direct() */

/*-------------------------------------------------------------------------
 * Function: H5Z_ignore_filters
 *
 * Purpose:  Determine whether filters can be ignored.
 *
 * Description:
 *      When the filters are optional (i.e., H5Z_FLAG_OPTIONAL is provided,)
 *      if any of the following conditions is met, the filters will be ignored:
 *          - dataspace is either H5S_NULL or H5S_SCALAR
 *          - datatype is variable-length (string or non-string)
 *      However, if any of these conditions exists and a filter is not
 *      optional, the function will produce an error.
 *
 * Return:   Non-negative(true/false) on success
 *           Negative on failure
 *
 *-------------------------------------------------------------------------
 */
htri_t
H5Z_ignore_filters(hid_t dcpl_id, const H5T_t *type, const H5S_t *space)
{
    H5P_genplist_t *dc_plist;                /* Dataset creation property list object */
    H5O_pline_t     pline;                   /* Object's I/O pipeline information */
    H5S_class_t     space_class;             /* To check class of space */
    H5T_class_t     type_class;              /* To check if type is VL */
    bool            bad_for_filters = false; /* Suitable to have filters */
    htri_t          ret_value       = false; /* true for ignoring filters */

    FUNC_ENTER_NOAPI(FAIL)

    if (NULL == (dc_plist = (H5P_genplist_t *)H5I_object(dcpl_id)))
        HGOTO_ERROR(H5E_ARGS, H5E_BADTYPE, FAIL, "can't get dataset creation property list");

    /* Get pipeline information */
    if (H5P_peek(dc_plist, H5O_CRT_PIPELINE_NAME, &pline) < 0)
        HGOTO_ERROR(H5E_PLINE, H5E_CANTGET, FAIL, "can't retrieve pipeline filter");

    /* Get datatype and dataspace classes for quick access */
    space_class = H5S_GET_EXTENT_TYPE(space);
    type_class  = H5T_get_class(type, false);

    /* These conditions are not suitable for filters */
    bad_for_filters = (H5S_NULL == space_class || H5S_SCALAR == space_class || H5T_VLEN == type_class ||
                       (H5T_STRING == type_class && true == H5T_is_variable_str(type)));

    /* When these conditions occur, if there are required filters in pline,
       then report a failure, otherwise, set flag that they can be ignored */
    if (bad_for_filters) {
        size_t ii;
        if (pline.nused > 0) {
            for (ii = 0; ii < pline.nused; ii++) {
                if (!(pline.filter[ii].flags & H5Z_FLAG_OPTIONAL))
                    HGOTO_ERROR(H5E_PLINE, H5E_CANTFILTER, FAIL, "not suitable for filters");
            }

            /* All filters are optional, we can ignore them */
            ret_value = true;
        }
    } /* bad for filters */

done:
    FUNC_LEAVE_NOAPI(ret_value)
} /* end H5Z_ignore_filters() */

/*-------------------------------------------------------------------------
 * Function: H5Z_modify
 *
 * Purpose:  Modify filter parameters for specified pipeline.
 *
 * Return:   Non-negative on success
 *           Negative on failure
 *-------------------------------------------------------------------------
 */
herr_t
H5Z_modify(const H5O_pline_t *pline, H5Z_filter_t filter, unsigned flags, size_t cd_nelmts,
           const unsigned int cd_values[/*cd_nelmts*/])
{
    size_t idx;                 /* Index of filter in pipeline */
    herr_t ret_value = SUCCEED; /* Return value */

    FUNC_ENTER_NOAPI(FAIL)

    assert(pline);
    assert(filter >= 0 && filter <= H5Z_FILTER_MAX);
    assert(0 == (flags & ~((unsigned)H5Z_FLAG_DEFMASK)));
    assert(0 == cd_nelmts || cd_values);

    /* Locate the filter in the pipeline */
    for (idx = 0; idx < pline->nused; idx++)
        if (pline->filter[idx].id == filter)
            break;

    /* Check if the filter was not already in the pipeline */
    if (idx > pline->nused)
        HGOTO_ERROR(H5E_PLINE, H5E_NOTFOUND, FAIL, "filter not in pipeline");

    /* Change parameters for filter */
    pline->filter[idx].flags     = flags;
    pline->filter[idx].cd_nelmts = cd_nelmts;

    /* Free any existing parameters */
    if (pline->filter[idx].cd_values != NULL && pline->filter[idx].cd_values != pline->filter[idx]._cd_values)
        H5MM_xfree(pline->filter[idx].cd_values);

    /* Set parameters */
    if (cd_nelmts > 0) {
        size_t i; /* Local index variable */

        /* Allocate memory or point at internal buffer */
        if (cd_nelmts > H5Z_COMMON_CD_VALUES) {
            pline->filter[idx].cd_values = (unsigned *)H5MM_malloc(cd_nelmts * sizeof(unsigned));
            if (NULL == pline->filter[idx].cd_values)
                HGOTO_ERROR(H5E_RESOURCE, H5E_NOSPACE, FAIL,
                            "memory allocation failed for filter parameters");
        } /* end if */
        else
            pline->filter[idx].cd_values = pline->filter[idx]._cd_values;

        /* Copy client data values */
        for (i = 0; i < cd_nelmts; i++)
            pline->filter[idx].cd_values[i] = cd_values[i];
    } /* end if */
    else
        pline->filter[idx].cd_values = NULL;

done:
    FUNC_LEAVE_NOAPI(ret_value)
} /* end H5Z_modify() */

/*-------------------------------------------------------------------------
 * Function: H5Z_append
 *
 * Purpose:  Append another filter to the specified pipeline.
 *
 * Return:   Non-negative on success
 *           Negative on failure
 *-------------------------------------------------------------------------
 */
herr_t
H5Z_append(H5O_pline_t *pline, H5Z_filter_t filter, unsigned flags, size_t cd_nelmts,
           const unsigned int cd_values[/*cd_nelmts*/])
{
    size_t idx;
    herr_t ret_value = SUCCEED; /* Return value */

    FUNC_ENTER_NOAPI(FAIL)

    assert(pline);
    assert(filter >= 0 && filter <= H5Z_FILTER_MAX);
    assert(0 == (flags & ~((unsigned)H5Z_FLAG_DEFMASK)));
    assert(0 == cd_nelmts || cd_values);

    /*
     * Check filter limit.  We do it here for early warnings although we may
     * decide to relax this restriction in the future.
     */
    if (pline->nused >= H5Z_MAX_NFILTERS)
        HGOTO_ERROR(H5E_PLINE, H5E_CANTINIT, FAIL, "too many filters in pipeline");

    /* Check for freshly allocated filter pipeline */
    if (pline->version == 0)
        pline->version = H5O_PLINE_VERSION_1;

    /* Allocate additional space in the pipeline if it's full */
    if (pline->nused >= pline->nalloc) {
        H5O_pline_t x;
        size_t      n;

        /* Each filter's data may be stored internally or may be
         * a separate block of memory.
         * For each filter, if cd_values points to the internal array
         * _cd_values, the pointer will need to be updated when the
         * filter struct is reallocated.  Set these pointers to ~NULL
         * so that we can reset them after reallocating the filters array.
         */
        for (n = 0; n < pline->nalloc; ++n)
            if (pline->filter[n].cd_values == pline->filter[n]._cd_values)
                pline->filter[n].cd_values = (unsigned *)((void *)~((size_t)NULL));

        x.nalloc = MAX(H5Z_MAX_NFILTERS, 2 * pline->nalloc);
        x.filter = (H5Z_filter_info_t *)H5MM_realloc(pline->filter, x.nalloc * sizeof(x.filter[0]));
        if (NULL == x.filter)
            HGOTO_ERROR(H5E_RESOURCE, H5E_NOSPACE, FAIL, "memory allocation failed for filter pipeline");

        /* Fix pointers in previous filters that need to point to their own
         *      internal data.
         */
        for (n = 0; n < pline->nalloc; ++n)
            if (x.filter[n].cd_values == (void *)~((size_t)NULL))
                x.filter[n].cd_values = x.filter[n]._cd_values;

        /* Point to newly allocated buffer */
        pline->nalloc = x.nalloc;
        pline->filter = x.filter;
    } /* end if */

    /* Add the new filter to the pipeline */
    idx                          = pline->nused;
    pline->filter[idx].id        = filter;
    pline->filter[idx].flags     = flags;
    pline->filter[idx].name      = NULL; /*we'll pick it up later*/
    pline->filter[idx].cd_nelmts = cd_nelmts;
    if (cd_nelmts > 0) {
        size_t i; /* Local index variable */

        /* Allocate memory or point at internal buffer */
        if (cd_nelmts > H5Z_COMMON_CD_VALUES) {
            pline->filter[idx].cd_values = (unsigned *)H5MM_malloc(cd_nelmts * sizeof(unsigned));
            if (NULL == pline->filter[idx].cd_values)
                HGOTO_ERROR(H5E_RESOURCE, H5E_NOSPACE, FAIL, "memory allocation failed for filter");
        } /* end if */
        else
            pline->filter[idx].cd_values = pline->filter[idx]._cd_values;

        /* Copy client data values */
        for (i = 0; i < cd_nelmts; i++)
            pline->filter[idx].cd_values[i] = cd_values[i];
    } /* end if */
    else
        pline->filter[idx].cd_values = NULL;

    pline->nused++;

done:
    FUNC_LEAVE_NOAPI(ret_value)
} /* end H5Z_append() */

/*-------------------------------------------------------------------------
 * Function: H5Z__find_idx
 *
 * Purpose:  Given a filter ID return the offset in the global array
 *           that holds all the registered filters.
 *
 * Return:   Success:    Non-negative index of entry in global filter table.
 *           Failure:    Negative
 *-------------------------------------------------------------------------
 */
static int
H5Z__find_idx(H5Z_filter_t id)
{
    size_t i;                /* Local index variable */
    int    ret_value = FAIL; /* Return value */

    FUNC_ENTER_PACKAGE_NOERR

    for (i = 0; i < H5Z_table_used_g; i++)
        if (H5Z_table_g[i].id == id)
            HGOTO_DONE((int)i);

done:
    FUNC_LEAVE_NOAPI(ret_value)
} /* end H5Z__find_idx() */

/*-------------------------------------------------------------------------
 * Function: H5Z_find
 *
 * Purpose:  Given a filter ID return a pointer to a global struct that
 *           defines the filter.
 *
 * Return:   Non-negative on success
 *           Negative on failure
 *-------------------------------------------------------------------------
 */
herr_t
H5Z_find(bool try, H5Z_filter_t id, H5Z_class2_t **cls)
{
    int    idx;                 /* Filter index in global table */
    herr_t ret_value = SUCCEED; /* Return value */

    FUNC_ENTER_NOAPI(FAIL)

    /* Get the index in the global table */
    if ((idx = H5Z__find_idx(id)) < 0) {
        *cls = NULL;

        /* Don't push error on speculative lookup */
        if (!try)
            HGOTO_ERROR(H5E_PLINE, H5E_NOTFOUND, FAIL, "required filter %d is not registered", id);
    }
    else
        *cls = H5Z_table_g + idx;

done:
    FUNC_LEAVE_NOAPI(ret_value)
} /* H5Z_find() */

/*-------------------------------------------------------------------------
 * Function: H5Z_pipeline
 *
 * Purpose:  Process data through the filter pipeline.  The FLAGS argument
 *           is the filter invocation flags (definition flags come from
 *           the PLINE->filter[].flags).  The filters are processed in
 *           definition order unless the H5Z_FLAG_REVERSE is set.  The
 *           FILTER_MASK is a bit-mask to indicate which filters to skip
 *           and on exit will indicate which filters failed.  Each
 *           filter has an index number in the pipeline and that index
 *           number is the filter's bit in the FILTER_MASK.  NBYTES is the
 *           number of bytes of data to filter and on exit should be the
 *           number of resulting bytes while BUF_SIZE holds the total
 *           allocated size of the buffer, which is pointed to BUF.
 *
 *           If the buffer must grow during processing of the pipeline
 *           then the pipeline function should free the original buffer
 *           and return a fresh buffer, adjusting BUF_SIZE accordingly.
 *
 * Return:   Non-negative on success
 *           Negative on failure
 *-------------------------------------------------------------------------
 */
herr_t
H5Z_pipeline(const H5O_pline_t *pline, unsigned flags, unsigned *filter_mask /*in,out*/, H5Z_EDC_t edc_read,
             H5Z_cb_t cb_struct, size_t *nbytes /*in,out*/, size_t *buf_size /*in,out*/,
             void **buf /*in,out*/)
{
    size_t        idx;
    size_t        new_nbytes;
    int           fclass_idx;    /* Index of filter class in global table */
    H5Z_class2_t *fclass = NULL; /* Filter class pointer */
#ifdef H5Z_DEBUG
    H5Z_stats_t  *fstats = NULL; /* Filter stats pointer */
    H5_timer_t    timer;         /* Timer for filter operations */
    H5_timevals_t times;         /* Elapsed time for each operation */
#endif
    unsigned failed = 0;
    unsigned tmp_flags;
    size_t   i;
    herr_t   ret_value = SUCCEED; /* Return value */

    FUNC_ENTER_NOAPI(FAIL)

    assert(0 == (flags & ~((unsigned)H5Z_FLAG_INVMASK)));
    assert(filter_mask);
    assert(nbytes && *nbytes > 0);
    assert(buf_size && *buf_size > 0);
    assert(buf && *buf);
    assert(!pline || pline->nused < H5Z_MAX_NFILTERS);

#ifdef H5Z_DEBUG
    H5_timer_init(&timer);
#endif
    if (pline && (flags & H5Z_FLAG_REVERSE)) { /* Read */
        for (i = pline->nused; i > 0; --i) {
            idx = i - 1;
            if (*filter_mask & ((unsigned)1 << idx)) {
                failed |= (unsigned)1 << idx;
                continue; /* filter excluded */
            }

            /* If the filter isn't registered and the application doesn't
             * indicate no plugin through HDF5_PRELOAD_PLUG (using the symbol "::"),
             * try to load it dynamically and register it.  Otherwise, return failure
             */
            if ((fclass_idx = H5Z__find_idx(pline->filter[idx].id)) < 0) {
                H5PL_key_t          key;
                const H5Z_class2_t *filter_info;
                bool                issue_error = false;

                /* Try loading the filter */
                key.id = (int)(pline->filter[idx].id);
                if (NULL != (filter_info = (const H5Z_class2_t *)H5PL_load(H5PL_TYPE_FILTER, &key))) {
                    /* Register the filter we loaded */
                    if (H5Z_register(filter_info) < 0)
                        HGOTO_ERROR(H5E_PLINE, H5E_CANTINIT, FAIL, "unable to register filter");

                    /* Search in the table of registered filters again to find the dynamic filter just loaded
                     * and registered */
                    if ((fclass_idx = H5Z__find_idx(pline->filter[idx].id)) < 0)
                        issue_error = true;
                }
                else
                    issue_error = true;

                /* Check for error */
                if (issue_error) {
                    /* Print out the filter name to give more info.  But the name is optional for
                     * the filter */
                    if (pline->filter[idx].name)
                        HGOTO_ERROR(H5E_PLINE, H5E_READERROR, FAIL, "required filter '%s' is not registered",
                                    pline->filter[idx].name);
                    else
                        HGOTO_ERROR(H5E_PLINE, H5E_READERROR, FAIL,
                                    "required filter (name unavailable) is not registered");
                }
            } /* end if */

            fclass = &H5Z_table_g[fclass_idx];

#ifdef H5Z_DEBUG
            fstats = &H5Z_stat_table_g[fclass_idx];
            H5_timer_start(&timer);
#endif

            tmp_flags = flags | (pline->filter[idx].flags);
            tmp_flags |= (edc_read == H5Z_DISABLE_EDC) ? H5Z_FLAG_SKIP_EDC : 0;
<<<<<<< HEAD

            /* Prepare & restore library for user callback */
            H5_BEFORE_USER_CB(FAIL)
=======
            H5E_PAUSE_ERRORS
>>>>>>> cf94f434
            {
                new_nbytes = (fclass->filter)(tmp_flags, pline->filter[idx].cd_nelmts,
                                              pline->filter[idx].cd_values, *nbytes, buf_size, buf);
            }
<<<<<<< HEAD
            H5_AFTER_USER_CB(FAIL)
=======
            H5E_RESUME_ERRORS
>>>>>>> cf94f434

#ifdef H5Z_DEBUG
            H5_timer_stop(&timer);
            H5_timer_get_times(timer, &times);
            fstats->stats[1].times.elapsed += times.elapsed;
            fstats->stats[1].times.system += times.system;
            fstats->stats[1].times.user += times.user;

            fstats->stats[1].total += MAX(*nbytes, new_nbytes);
            if (0 == new_nbytes)
                fstats->stats[1].errors += *nbytes;
#endif

            if (0 == new_nbytes) {
                if (cb_struct.func) {
                    H5Z_cb_return_t status;

                    /* Prepare & restore library for user callback */
                    H5_BEFORE_USER_CB(FAIL)
                    {
                        status = cb_struct.func(pline->filter[idx].id, *buf, *buf_size, cb_struct.op_data);
                    }
                    H5_AFTER_USER_CB(FAIL)
                    if (H5Z_CB_FAIL == status)
                        HGOTO_ERROR(H5E_PLINE, H5E_READERROR, FAIL, "filter returned failure during read");
                }
                else
                    HGOTO_ERROR(H5E_PLINE, H5E_READERROR, FAIL, "filter returned failure during read");

                *nbytes = *buf_size;
                failed |= (unsigned)1 << idx;
            }
            else
                *nbytes = new_nbytes;
        }
    }
    else if (pline) { /* Write */
        for (idx = 0; idx < pline->nused; idx++) {
            if (*filter_mask & ((unsigned)1 << idx)) {
                failed |= (unsigned)1 << idx;
                continue; /* filter excluded */
            }
            if ((fclass_idx = H5Z__find_idx(pline->filter[idx].id)) < 0) {
                /* Check if filter is optional -- If it isn't, then error */
                if ((pline->filter[idx].flags & H5Z_FLAG_OPTIONAL) == 0)
                    HGOTO_ERROR(H5E_PLINE, H5E_WRITEERROR, FAIL, "required filter is not registered");
                failed |= (unsigned)1 << idx;
                continue; /* filter excluded */
            }             /* end if */

            fclass = &H5Z_table_g[fclass_idx];

#ifdef H5Z_DEBUG
            fstats = &H5Z_stat_table_g[fclass_idx];
            H5_timer_start(&timer);
#endif

<<<<<<< HEAD
            /* Prepare & restore library for user callback */
            H5_BEFORE_USER_CB(FAIL)
            {
                new_nbytes =
                    (fclass->filter)(flags | (pline->filter[idx].flags), pline->filter[idx].cd_nelmts,
                                     pline->filter[idx].cd_values, *nbytes, buf_size, buf);
            }
            H5_AFTER_USER_CB(FAIL)
=======
            H5E_PAUSE_ERRORS
            {
                new_nbytes = (fclass->filter)(flags | pline->filter[idx].flags, pline->filter[idx].cd_nelmts,
                                              pline->filter[idx].cd_values, *nbytes, buf_size, buf);
            }
            H5E_RESUME_ERRORS
>>>>>>> cf94f434

#ifdef H5Z_DEBUG
            H5_timer_stop(&timer);
            H5_timer_get_times(timer, &times);
            fstats->stats[0].times.elapsed += times.elapsed;
            fstats->stats[0].times.system += times.system;
            fstats->stats[0].times.user += times.user;

            fstats->stats[0].total += MAX(*nbytes, new_nbytes);
            if (0 == new_nbytes)
                fstats->stats[0].errors += *nbytes;
#endif

            if (0 == new_nbytes) {
                if (0 == (pline->filter[idx].flags & H5Z_FLAG_OPTIONAL)) {
                    if (cb_struct.func) {
                        H5Z_cb_return_t status;

                        /* Prepare & restore library for user callback */
                        H5_BEFORE_USER_CB(FAIL)
                        {
                            status = cb_struct.func(pline->filter[idx].id, *buf, *nbytes, cb_struct.op_data);
                        }
                        H5_AFTER_USER_CB(FAIL)
                        if (H5Z_CB_FAIL == status)
                            HGOTO_ERROR(H5E_PLINE, H5E_WRITEERROR, FAIL, "filter returned failure");
                    }
                    else
                        HGOTO_ERROR(H5E_PLINE, H5E_WRITEERROR, FAIL, "filter returned failure");

                    *nbytes = *buf_size;
                }
                failed |= (unsigned)1 << idx;
            }
            else
                *nbytes = new_nbytes;
        } /* end for */
    }

    *filter_mask = failed;

done:
    FUNC_LEAVE_NOAPI(ret_value)
}

/*-------------------------------------------------------------------------
 * Function: H5Z_filter_info
 *
 * Purpose:  Get pointer to filter info for pipeline
 *
 * Return:   Non-negative on success
 *           Negative on failure
 *-------------------------------------------------------------------------
 */
H5Z_filter_info_t *
H5Z_filter_info(const H5O_pline_t *pline, H5Z_filter_t filter)
{
    size_t             idx;              /* Index of filter in pipeline */
    H5Z_filter_info_t *ret_value = NULL; /* Return value */

    FUNC_ENTER_NOAPI(NULL)

    assert(pline);
    assert(filter >= 0 && filter <= H5Z_FILTER_MAX);

    /* Locate the filter in the pipeline */
    for (idx = 0; idx < pline->nused; idx++)
        if (pline->filter[idx].id == filter)
            break;

    /* Check if the filter was not already in the pipeline */
    if (idx >= pline->nused)
        HGOTO_ERROR(H5E_PLINE, H5E_NOTFOUND, NULL, "filter not in pipeline");

    /* Set return value */
    ret_value = &pline->filter[idx];

done:
    FUNC_LEAVE_NOAPI(ret_value)
} /* end H5Z_filter_info() */

/*-------------------------------------------------------------------------
 * Function: H5Z_filter_in_pline
 *
 * Purpose:  Check whether a filter is in the filter pipeline using the
 *           filter ID.  This function is very similar to H5Z_filter_info
 *
 * Return:   true   - found filter
 *           false  - not found
 *           FAIL   - error
 *-------------------------------------------------------------------------
 */
htri_t
H5Z_filter_in_pline(const H5O_pline_t *pline, H5Z_filter_t filter)
{
    size_t idx;              /* Index of filter in pipeline */
    htri_t ret_value = true; /* Return value */

    FUNC_ENTER_NOAPI_NOERR

    assert(pline);
    assert(filter >= 0 && filter <= H5Z_FILTER_MAX);

    /* Locate the filter in the pipeline */
    for (idx = 0; idx < pline->nused; idx++)
        if (pline->filter[idx].id == filter)
            break;

    /* Check if the filter was not already in the pipeline */
    if (idx >= pline->nused)
        ret_value = false;

    FUNC_LEAVE_NOAPI(ret_value)
} /* end H5Z_filter_in_pline() */

/*-------------------------------------------------------------------------
 * Function: H5Z_all_filters_avail
 *
 * Purpose:  Verify that all the filters in a pipeline are currently
 *           available (i.e. registered)
 *
 * Return:   Non-negative (true/false) on success
 *           Negative on failure
 *-------------------------------------------------------------------------
 */
htri_t
H5Z_all_filters_avail(const H5O_pline_t *pline)
{
    size_t i, j;             /* Local index variable */
    htri_t ret_value = true; /* Return value */

    FUNC_ENTER_NOAPI_NOERR

    /* Check args */
    assert(pline);

    /* Iterate through all the filters in pipeline */
    for (i = 0; i < pline->nused; i++) {
        /* Look for each filter in the list of registered filters */
        for (j = 0; j < H5Z_table_used_g; j++)
            if (H5Z_table_g[j].id == pline->filter[i].id)
                break;

        /* Check if we didn't find the filter */
        if (j == H5Z_table_used_g)
            HGOTO_DONE(false);
    } /* end for */

done:
    FUNC_LEAVE_NOAPI(ret_value)
} /* end H5Z_all_filters_avail() */

/*-------------------------------------------------------------------------
 * Function: H5Z_delete
 *
 * Purpose:  Delete filter FILTER from pipeline PLINE;
 *           deletes all filters if FILTER is H5Z_FILTER_ALL
 *
 * Return:   Non-negative on success
 *           Negative on failure
 *-------------------------------------------------------------------------
 */
herr_t
H5Z_delete(H5O_pline_t *pline, H5Z_filter_t filter)
{
    herr_t ret_value = SUCCEED; /* Return value */

    FUNC_ENTER_NOAPI(FAIL)

    /* Check args */
    assert(pline);
    assert(filter >= 0 && filter <= H5Z_FILTER_MAX);

    /* if the pipeline has no filters, just return */
    if (pline->nused == 0)
        HGOTO_DONE(SUCCEED);

    /* Delete all filters */
    if (H5Z_FILTER_ALL == filter) {
        if (H5O_msg_reset(H5O_PLINE_ID, pline) < 0)
            HGOTO_ERROR(H5E_PLINE, H5E_CANTFREE, FAIL, "can't release pipeline info");
    }
    /* Delete filter */
    else {
        size_t idx;           /* Index of filter in pipeline */
        bool   found = false; /* Indicate filter was found in pipeline */

        /* Locate the filter in the pipeline */
        for (idx = 0; idx < pline->nused; idx++)
            if (pline->filter[idx].id == filter) {
                found = true;
                break;
            }

        /* filter was not found in the pipeline */
        if (!found)
            HGOTO_ERROR(H5E_PLINE, H5E_NOTFOUND, FAIL, "filter not in pipeline");

        /* Free information for deleted filter */
        if (pline->filter[idx].name && pline->filter[idx].name != pline->filter[idx]._name)
            assert((strlen(pline->filter[idx].name) + 1) > H5Z_COMMON_NAME_LEN);
        if (pline->filter[idx].name != pline->filter[idx]._name)
            pline->filter[idx].name = (char *)H5MM_xfree(pline->filter[idx].name);
        if (pline->filter[idx].cd_values && pline->filter[idx].cd_values != pline->filter[idx]._cd_values)
            assert(pline->filter[idx].cd_nelmts > H5Z_COMMON_CD_VALUES);
        if (pline->filter[idx].cd_values != pline->filter[idx]._cd_values)
            pline->filter[idx].cd_values = (unsigned *)H5MM_xfree(pline->filter[idx].cd_values);

        /* Remove filter from pipeline array */
        if ((idx + 1) < pline->nused) {
            /* Copy filters down & fix up any client data value arrays using internal storage */
            for (; (idx + 1) < pline->nused; idx++) {
                pline->filter[idx] = pline->filter[idx + 1];
                if (pline->filter[idx].name && (strlen(pline->filter[idx].name) + 1) <= H5Z_COMMON_NAME_LEN)
                    pline->filter[idx].name = pline->filter[idx]._name;
                if (pline->filter[idx].cd_nelmts <= H5Z_COMMON_CD_VALUES)
                    pline->filter[idx].cd_values = pline->filter[idx]._cd_values;
            }
        }

        /* Decrement number of used filters */
        pline->nused--;

        /* Reset information for previous last filter in pipeline */
        memset(&pline->filter[pline->nused], 0, sizeof(H5Z_filter_info_t));
    } /* end else */

done:
    FUNC_LEAVE_NOAPI(ret_value)
} /* end H5Z_delete() */

/*-------------------------------------------------------------------------
 * Function: H5Zget_filter_info
 *
 * Purpose:  Gets information about a pipeline data filter and stores it
 *           in filter_config_flags.
 *
 * Return:   zero on success
 *           negative on failure
 *-------------------------------------------------------------------------
 */
herr_t
H5Zget_filter_info(H5Z_filter_t filter, unsigned *filter_config_flags /*out*/)
{
    herr_t ret_value = SUCCEED;

    FUNC_ENTER_API(FAIL)

    /* Get the filter info */
    if (H5Z_get_filter_info(filter, filter_config_flags) < 0)
        HGOTO_ERROR(H5E_PLINE, H5E_CANTGET, FAIL, "Filter info not retrieved");

done:
    FUNC_LEAVE_API(ret_value)
} /* end H5Zget_filter_info() */

/*-------------------------------------------------------------------------
 * Function: H5Z_get_filter_info
 *
 * Purpose:  Gets information about a pipeline data filter and stores it
 *           in filter_config_flags.
 *
 * Return:   zero on success
 *           negative on failure
 *-------------------------------------------------------------------------
 */
herr_t
H5Z_get_filter_info(H5Z_filter_t filter, unsigned int *filter_config_flags)
{
    H5Z_class2_t *fclass    = NULL;
    herr_t        ret_value = SUCCEED;

    FUNC_ENTER_NOAPI(FAIL)

    /* Look up the filter class info */
    if (H5Z_find(false, filter, &fclass) < 0)
        HGOTO_ERROR(H5E_PLINE, H5E_BADVALUE, FAIL, "Filter not defined");

    /* Set the filter config flags for the application */
    if (filter_config_flags != NULL) {
        *filter_config_flags = 0;

        if (fclass->encoder_present)
            *filter_config_flags |= H5Z_FILTER_CONFIG_ENCODE_ENABLED;
        if (fclass->decoder_present)
            *filter_config_flags |= H5Z_FILTER_CONFIG_DECODE_ENABLED;
    } /* end if */

done:
    FUNC_LEAVE_NOAPI(ret_value)
} /* end H5Z_get_filter_info() */<|MERGE_RESOLUTION|>--- conflicted
+++ resolved
@@ -1440,22 +1440,18 @@
 
             tmp_flags = flags | (pline->filter[idx].flags);
             tmp_flags |= (edc_read == H5Z_DISABLE_EDC) ? H5Z_FLAG_SKIP_EDC : 0;
-<<<<<<< HEAD
-
-            /* Prepare & restore library for user callback */
-            H5_BEFORE_USER_CB(FAIL)
-=======
+
             H5E_PAUSE_ERRORS
->>>>>>> cf94f434
             {
-                new_nbytes = (fclass->filter)(tmp_flags, pline->filter[idx].cd_nelmts,
+                /* Prepare & restore library for user callback */
+                H5_BEFORE_USER_CB(FAIL)
+                {
+                    new_nbytes = (fclass->filter)(tmp_flags, pline->filter[idx].cd_nelmts,
                                               pline->filter[idx].cd_values, *nbytes, buf_size, buf);
+                }
+                H5_AFTER_USER_CB(FAIL)
             }
-<<<<<<< HEAD
-            H5_AFTER_USER_CB(FAIL)
-=======
             H5E_RESUME_ERRORS
->>>>>>> cf94f434
 
 #ifdef H5Z_DEBUG
             H5_timer_stop(&timer);
@@ -1513,23 +1509,16 @@
             H5_timer_start(&timer);
 #endif
 
-<<<<<<< HEAD
-            /* Prepare & restore library for user callback */
-            H5_BEFORE_USER_CB(FAIL)
-            {
-                new_nbytes =
-                    (fclass->filter)(flags | (pline->filter[idx].flags), pline->filter[idx].cd_nelmts,
-                                     pline->filter[idx].cd_values, *nbytes, buf_size, buf);
-            }
-            H5_AFTER_USER_CB(FAIL)
-=======
             H5E_PAUSE_ERRORS
             {
-                new_nbytes = (fclass->filter)(flags | pline->filter[idx].flags, pline->filter[idx].cd_nelmts,
-                                              pline->filter[idx].cd_values, *nbytes, buf_size, buf);
+                /* Prepare & restore library for user callback */
+                H5_BEFORE_USER_CB(FAIL)
+                {
+                    new_nbytes = (fclass->filter)(flags | (pline->filter[idx].flags), pline->filter[idx].cd_nelmts, pline->filter[idx].cd_values, *nbytes, buf_size, buf);
+                }
+                H5_AFTER_USER_CB(FAIL)
             }
             H5E_RESUME_ERRORS
->>>>>>> cf94f434
 
 #ifdef H5Z_DEBUG
             H5_timer_stop(&timer);
