/* * * * * * * * * * * * * * * * * * * * * * * * * * * * * * * * * * * * * * *
 * Copyright by The HDF Group.                                               *
 * Copyright by the Board of Trustees of the University of Illinois.         *
 * All rights reserved.                                                      *
 *                                                                           *
 * This file is part of HDF5.  The full HDF5 copyright notice, including     *
 * terms governing use, modification, and redistribution, is contained in    *
 * the COPYING file, which can be found at the root of the source code       *
 * distribution tree, or in https://support.hdfgroup.org/ftp/HDF5/releases.  *
 * If you do not have access to either file, you may request a copy from     *
 * help@hdfgroup.org.                                                        *
 * * * * * * * * * * * * * * * * * * * * * * * * * * * * * * * * * * * * * * */

#include "H5Zmodule.h"          /* This source code file is part of the H5Z module */


#include "H5private.h"          /* Generic Functions   */
#include "H5CXprivate.h"        /* API Contexts        */
#include "H5Dprivate.h"         /* Dataset functions   */
#include "H5Eprivate.h"         /* Error handling      */
#include "H5Fprivate.h"         /* File                */
#include "H5Iprivate.h"         /* IDs                 */
#include "H5MMprivate.h"        /* Memory management   */
#include "H5Oprivate.h"         /* Object headers      */
#include "H5Pprivate.h"         /* Property lists      */
#include "H5PLprivate.h"        /* Plugins             */
#include "H5Sprivate.h"         /* Dataspace functions */
#include "H5Zpkg.h"             /* Data filters        */

#ifdef H5_HAVE_SZLIB_H
#   include "szlib.h"
#endif

/* Local typedefs */
#ifdef H5Z_DEBUG
typedef struct H5Z_stats_t {
    struct {
        hsize_t    total;    /* total number of bytes processed */
        hsize_t    errors;   /* bytes of total attributable to errors */
        H5_timer_t timer;    /* execution time including errors */
    } stats[2];              /* 0=output, 1=input */
} H5Z_stats_t;
#endif /* H5Z_DEBUG */

typedef struct H5Z_object_t {
    H5Z_filter_t filter_id;     /* ID of the filter we're looking for */
    htri_t      found;          /* Whether we find an object using the filter */
#ifdef H5_HAVE_PARALLEL
    hbool_t     sanity_checked; /* Whether the sanity check for collectively calling H5Zunregister has been done */
#endif /* H5_HAVE_PARALLEL */
} H5Z_object_t;

/* Enumerated type for dataset creation prelude callbacks */
typedef enum {
    H5Z_PRELUDE_CAN_APPLY,      /* Call "can apply" callback */
    H5Z_PRELUDE_SET_LOCAL       /* Call "set local" callback */
} H5Z_prelude_type_t;

/* Package initialization variable */
hbool_t H5_PKG_INIT_VAR = FALSE;

/* Local variables */
static size_t                H5Z_table_alloc_g = 0;
static size_t                H5Z_table_used_g = 0;
static H5Z_class2_t         *H5Z_table_g = NULL;
#ifdef H5Z_DEBUG
static H5Z_stats_t          *H5Z_stat_table_g = NULL;
#endif /* H5Z_DEBUG */

/* Local functions */
static int H5Z_find_idx(H5Z_filter_t id);
static int H5Z__check_unregister_dset_cb(void *obj_ptr, hid_t obj_id, void *key);
static int H5Z__check_unregister_group_cb(void *obj_ptr, hid_t obj_id, void *key);
static int H5Z__flush_file_cb(void *obj_ptr, hid_t obj_id, void *key);


/*-------------------------------------------------------------------------
 * Function: H5Z__init_package
 *
 * Purpose:  Initializes the data filter layer.
 *
 * Return:   Non-negative on success/Negative on failure
 *-------------------------------------------------------------------------
 */
herr_t
H5Z__init_package(void)
{
    herr_t ret_value = SUCCEED;         /* Return value */

    FUNC_ENTER_PACKAGE

    /* Internal filters */
    if (H5Z_register(H5Z_SHUFFLE) < 0)
        HGOTO_ERROR(H5E_PLINE, H5E_CANTINIT, FAIL, "unable to register shuffle filter")
    if (H5Z_register(H5Z_FLETCHER32) < 0)
        HGOTO_ERROR(H5E_PLINE, H5E_CANTINIT, FAIL, "unable to register fletcher32 filter")
    if (H5Z_register(H5Z_NBIT) < 0)
        HGOTO_ERROR(H5E_PLINE, H5E_CANTINIT, FAIL, "unable to register nbit filter")
    if (H5Z_register(H5Z_SCALEOFFSET) < 0)
        HGOTO_ERROR(H5E_PLINE, H5E_CANTINIT, FAIL, "unable to register scaleoffset filter")

    /* External filters */
#ifdef H5_HAVE_FILTER_DEFLATE
    if (H5Z_register(H5Z_DEFLATE) < 0)
        HGOTO_ERROR(H5E_PLINE, H5E_CANTINIT, FAIL, "unable to register deflate filter")
#endif /* H5_HAVE_FILTER_DEFLATE */
#ifdef H5_HAVE_FILTER_SZIP
    H5Z_SZIP->encoder_present = SZ_encoder_enabled();
    if (H5Z_register(H5Z_SZIP) < 0)
        HGOTO_ERROR(H5E_PLINE, H5E_CANTINIT, FAIL, "unable to register szip filter")
#endif /* H5_HAVE_FILTER_SZIP */

done:
    FUNC_LEAVE_NOAPI(ret_value)
} /* end H5Z__init_package() */


/*-------------------------------------------------------------------------
 * Function: H5Z_term_package
 *
 * Purpose:  Terminate the H5Z layer.
 *
 * Return:   void
 *-------------------------------------------------------------------------
 */
int
H5Z_term_package(void)
{
    int        n = 0;

    FUNC_ENTER_NOAPI_NOINIT_NOERR

    if(H5_PKG_INIT_VAR) {
#ifdef H5Z_DEBUG
        char comment[16], bandwidth[32];
        int dir, nprint = 0;
        size_t i;

        if(H5DEBUG(Z)) {
            for(i = 0; i < H5Z_table_used_g; i++) {
                for(dir = 0; dir<2; dir++) {
                    if(0 == H5Z_stat_table_g[i].stats[dir].total)
                        continue;

                    if(0 == nprint++) {
                        /* Print column headers */
                        HDfprintf(H5DEBUG(Z), "H5Z: filter statistics "
                                "accumulated over life of library:\n");
                        HDfprintf(H5DEBUG(Z),
                                "   %-16s %10s %10s %8s %8s %8s %10s\n",
                                "Filter", "Total", "Errors", "User",
                                "System", "Elapsed", "Bandwidth");
                        HDfprintf(H5DEBUG(Z),
                                "   %-16s %10s %10s %8s %8s %8s %10s\n",
                                "------", "-----", "------", "----",
                                "------", "-------", "---------");
                    } /* end if */

                    /* Truncate the comment to fit in the field */
                    HDstrncpy(comment, H5Z_table_g[i].name, sizeof comment);
                    comment[sizeof(comment) - 1] = '\0';

                    /*
                    * Format bandwidth to have four significant digits and
                    * units of `B/s', `kB/s', `MB/s', `GB/s', or `TB/s' or
                    * the word `Inf' if the elapsed time is zero.
                    */
                    H5_bandwidth(bandwidth,
                            (double)(H5Z_stat_table_g[i].stats[dir].total),
                            H5Z_stat_table_g[i].stats[dir].timer.etime);

                    /* Print the statistics */
                    HDfprintf(H5DEBUG(Z),
                            "   %s%-15s %10Hd %10Hd %8.2f %8.2f %8.2f "
                            "%10s\n", dir?"<":">", comment,
                            H5Z_stat_table_g[i].stats[dir].total,
                            H5Z_stat_table_g[i].stats[dir].errors,
                            H5Z_stat_table_g[i].stats[dir].timer.utime,
                            H5Z_stat_table_g[i].stats[dir].timer.stime,
                            H5Z_stat_table_g[i].stats[dir].timer.etime,
                            bandwidth);
                } /* end for */
            } /* end for */
        } /* end if */
#endif /* H5Z_DEBUG */
        /* Free the table of filters */
        if (H5Z_table_g) {
            H5Z_table_g = (H5Z_class2_t *)H5MM_xfree(H5Z_table_g);
#ifdef H5Z_DEBUG
            H5Z_stat_table_g = (H5Z_stats_t *)H5MM_xfree(H5Z_stat_table_g);
#endif /* H5Z_DEBUG */
            H5Z_table_used_g = H5Z_table_alloc_g = 0;

            n++;
        } /* end if */

        /* Mark interface as closed */
        if (0 == n)
            H5_PKG_INIT_VAR = FALSE;
    } /* end if */

    FUNC_LEAVE_NOAPI(n)
} /* end H5Z_term_package() */


/*-------------------------------------------------------------------------
 * Function: H5Zregister
 *
 * Purpose:  This function registers new filter.
 *
 * Return:   Non-negative on success/Negative on failure
 *-------------------------------------------------------------------------
 */
herr_t
H5Zregister(const void *cls)
{
    const H5Z_class2_t  *cls_real = (const H5Z_class2_t *) cls; /* "Real" class pointer */
    H5Z_class2_t        cls_new;                  /* Translated class struct */
    herr_t              ret_value = SUCCEED;      /* Return value */

    FUNC_ENTER_API(FAIL)
    H5TRACE1("e", "*x", cls);

    /* Check args */
    if (cls_real==NULL)
        HGOTO_ERROR(H5E_ARGS, H5E_BADVALUE, FAIL, "invalid filter class")

    /* Check H5Z_class_t version number; this is where a function to convert
     * from an outdated version should be called.
     *
     * If the version number is invalid, we assume that the target of cls is the
     * old style "H5Z_class1_t" structure, which did not contain a version
     * field.  In this structure, the first field is the id.  Since both version
     * and id are integers they will have the same value, and since id must be
     * at least 256, there should be no overlap and the version of the struct
     * can be determined by the value of the first field.
     */
    if (cls_real->version != H5Z_CLASS_T_VERS) {
#ifndef H5_NO_DEPRECATED_SYMBOLS
        /* Assume it is an old "H5Z_class1_t" instead */
        const H5Z_class1_t *cls_old = (const H5Z_class1_t *) cls;

        /* Translate to new H5Z_class2_t */
        cls_new.version = H5Z_CLASS_T_VERS;
        cls_new.id = cls_old->id;
        cls_new.encoder_present = 1;
        cls_new.decoder_present = 1;
        cls_new.name = cls_old->name;
        cls_new.can_apply = cls_old->can_apply;
        cls_new.set_local = cls_old->set_local;
        cls_new.filter = cls_old->filter;

        /* Set cls_real to point to the translated structure */
        cls_real = &cls_new;

#else /* H5_NO_DEPRECATED_SYMBOLS */
        /* Deprecated symbols not allowed, throw an error */
        HGOTO_ERROR(H5E_ARGS, H5E_BADVALUE, FAIL, "invalid H5Z_class_t version number");
#endif /* H5_NO_DEPRECATED_SYMBOLS */
    } /* end if */

    if (cls_real->id < 0 || cls_real->id > H5Z_FILTER_MAX)
        HGOTO_ERROR(H5E_ARGS, H5E_BADVALUE, FAIL, "invalid filter identification number")
    if (cls_real->id < H5Z_FILTER_RESERVED)
        HGOTO_ERROR(H5E_ARGS, H5E_BADVALUE, FAIL, "unable to modify predefined filters")
    if (cls_real->filter == NULL)
        HGOTO_ERROR(H5E_ARGS, H5E_BADVALUE, FAIL, "no filter function specified")

    /* Do it */
    if (H5Z_register(cls_real) < 0)
        HGOTO_ERROR(H5E_PLINE, H5E_CANTINIT, FAIL, "unable to register filter")

done:
    FUNC_LEAVE_API(ret_value)
}


/*-------------------------------------------------------------------------
 * Function: H5Z_register
 *
 * Purpose:  Same as the public version except this one allows filters
 *           to be set for predefined method numbers < H5Z_FILTER_RESERVED
 *
 * Return:   Non-negative on success
 *           Negative on failure
 *-------------------------------------------------------------------------
 */
herr_t
H5Z_register (const H5Z_class2_t *cls)
{
    size_t    i;
    herr_t    ret_value = SUCCEED;       /* Return value */

    FUNC_ENTER_NOAPI(FAIL)

    HDassert(cls);
    HDassert(cls->id >= 0 && cls->id <= H5Z_FILTER_MAX);

    /* Is the filter already registered? */
    for (i = 0; i < H5Z_table_used_g; i++)
        if (H5Z_table_g[i].id == cls->id)
            break;

    /* Filter not already registered */
    if (i >= H5Z_table_used_g) {
        if (H5Z_table_used_g >= H5Z_table_alloc_g) {
            size_t n = MAX(H5Z_MAX_NFILTERS, 2 * H5Z_table_alloc_g);
            H5Z_class2_t *table = (H5Z_class2_t *)H5MM_realloc(H5Z_table_g, n * sizeof(H5Z_class2_t));
#ifdef H5Z_DEBUG
            H5Z_stats_t *stat_table = (H5Z_stats_t *)H5MM_realloc(H5Z_stat_table_g, n * sizeof(H5Z_stats_t));
#endif /* H5Z_DEBUG */
            if (!table)
                HGOTO_ERROR(H5E_RESOURCE, H5E_NOSPACE, FAIL, "unable to extend filter table")
            H5Z_table_g = table;
#ifdef H5Z_DEBUG
            if (!stat_table)
                HGOTO_ERROR(H5E_RESOURCE, H5E_NOSPACE, FAIL, "unable to extend filter statistics table")
            H5Z_stat_table_g = stat_table;
#endif /* H5Z_DEBUG */
            H5Z_table_alloc_g = n;
        } /* end if */

        /* Initialize */
        i = H5Z_table_used_g++;
        HDmemcpy(H5Z_table_g+i, cls, sizeof(H5Z_class2_t));
#ifdef H5Z_DEBUG
        HDmemset(H5Z_stat_table_g+i, 0, sizeof(H5Z_stats_t));
#endif /* H5Z_DEBUG */
    } /* end if */
    /* Filter already registered */
    else {
        /* Replace old contents */
        HDmemcpy(H5Z_table_g+i, cls, sizeof(H5Z_class2_t));
    } /* end else */

done:
    FUNC_LEAVE_NOAPI(ret_value)
}


/*-------------------------------------------------------------------------
 * Function: H5Zunregister
 *
 * Purpose:  This function unregisters a filter.
 *
 * Return:   Non-negative on success
 *           Negative on failure
 *-------------------------------------------------------------------------
 */
herr_t
H5Zunregister(H5Z_filter_t id)
{
    herr_t      ret_value = SUCCEED;       /* Return value */

    FUNC_ENTER_API(FAIL)
    H5TRACE1("e", "Zf", id);

    /* Check args */
    if (id < 0 || id > H5Z_FILTER_MAX)
        HGOTO_ERROR(H5E_ARGS, H5E_BADVALUE, FAIL, "invalid filter identification number")
    if (id < H5Z_FILTER_RESERVED)
        HGOTO_ERROR(H5E_ARGS, H5E_BADVALUE, FAIL, "unable to modify predefined filters")

    /* Do it */
    if(H5Z__unregister(id) < 0)
        HGOTO_ERROR(H5E_PLINE, H5E_CANTINIT, FAIL, "unable to unregister filter")

done:
    FUNC_LEAVE_API(ret_value)
} /* end H5Zunregister() */


/*-------------------------------------------------------------------------
 * Function: H5Z__unregister
 *
 * Purpose:  Same as the public version except this one allows filters
 *           to be unset for predefined method numbers <H5Z_FILTER_RESERVED
 *
 * Return:   Non-negative on success
 *           Negative on failure
 *-------------------------------------------------------------------------
 */
herr_t
H5Z__unregister(H5Z_filter_t filter_id)
{
    size_t       filter_index;          /* Local index variable for filter */
    H5Z_object_t object;                /* Object to pass to callbacks */
    herr_t       ret_value = SUCCEED;   /* Return value */

    FUNC_ENTER_PACKAGE_VOL

    HDassert(filter_id>=0 && filter_id<=H5Z_FILTER_MAX);

    /* Is the filter already registered? */
    for (filter_index = 0; filter_index < H5Z_table_used_g; filter_index++)
        if (H5Z_table_g[filter_index].id == filter_id)
            break;

    /* Fail if filter not found */
    if (filter_index >= H5Z_table_used_g)
        HGOTO_ERROR(H5E_PLINE, H5E_NOTFOUND, FAIL, "filter is not registered")

    /* Initialize the structure object for iteration */
    object.filter_id = filter_id;
    object.found = FALSE;
#ifdef H5_HAVE_PARALLEL
    object.sanity_checked = FALSE;
#endif /* H5_HAVE_PARALLEL */

    /* Iterate through all opened datasets, returns a failure if any of them uses the filter */
    if (H5I_iterate(H5I_DATASET, H5Z__check_unregister_dset_cb, &object, FALSE) < 0)
        HGOTO_ERROR(H5E_FILE, H5E_BADITER, FAIL, "iteration failed")

    if (object.found)
        HGOTO_ERROR(H5E_PLINE, H5E_CANTRELEASE, FAIL, "can't unregister filter because a dataset is still using it")

    /* Iterate through all opened groups, returns a failure if any of them uses the filter */
    if (H5I_iterate(H5I_GROUP, H5Z__check_unregister_group_cb, &object, FALSE) < 0)
        HGOTO_ERROR(H5E_FILE, H5E_BADITER, FAIL, "iteration failed")

    if (object.found)
        HGOTO_ERROR(H5E_PLINE, H5E_CANTRELEASE, FAIL, "can't unregister filter because a group is still using it")

    /* Iterate through all opened files and flush them */
    if (H5I_iterate(H5I_FILE, H5Z__flush_file_cb, &object, FALSE) < 0)
        HGOTO_ERROR(H5E_FILE, H5E_BADITER, FAIL, "iteration failed")

    /* Remove filter from table */
    /* Don't worry about shrinking table size (for now) */
    HDmemmove(&H5Z_table_g[filter_index], &H5Z_table_g[filter_index+1], sizeof(H5Z_class2_t)*((H5Z_table_used_g-1)-filter_index));
#ifdef H5Z_DEBUG
    HDmemmove(&H5Z_stat_table_g[filter_index], &H5Z_stat_table_g[filter_index+1], sizeof(H5Z_stats_t)*((H5Z_table_used_g-1)-filter_index));
#endif /* H5Z_DEBUG */
    H5Z_table_used_g--;

done:
    FUNC_LEAVE_NOAPI_VOL(ret_value)
} /* end H5Z__unregister() */


/*-------------------------------------------------------------------------
 * Function: H5Z__check_unregister
 *
 * Purpose: Check if an object uses the filter to be unregistered.
 *
 * Return:  TRUE if the object uses the filter.
 *          FALSE if not, NEGATIVE on error.
 *-------------------------------------------------------------------------
 */
static htri_t
H5Z__check_unregister(hid_t ocpl_id, H5Z_filter_t filter_id)
{
    H5P_genplist_t  *plist;                 /* Property list */
    htri_t          ret_value = FALSE;      /* Return value */

    FUNC_ENTER_STATIC

    /* Get the plist structure of object creation */
    if (NULL == (plist = H5P_object_verify(ocpl_id, H5P_OBJECT_CREATE)))
        HGOTO_ERROR(H5E_PLINE, H5E_BADATOM, FAIL, "can't find object for ID")

    /* Check if the object creation property list uses the filter */
    if ((ret_value = H5P_filter_in_pline(plist, filter_id)) < 0)
        HGOTO_ERROR(H5E_PLINE, H5E_CANTGET, FAIL, "can't check filter in pipeline")

done:
    FUNC_LEAVE_NOAPI(ret_value)
} /* end H5Z__check_unregister() */


/*-------------------------------------------------------------------------
 * Function: H5Z__check_unregister_group_cb
 *
 * Purpose:  The callback function for H5Z__unregister. It iterates
 *           through all opened objects.  If the object is a dataset
 *           or a group and it uses the filter to be unregistered, the
 *           function returns TRUE.
 *
 * Return:   TRUE if the object uses the filter.
 *           FALSE otherwise.
 *-------------------------------------------------------------------------
 */
static int
H5Z__check_unregister_group_cb(void *obj_ptr, hid_t H5_ATTR_UNUSED obj_id, void *key)
{
    hid_t           ocpl_id = -1;
    H5Z_object_t    *object = (H5Z_object_t *)key;
    htri_t          filter_in_pline = FALSE;
    int             ret_value = FALSE;    /* Return value */

    FUNC_ENTER_STATIC

    HDassert(obj_ptr);

    /* Get the group creation property */
    if((ocpl_id = H5G_get_create_plist((H5G_t *)obj_ptr)) < 0)
        HGOTO_ERROR(H5E_PLINE, H5E_CANTGET, FAIL, "can't get group creation property list")

    /* Check if the filter is in the group creation property list */
    if ((filter_in_pline = H5Z__check_unregister(ocpl_id, object->filter_id)) < 0)
        HGOTO_ERROR(H5E_PLINE, H5E_CANTGET, FAIL, "can't check filter in pipeline")

    /* H5I_iterate expects TRUE to stop the loop over objects. Stop the loop and
     * let H5Z__unregister return failure.
     */
    if (filter_in_pline) {
        object->found = TRUE;
        ret_value = TRUE;
    } /* end if */

done:
    if (ocpl_id > 0)
        if (H5I_dec_app_ref(ocpl_id) < 0)
            HDONE_ERROR(H5E_PLINE, H5E_CANTDEC, FAIL, "can't release plist")

    FUNC_LEAVE_NOAPI(ret_value)
} /* end H5Z__check_unregister_group_cb() */


/*-------------------------------------------------------------------------
 * Function: H5Z__check_unregister_dset_cb
 *
 * Purpose: The callback function for H5Z__unregister. It iterates
 *          through all opened objects.  If the object is a dataset
 *          or a group and it uses the filter to be unregistered, the
 *          function returns TRUE.
 *
 * Return:  TRUE if the object uses the filter.
 *          FALSE otherwise.
 *-------------------------------------------------------------------------
 */
static int
H5Z__check_unregister_dset_cb(void *obj_ptr, hid_t H5_ATTR_UNUSED obj_id, void *key)
{
    hid_t           ocpl_id = -1;
    H5Z_object_t    *object = (H5Z_object_t *)key;
    htri_t          filter_in_pline = FALSE;
    int             ret_value = FALSE;    /* Return value */

    FUNC_ENTER_STATIC

    HDassert(obj_ptr);

    /* Get the dataset creation property */
    if ((ocpl_id = H5D_get_create_plist((H5D_t *)obj_ptr)) < 0)
        HGOTO_ERROR(H5E_PLINE, H5E_CANTGET, FAIL, "can't get dataset creation property list")

    /* Check if the filter is in the dataset creation property list */
    if ((filter_in_pline = H5Z__check_unregister(ocpl_id, object->filter_id)) < 0)
        HGOTO_ERROR(H5E_PLINE, H5E_CANTGET, FAIL, "can't check filter in pipeline")

    /* H5I_iterate expects TRUE to stop the loop over objects. Stop the loop and
     * let H5Z__unregister return failure.
     */
    if (filter_in_pline) {
        object->found = TRUE;
        ret_value = TRUE;
    } /* end if */

done:
    if (ocpl_id > 0)
        if (H5I_dec_app_ref(ocpl_id) < 0)
            HDONE_ERROR(H5E_PLINE, H5E_CANTDEC, FAIL, "can't release plist")

    FUNC_LEAVE_NOAPI(ret_value)
} /* end H5Z__check_unregister_dset_cb() */


/*-------------------------------------------------------------------------
 * Function: H5Z__flush_file_cb
 *
 * Purpose:  The callback function for H5Z__unregister. It iterates
 *           through all opened files and flush them.
 *
 * Return:   FALSE if finishes flushing and moves on
 *           FAIL if there is an error
 *-------------------------------------------------------------------------
 */
static int
H5Z__flush_file_cb(void *obj_ptr, hid_t H5_ATTR_UNUSED obj_id, void *key)
{
    H5F_t *f = (H5F_t *)obj_ptr;        /* File object for operations */
    H5Z_object_t    *object = (H5Z_object_t *)key;
    int    ret_value = FALSE;    /* Return value */

    FUNC_ENTER_STATIC

    /* Sanity checks */
    HDassert(f);
    HDassert(object);

    /* Do a global flush if the file is opened for write */
    if(H5F_ACC_RDWR & H5F_INTENT(f)) {

/* When parallel HDF5 is defined, check for collective metadata reads on this
 *      file and set the flag for metadata I/O in the API context.  -QAK, 2018/02/14
 */
#ifdef H5_HAVE_PARALLEL
        /* Check if MPIO driver is used */
        if(H5F_HAS_FEATURE(f, H5FD_FEAT_HAS_MPI)) {
            H5P_coll_md_read_flag_t coll_md_read;  /* Do all metadata reads collectively */

            /* Sanity check for collectively calling H5Zunregister, if requested */
            /* (Sanity check assumes that a barrier on one file's comm
             *  is sufficient (i.e. that there aren't different comms for
             *  different files).  -QAK, 2018/02/14
             */
            if(H5_coll_api_sanity_check_g && !object->sanity_checked) {
                MPI_Comm mpi_comm;      /* File's communicator */

                /* Retrieve the file communicator */
                if(MPI_COMM_NULL == (mpi_comm = H5F_mpi_get_comm(f)))
                    HGOTO_ERROR(H5E_PLINE, H5E_CANTGET, FAIL, "can't get MPI communicator")

                /* Issue the barrier */
                if(mpi_comm != MPI_COMM_NULL)
                    MPI_Barrier(mpi_comm);

                /* Set the "sanity checked" flag */
                object->sanity_checked = TRUE;
            } /* end if */

            /* Check whether to use the collective metadata read DXPL */
            coll_md_read = H5F_COLL_MD_READ(f);
            if(H5P_USER_TRUE == coll_md_read)
                H5CX_set_coll_metadata_read(TRUE);
        } /* end if */
#endif /* H5_HAVE_PARALLEL */

        /* Call the flush routine for mounted file hierarchies */
        if(H5F_flush_mounts((H5F_t *)obj_ptr) < 0)
            HGOTO_ERROR(H5E_PLINE, H5E_CANTFLUSH, FAIL, "unable to flush file hierarchy")
    } /* end if */

done:
    FUNC_LEAVE_NOAPI(ret_value)
} /* end H5Z__flush_file_cb() */


/*-------------------------------------------------------------------------
 * Function: H5Zfilter_avail
 *
 * Purpose:  Check if a filter is available
 *
 * Return:   Non-negative (TRUE/FALSE) on success/Negative on failure
 *-------------------------------------------------------------------------
 */
htri_t
H5Zfilter_avail(H5Z_filter_t id)
{
    htri_t    ret_value = FALSE;     /* Return value */

    FUNC_ENTER_API(FAIL)
    H5TRACE1("t", "Zf", id);

    /* Check args */
    if (id < 0 || id > H5Z_FILTER_MAX)
        HGOTO_ERROR(H5E_ARGS, H5E_BADVALUE, FAIL, "invalid filter identification number")

    if ((ret_value = H5Z_filter_avail(id)) < 0)
        HGOTO_ERROR(H5E_PLINE, H5E_NOTFOUND, FAIL, "unable to check the availability of the filter")

done:
    FUNC_LEAVE_API(ret_value)
} /* end H5Zfilter_avail() */


/*-------------------------------------------------------------------------
 * Function: H5Z_filter_avail
 *
 * Purpose:  Private function to check if a filter is available
 *
 * Return:   Non-negative (TRUE/FALSE) on success/Negative on failure
 *-------------------------------------------------------------------------
 */
htri_t
H5Z_filter_avail(H5Z_filter_t id)
{
    H5PL_key_t          key;                /* Key for finding a plugin     */
    const H5Z_class2_t *filter_info;        /* Filter information           */
    size_t              i;                  /* Local index variable         */
    htri_t              ret_value = FALSE;  /* Return value                 */

    FUNC_ENTER_NOAPI(FAIL)

    /* Is the filter already registered? */
    for (i = 0; i < H5Z_table_used_g; i++)
        if (H5Z_table_g[i].id == id)
            HGOTO_DONE(TRUE)

    key.id = (int)id;
    if (NULL != (filter_info = (const H5Z_class2_t *)H5PL_load(H5PL_TYPE_FILTER, key))) {
        if (H5Z_register(filter_info) < 0)
            HGOTO_ERROR(H5E_PLINE, H5E_CANTINIT, FAIL, "unable to register loaded filter")
        HGOTO_DONE(TRUE)
    }

done:
    FUNC_LEAVE_NOAPI(ret_value)
} /* end H5Z_filter_avail() */


/*-------------------------------------------------------------------------
 * Function: H5Z_prelude_callback
 *
 * Purpose:  Makes a dataset creation "prelude" callback for the "can_apply"
 *           or "set_local" routines.
 *
 * Return:   Non-negative on success/Negative on failure
 *
 * Notes:    The chunk dimensions are used to create a dataspace, instead
 *           of passing in the dataset's dataspace, since the chunk
 *           dimensions are what the I/O filter will actually see
 *-------------------------------------------------------------------------
 */
static herr_t
H5Z_prelude_callback(const H5O_pline_t *pline, hid_t dcpl_id, hid_t type_id,
    hid_t space_id, H5Z_prelude_type_t prelude_type)
{
    H5Z_class2_t    *fclass;                /* Individual filter information */
    size_t          u;                      /* Local index variable */
    htri_t          ret_value = TRUE;       /* Return value */

    FUNC_ENTER_NOAPI_NOINIT

    HDassert(pline->nused > 0);

    /* Iterate over filters */
    for (u = 0; u < pline->nused; u++) {
        /* Get filter information */
        if (NULL == (fclass = H5Z_find(pline->filter[u].id))) {
            /* Ignore errors from optional filters */
            if (pline->filter[u].flags & H5Z_FLAG_OPTIONAL)
                H5E_clear_stack (NULL);
            else
                HGOTO_ERROR(H5E_PLINE, H5E_NOTFOUND, FAIL, "required filter was not located")
        } /* end if */
        else {
            /* Make correct callback */
            switch (prelude_type) {
                case H5Z_PRELUDE_CAN_APPLY:
                    /* Check if filter is configured to be able to encode */
                    if (!fclass->encoder_present)
                        HGOTO_ERROR(H5E_PLINE, H5E_NOENCODER, FAIL, "Filter present but encoding is disabled.");


                    /* Check if there is a "can apply" callback */
                    if (fclass->can_apply) {
                        /* Make callback to filter's "can apply" function */
                        htri_t status = (fclass->can_apply)(dcpl_id, type_id, space_id);

                        /* Indicate error during filter callback */
                        if (status < 0)
                            HGOTO_ERROR(H5E_PLINE, H5E_CANAPPLY, FAIL, "error during user callback")

                        /* Indicate filter can't apply to this combination of parameters.
                         * If the filter is NOT optional, returns failure. */
                        if (status == FALSE && !(pline->filter[u].flags & H5Z_FLAG_OPTIONAL))
                            HGOTO_ERROR(H5E_PLINE, H5E_CANAPPLY, FAIL, "filter parameters not appropriate")
                    } /* end if */
                    break;

                case H5Z_PRELUDE_SET_LOCAL:
                    /* Check if there is a "set local" callback */
                    if (fclass->set_local) {
                        /* Make callback to filter's "set local" function */
                        if ((fclass->set_local)(dcpl_id, type_id, space_id) < 0)
                            /* Indicate error during filter callback */
                            HGOTO_ERROR(H5E_PLINE, H5E_SETLOCAL, FAIL, "error during user callback")
                    } /* end if */
                    break;

                default:
                    HDassert("invalid prelude type" && 0);
            } /* end switch */
        } /* end else */
    } /* end for */

done:

    FUNC_LEAVE_NOAPI(ret_value)
} /* end H5Z_prelude_callback() */


/*-------------------------------------------------------------------------
 * Function: H5Z_prepare_prelude_callback_dcpl
 *
 * Purpose:  Prepares to make a dataset creation "prelude" callback
 *           for the "can_apply" or "set_local" routines.
 *
 * Return:   Non-negative on success/Negative on failure
 *
 * Notes:    The chunk dimensions are used to create a dataspace, instead
 *           of passing in the dataset's dataspace, since the chunk
 *           dimensions are what the I/O filter will actually see
 *-------------------------------------------------------------------------
 */
static herr_t
H5Z_prepare_prelude_callback_dcpl(hid_t dcpl_id, hid_t type_id, H5Z_prelude_type_t prelude_type)
{
    hid_t   space_id = -1;            /* ID for dataspace describing chunk */
    H5O_layout_t *dcpl_layout = NULL; /* Dataset's layout information */
    herr_t  ret_value = SUCCEED;      /* Return value */

    FUNC_ENTER_NOAPI_NOINIT

    HDassert(H5I_GENPROP_LST == H5I_get_type(dcpl_id));
    HDassert(H5I_DATATYPE == H5I_get_type(type_id));

    /* Check if the property list is non-default */
    if (dcpl_id != H5P_DATASET_CREATE_DEFAULT) {
        H5P_genplist_t     *dc_plist;           /* Dataset creation property list object */

        /* Get memory for the layout */
        if (NULL == (dcpl_layout = (H5O_layout_t *)H5MM_calloc(sizeof(H5O_layout_t))))
            HGOTO_ERROR(H5E_RESOURCE, H5E_NOSPACE, FAIL, "unable to allocate dcpl layout buffer")

        /* Get dataset creation property list object */
        if (NULL == (dc_plist = (H5P_genplist_t *)H5I_object(dcpl_id)))
            HGOTO_ERROR (H5E_ARGS, H5E_BADTYPE, FAIL, "can't get dataset creation property list")

        /* Peek at the layout information */
        if (H5P_peek(dc_plist, H5D_CRT_LAYOUT_NAME, dcpl_layout) < 0)
            HGOTO_ERROR (H5E_PLIST, H5E_CANTGET, FAIL, "can't retrieve layout")

        /* Check if the dataset is chunked */
        if (H5D_CHUNKED == dcpl_layout->type) {
            H5O_pline_t     dcpl_pline;     /* Object's I/O pipeline information */

            /* Get I/O pipeline information */
            if (H5P_peek(dc_plist, H5O_CRT_PIPELINE_NAME, &dcpl_pline) < 0)
                HGOTO_ERROR (H5E_PLIST, H5E_CANTGET, FAIL, "can't retrieve pipeline filter")

            /* Check if the chunks have filters */
            if (dcpl_pline.nused > 0) {
                hsize_t chunk_dims[H5O_LAYOUT_NDIMS];      /* Size of chunk dimensions */
                H5S_t  *space;           /* Dataspace describing chunk */
                size_t  u;               /* Local index variable */

                /* Create a dataspace for a chunk & set the extent */
<<<<<<< HEAD
                for(u = 0; u < dcpl_layout.u.chunk.ndims; u++)
                    chunk_dims[u] = dcpl_layout.u.chunk.dim[u];
                if(NULL == (space = H5S_create_simple(dcpl_layout.u.chunk.ndims, chunk_dims, NULL)))
                    HGOTO_ERROR(H5E_DATASPACE, H5E_CANTCREATE, FAIL, "can't create simple dataspace")
=======
                for (u = 0; u < dcpl_layout->u.chunk.ndims; u++)
                    chunk_dims[u] = dcpl_layout->u.chunk.dim[u];
                if (NULL == (space = H5S_create_simple(dcpl_layout->u.chunk.ndims, chunk_dims, NULL)))
                    HGOTO_ERROR (H5E_DATASPACE, H5E_CANTCREATE, FAIL, "can't create simple dataspace")
>>>>>>> b3c52846

                /* Get ID for dataspace to pass to filter routines */
                if ((space_id = H5I_register(H5I_DATASPACE, space, FALSE)) < 0) {
                    (void)H5S_close(space);
                    HGOTO_ERROR (H5E_ATOM, H5E_CANTREGISTER, FAIL, "unable to register dataspace ID")
                }

                /* Make the callbacks */
                if (H5Z_prelude_callback(&dcpl_pline, dcpl_id, type_id, space_id, prelude_type) < 0)
                    HGOTO_ERROR (H5E_PLINE, H5E_CANAPPLY, FAIL, "unable to apply filter")
            }
        }
    }

done:
    if (space_id > 0 && H5I_dec_ref(space_id) < 0)
        HDONE_ERROR(H5E_PLINE, H5E_CANTRELEASE, FAIL, "unable to close dataspace")

    if (dcpl_layout)
        dcpl_layout = (H5O_layout_t *)H5MM_xfree(dcpl_layout);

    FUNC_LEAVE_NOAPI(ret_value)
} /* end H5Z_prepare_prelude_callback_dcpl() */


/*-------------------------------------------------------------------------
 * Function: H5Z_can_apply
 *
 * Purpose:  Checks if all the filters defined in the dataset creation
 *           property list can be applied to a particular combination of
 *           datatype and dataspace for a dataset.
 *
 * Return:   Non-negative on success
 *           Negative on failure
 *
 * Notes:    The chunk dimensions are used to create a dataspace, instead
 *           of passing in the dataset's dataspace, since the chunk
 *           dimensions are what the I/O filter will actually see
 *-------------------------------------------------------------------------
 */
herr_t
H5Z_can_apply(hid_t dcpl_id, hid_t type_id)
{
    herr_t ret_value = SUCCEED;   /* Return value */

    FUNC_ENTER_NOAPI(FAIL)

    /* Make "can apply" callbacks for filters in pipeline */
    if (H5Z_prepare_prelude_callback_dcpl(dcpl_id, type_id, H5Z_PRELUDE_CAN_APPLY) < 0)
        HGOTO_ERROR(H5E_PLINE, H5E_CANAPPLY, FAIL, "unable to apply filter")

done:
    FUNC_LEAVE_NOAPI(ret_value)
} /* end H5Z_can_apply() */


/*-------------------------------------------------------------------------
 * Function: H5Z_set_local
 *
 * Purpose:  Makes callbacks to modify dataset creation list property
 *           settings for filters on a new dataset, based on the datatype
 *           and dataspace of that dataset (chunk).
 *
 * Return:   Non-negative on success
 *           Negative on failure
 *
 * Notes:    The chunk dimensions are used to create a dataspace, instead
 *           of passing in the dataset's dataspace, since the chunk
 *           dimensions are what the I/O filter will actually see
 *-------------------------------------------------------------------------
 */
herr_t
H5Z_set_local(hid_t dcpl_id, hid_t type_id)
{
    herr_t ret_value = SUCCEED;   /* Return value */

    FUNC_ENTER_NOAPI(FAIL)

    /* Make "set local" callbacks for filters in pipeline */
    if (H5Z_prepare_prelude_callback_dcpl(dcpl_id, type_id, H5Z_PRELUDE_SET_LOCAL) < 0)
        HGOTO_ERROR(H5E_PLINE, H5E_SETLOCAL, FAIL, "local filter parameters not set")

done:
    FUNC_LEAVE_NOAPI(ret_value)
} /* end H5Z_set_local() */


/*-------------------------------------------------------------------------
 * Function: H5Z_can_apply_direct
 *
 * Purpose:  Checks if all the filters defined in the pipeline can be
 *           applied to an opaque byte stream (currently only a group).
 *           The pipeline is assumed to have at least one filter.
 *
 * Return:   Non-negative on success
 *           Negative on failure
 *-------------------------------------------------------------------------
 */
herr_t
H5Z_can_apply_direct(const H5O_pline_t *pline)
{
    herr_t ret_value = SUCCEED;   /* Return value */

    FUNC_ENTER_NOAPI(FAIL)

    HDassert(pline->nused > 0);

    /* Make "can apply" callbacks for filters in pipeline */
    if (H5Z_prelude_callback(pline, (hid_t)-1, (hid_t)-1, (hid_t)-1, H5Z_PRELUDE_CAN_APPLY) < 0)
        HGOTO_ERROR(H5E_PLINE, H5E_CANAPPLY, FAIL, "unable to apply filter")

done:
    FUNC_LEAVE_NOAPI(ret_value)
} /* end H5Z_can_apply_direct() */


/*-------------------------------------------------------------------------
 * Function: H5Z_set_local_direct
 *
 * Purpose:  Makes callbacks to modify local settings for filters on a
 *           new opaque object.  The pipeline is assumed to have at
 *           least one filter.
 *
 * Return:   Non-negative on success
 *           Negative on failure
 *
 * Notes:    This callback will almost certainly not do anything
 *           useful, other than to make certain that the filter will
 *           accept opaque data.
 *-------------------------------------------------------------------------
 */
herr_t
H5Z_set_local_direct(const H5O_pline_t *pline)
{
    herr_t ret_value = SUCCEED;   /* Return value */

    FUNC_ENTER_NOAPI(FAIL)

    HDassert(pline->nused > 0);

    /* Make "set local" callbacks for filters in pipeline */
    if (H5Z_prelude_callback(pline, (hid_t)-1, (hid_t)-1, (hid_t)-1, H5Z_PRELUDE_SET_LOCAL) < 0)
        HGOTO_ERROR(H5E_PLINE, H5E_SETLOCAL, FAIL, "local filter parameters not set")

done:
    FUNC_LEAVE_NOAPI(ret_value)
} /* end H5Z_set_local_direct() */


/*-------------------------------------------------------------------------
 * Function: H5Z_modify
 *
 * Purpose:  Modify filter parameters for specified pipeline.
 *
 * Return:   Non-negative on success
 *           Negative on failure
 *-------------------------------------------------------------------------
 */
herr_t
H5Z_modify(const H5O_pline_t *pline, H5Z_filter_t filter, unsigned flags,
        size_t cd_nelmts, const unsigned int cd_values[/*cd_nelmts*/])
{
    size_t      idx;                    /* Index of filter in pipeline */
    herr_t      ret_value = SUCCEED;    /* Return value */

    FUNC_ENTER_NOAPI(FAIL)

    HDassert(pline);
    HDassert(filter >= 0 && filter <= H5Z_FILTER_MAX);
    HDassert(0 == (flags & ~((unsigned)H5Z_FLAG_DEFMASK)));
    HDassert(0 == cd_nelmts || cd_values);

    /* Locate the filter in the pipeline */
    for (idx = 0; idx < pline->nused; idx++)
        if (pline->filter[idx].id == filter)
            break;

    /* Check if the filter was not already in the pipeline */
    if (idx > pline->nused)
        HGOTO_ERROR(H5E_PLINE, H5E_NOTFOUND, FAIL, "filter not in pipeline")

    /* Change parameters for filter */
    pline->filter[idx].flags = flags;
    pline->filter[idx].cd_nelmts = cd_nelmts;

    /* Free any existing parameters */
    if (pline->filter[idx].cd_values != NULL && pline->filter[idx].cd_values != pline->filter[idx]._cd_values)
        H5MM_xfree(pline->filter[idx].cd_values);

    /* Set parameters */
    if (cd_nelmts > 0) {
        size_t    i;                      /* Local index variable */

        /* Allocate memory or point at internal buffer */
        if (cd_nelmts > H5Z_COMMON_CD_VALUES) {
            pline->filter[idx].cd_values = (unsigned *)H5MM_malloc(cd_nelmts * sizeof(unsigned));
            if (NULL == pline->filter[idx].cd_values)
                HGOTO_ERROR(H5E_RESOURCE, H5E_NOSPACE, FAIL, "memory allocation failed for filter parameters")
        } /* end if */
        else
            pline->filter[idx].cd_values = pline->filter[idx]._cd_values;

        /* Copy client data values */
        for (i = 0; i < cd_nelmts; i++)
            pline->filter[idx].cd_values[i] = cd_values[i];
    } /* end if */
    else
       pline->filter[idx].cd_values = NULL;

done:
    FUNC_LEAVE_NOAPI(ret_value)
} /* end H5Z_modify() */


/*-------------------------------------------------------------------------
 * Function: H5Z_append
 *
 * Purpose:  Append another filter to the specified pipeline.
 *
 * Return:   Non-negative on success
 *           Negative on failure
 *-------------------------------------------------------------------------
 */
herr_t
H5Z_append(H5O_pline_t *pline, H5Z_filter_t filter, unsigned flags,
        size_t cd_nelmts, const unsigned int cd_values[/*cd_nelmts*/])
{
    size_t    idx;
    herr_t    ret_value = SUCCEED;       /* Return value */

    FUNC_ENTER_NOAPI(FAIL)

    HDassert(pline);
    HDassert(filter >= 0 && filter <= H5Z_FILTER_MAX);
    HDassert(0 == (flags & ~((unsigned)H5Z_FLAG_DEFMASK)));
    HDassert(0 == cd_nelmts || cd_values);

    /*
     * Check filter limit.  We do it here for early warnings although we may
     * decide to relax this restriction in the future.
     */
    if (pline->nused >= H5Z_MAX_NFILTERS)
        HGOTO_ERROR (H5E_PLINE, H5E_CANTINIT, FAIL, "too many filters in pipeline")

    /* Check for freshly allocated filter pipeline */
    if (pline->version == 0)
        pline->version = H5O_PLINE_VERSION_1;

    /* Allocate additional space in the pipeline if it's full */
    if (pline->nused >= pline->nalloc) {
        H5O_pline_t x;
        size_t n;

        /* Each filter's data may be stored internally or may be
         * a separate block of memory.
         * For each filter, if cd_values points to the internal array
         * _cd_values, the pointer will need to be updated when the
         * filter struct is reallocated.  Set these pointers to ~NULL
         * so that we can reset them after reallocating the filters array.
         */
        for (n = 0; n < pline->nalloc; ++n)
            if (pline->filter[n].cd_values == pline->filter[n]._cd_values)
                pline->filter[n].cd_values = (unsigned *)((void *) ~((size_t)NULL));

        x.nalloc = MAX(H5Z_MAX_NFILTERS, 2 * pline->nalloc);
        x.filter = (H5Z_filter_info_t *)H5MM_realloc(pline->filter, x.nalloc * sizeof(x.filter[0]));
        if (NULL == x.filter)
            HGOTO_ERROR(H5E_RESOURCE, H5E_NOSPACE, FAIL, "memory allocation failed for filter pipeline")

        /* Fix pointers in previous filters that need to point to their own
         *      internal data.
         */
        for (n = 0; n < pline->nalloc; ++n)
            if (x.filter[n].cd_values == (void *) ~((size_t) NULL))
                x.filter[n].cd_values = x.filter[n]._cd_values;

        /* Point to newly allocated buffer */
        pline->nalloc = x.nalloc;
        pline->filter = x.filter;
    } /* end if */

    /* Add the new filter to the pipeline */
    idx = pline->nused;
    pline->filter[idx].id = filter;
    pline->filter[idx].flags = flags;
    pline->filter[idx].name = NULL; /*we'll pick it up later*/
    pline->filter[idx].cd_nelmts = cd_nelmts;
    if (cd_nelmts > 0) {
        size_t    i;                      /* Local index variable */

        /* Allocate memory or point at internal buffer */
        if (cd_nelmts > H5Z_COMMON_CD_VALUES) {
            pline->filter[idx].cd_values = (unsigned *)H5MM_malloc(cd_nelmts * sizeof(unsigned));
            if (NULL == pline->filter[idx].cd_values)
                HGOTO_ERROR(H5E_RESOURCE, H5E_NOSPACE, FAIL, "memory allocation failed for filter")
        } /* end if */
        else
            pline->filter[idx].cd_values = pline->filter[idx]._cd_values;

        /* Copy client data values */
        for (i = 0; i < cd_nelmts; i++)
            pline->filter[idx].cd_values[i] = cd_values[i];
    } /* end if */
    else
       pline->filter[idx].cd_values = NULL;

    pline->nused++;

done:
    FUNC_LEAVE_NOAPI(ret_value)
} /* end H5Z_append() */


/*-------------------------------------------------------------------------
 * Function: H5Z_find_idx
 *
 * Purpose:  Given a filter ID return the offset in the global array
 *           that holds all the registered filters.
 *
 * Return:   Success:    Non-negative index of entry in global filter table.
 *           Failure:    Negative
 *-------------------------------------------------------------------------
 */
static int
H5Z_find_idx(H5Z_filter_t id)
{
    size_t i;                   /* Local index variable */
    int    ret_value = FAIL;    /* Return value */

    FUNC_ENTER_NOAPI_NOINIT_NOERR

    for (i = 0; i < H5Z_table_used_g; i++)
        if (H5Z_table_g[i].id == id)
            HGOTO_DONE((int)i)

done:
    FUNC_LEAVE_NOAPI(ret_value)
} /* end H5Z_find_idx() */


/*-------------------------------------------------------------------------
 * Function: H5Z_find
 *
 * Purpose:  Given a filter ID return a pointer to a global struct that
 *           defines the filter.
 *
 * Return:   Success:    Ptr to entry in global filter table.
 *           Failure:    NULL
 *-------------------------------------------------------------------------
 */
H5Z_class2_t *
H5Z_find(H5Z_filter_t id)
{
    int           idx;                     /* Filter index in global table */
    H5Z_class2_t *ret_value = NULL;        /* Return value */

    FUNC_ENTER_NOAPI(NULL)

    /* Get the index in the global table */
    if ((idx = H5Z_find_idx(id)) < 0)
        HGOTO_ERROR(H5E_PLINE, H5E_NOTFOUND, NULL, "required filter %d is not registered", id)

    /* Set return value */
    ret_value = H5Z_table_g + idx;

done:
    FUNC_LEAVE_NOAPI(ret_value)
} /* H5Z_find() */


/*-------------------------------------------------------------------------
 * Function: H5Z_pipeline
 *
 * Purpose:  Process data through the filter pipeline.  The FLAGS argument
 *           is the filter invocation flags (definition flags come from
 *           the PLINE->filter[].flags).  The filters are processed in
 *           definition order unless the H5Z_FLAG_REVERSE is set.  The
 *           FILTER_MASK is a bit-mask to indicate which filters to skip
 *           and on exit will indicate which filters failed.  Each
 *           filter has an index number in the pipeline and that index
 *           number is the filter's bit in the FILTER_MASK.  NBYTES is the
 *           number of bytes of data to filter and on exit should be the
 *           number of resulting bytes while BUF_SIZE holds the total
 *           allocated size of the buffer, which is pointed to BUF.
 *
 *           If the buffer must grow during processing of the pipeline
 *           then the pipeline function should free the original buffer
 *           and return a fresh buffer, adjusting BUF_SIZE accordingly.
 *
 * Return:   Non-negative on success
 *           Negative on failure
 *-------------------------------------------------------------------------
 */
herr_t
H5Z_pipeline(const H5O_pline_t *pline, unsigned flags,
        unsigned *filter_mask/*in,out*/, H5Z_EDC_t edc_read,
        H5Z_cb_t cb_struct, size_t *nbytes/*in,out*/,
        size_t *buf_size/*in,out*/, void **buf/*in,out*/)
{
    size_t    i, idx, new_nbytes;
    int       fclass_idx;        /* Index of filter class in global table */
    H5Z_class2_t *fclass=NULL;   /* Filter class pointer */
#ifdef H5Z_DEBUG
    H5Z_stats_t  *fstats=NULL;   /* Filter stats pointer */
    H5_timer_t    timer;
#endif
    unsigned    failed = 0;
    unsigned    tmp_flags;
    herr_t      ret_value = SUCCEED;       /* Return value */

    FUNC_ENTER_NOAPI(FAIL)

    HDassert(0 == (flags & ~((unsigned)H5Z_FLAG_INVMASK)));
    HDassert(filter_mask);
    HDassert(nbytes && *nbytes>0);
    HDassert(buf_size && *buf_size>0);
    HDassert(buf && *buf);
    HDassert(!pline || pline->nused < H5Z_MAX_NFILTERS);

    if (pline && (flags & H5Z_FLAG_REVERSE)) { /* Read */
        for (i = pline->nused; i > 0; --i) {
            idx = i-1;

            if (*filter_mask & ((unsigned)1 << idx)) {
                failed |= (unsigned)1 << idx;
                continue;   /* filter excluded */
            }

            /* If the filter isn't registered and the application doesn't
             * indicate no plugin through HDF5_PRELOAD_PLUG (using the symbol "::"),
             * try to load it dynamically and register it.  Otherwise, return failure
             */
            if ((fclass_idx = H5Z_find_idx(pline->filter[idx].id)) < 0) {
                hbool_t issue_error = FALSE;
                H5PL_key_t key;
                const H5Z_class2_t    *filter_info;

                /* Try loading the filter */
                key.id = (int)(pline->filter[idx].id);
                if(NULL != (filter_info = (const H5Z_class2_t *)H5PL_load(H5PL_TYPE_FILTER, key))) {
                    /* Register the filter we loaded */
                    if(H5Z_register(filter_info) < 0)
                        HGOTO_ERROR(H5E_PLINE, H5E_CANTINIT, FAIL, "unable to register filter")

                    /* Search in the table of registered filters again to find the dynamic filter just loaded and registered */
                    if ((fclass_idx = H5Z_find_idx(pline->filter[idx].id)) < 0)
                        issue_error = TRUE;
                }
                else
                    issue_error = TRUE;

                /* Check for error */
                if (issue_error) {
                    /* Print out the filter name to give more info.  But the name is optional for
                     * the filter */
                    if (pline->filter[idx].name)
                        HGOTO_ERROR(H5E_PLINE, H5E_READERROR, FAIL, "required filter '%s' is not registered", pline->filter[idx].name)
                    else
                        HGOTO_ERROR(H5E_PLINE, H5E_READERROR, FAIL, "required filter (name unavailable) is not registered")
                }
            } /* end if */

            fclass = &H5Z_table_g[fclass_idx];
#ifdef H5Z_DEBUG
            fstats = &H5Z_stat_table_g[fclass_idx];
            H5_timer_begin (&timer);
#endif
            tmp_flags = flags | (pline->filter[idx].flags);
            tmp_flags |= (edc_read== H5Z_DISABLE_EDC) ? H5Z_FLAG_SKIP_EDC : 0;
            new_nbytes = (fclass->filter)(tmp_flags, pline->filter[idx].cd_nelmts,
                                        pline->filter[idx].cd_values, *nbytes, buf_size, buf);

#ifdef H5Z_DEBUG
            H5_timer_end (&(fstats->stats[1].timer), &timer);
            fstats->stats[1].total += MAX(*nbytes, new_nbytes);
            if (0 == new_nbytes)
                fstats->stats[1].errors += *nbytes;
#endif

            if (0 == new_nbytes) {
                if ((cb_struct.func && (H5Z_CB_FAIL == cb_struct.func(pline->filter[idx].id, *buf, *buf_size, cb_struct.op_data))) || !cb_struct.func)
                    HGOTO_ERROR(H5E_PLINE, H5E_READERROR, FAIL, "filter returned failure during read")

                *nbytes = *buf_size;
                failed |= (unsigned)1 << idx;
                H5E_clear_stack (NULL);
            }
            else
                *nbytes = new_nbytes;
        }
    }
    else if (pline) { /* Write */
        for (idx = 0; idx < pline->nused; idx++) {
            if (*filter_mask & ((unsigned)1 << idx)) {
                failed |= (unsigned)1 << idx;
                continue; /*filter excluded*/
            }
            if ((fclass_idx = H5Z_find_idx(pline->filter[idx].id)) < 0) {
                /* Check if filter is optional -- If it isn't, then error */
                if ((pline->filter[idx].flags & H5Z_FLAG_OPTIONAL) == 0)
                    HGOTO_ERROR(H5E_PLINE, H5E_WRITEERROR, FAIL, "required filter is not registered")

                failed |= (unsigned)1 << idx;
                H5E_clear_stack (NULL);
                continue; /*filter excluded*/
            }
            fclass = &H5Z_table_g[fclass_idx];
#ifdef H5Z_DEBUG
            fstats = &H5Z_stat_table_g[fclass_idx];
            H5_timer_begin (&timer);
#endif
            new_nbytes = (fclass->filter)(flags | (pline->filter[idx].flags), pline->filter[idx].cd_nelmts,
                    pline->filter[idx].cd_values, *nbytes, buf_size, buf);
#ifdef H5Z_DEBUG
            H5_timer_end (&(fstats->stats[0].timer), &timer);
            fstats->stats[0].total += MAX(*nbytes, new_nbytes);
            if (0 == new_nbytes)
                fstats->stats[0].errors += *nbytes;
#endif
            if (0 == new_nbytes) {
                if (0 == (pline->filter[idx].flags & H5Z_FLAG_OPTIONAL)) {
                    if ((cb_struct.func && (H5Z_CB_FAIL == cb_struct.func (pline->filter[idx].id, *buf, *nbytes, cb_struct.op_data))) || !cb_struct.func)
                        HGOTO_ERROR(H5E_PLINE, H5E_WRITEERROR, FAIL, "filter returned failure")

                    *nbytes = *buf_size;
                }

                failed |= (unsigned)1 << idx;
                H5E_clear_stack (NULL);
            }
            else
                *nbytes = new_nbytes;
        }
    }

    *filter_mask = failed;

done:
    FUNC_LEAVE_NOAPI(ret_value)
}


/*-------------------------------------------------------------------------
 * Function: H5Z_filter_info
 *
 * Purpose:  Get pointer to filter info for pipeline
 *
 * Return:   Non-negative on success
 *           Negative on failure
 *-------------------------------------------------------------------------
 */
H5Z_filter_info_t *
H5Z_filter_info(const H5O_pline_t *pline, H5Z_filter_t filter)
{
    size_t             idx;                     /* Index of filter in pipeline */
    H5Z_filter_info_t *ret_value = NULL;        /* Return value */

    FUNC_ENTER_NOAPI(NULL)

    HDassert(pline);
    HDassert(filter >= 0 && filter <= H5Z_FILTER_MAX);

    /* Locate the filter in the pipeline */
    for (idx = 0; idx < pline->nused; idx++)
        if (pline->filter[idx].id == filter)
            break;

    /* Check if the filter was not already in the pipeline */
    if (idx >= pline->nused)
        HGOTO_ERROR(H5E_PLINE, H5E_NOTFOUND, NULL, "filter not in pipeline")

    /* Set return value */
    ret_value = &pline->filter[idx];

done:
    FUNC_LEAVE_NOAPI(ret_value)
} /* end H5Z_filter_info() */


/*-------------------------------------------------------------------------
 * Function: H5Z_filter_in_pline
 *
 * Purpose:  Check wheter a filter is in the filter pipeline using the
 *           filter ID.  This function is very similar to H5Z_filter_info
 *
 * Return:   TRUE   - found filter
 *           FALSE  - not found
 *           FAIL   - error
 *-------------------------------------------------------------------------
 */
htri_t
H5Z_filter_in_pline(const H5O_pline_t *pline, H5Z_filter_t filter)
{
    size_t    idx;                    /* Index of filter in pipeline */
    htri_t    ret_value = TRUE;       /* Return value */

    FUNC_ENTER_NOAPI(FAIL)

    HDassert(pline);
    HDassert(filter >= 0 && filter <= H5Z_FILTER_MAX);

    /* Locate the filter in the pipeline */
    for (idx = 0; idx < pline->nused; idx++)
        if (pline->filter[idx].id == filter)
            break;

    /* Check if the filter was not already in the pipeline */
    if (idx >= pline->nused)
        ret_value = FALSE;

done:
    FUNC_LEAVE_NOAPI(ret_value)
} /* end H5Z_filter_in_pline() */



/*-------------------------------------------------------------------------
 * Function: H5Z_all_filters_avail
 *
 * Purpose:  Verify that all the filters in a pipeline are currently
 *           available (i.e. registered)
 *
 * Return:   Non-negative (TRUE/FALSE) on success
 *           Negative on failure
 *-------------------------------------------------------------------------
 */
htri_t
H5Z_all_filters_avail(const H5O_pline_t *pline)
{
    size_t i, j;                  /* Local index variable */
    htri_t ret_value = TRUE;      /* Return value */

    FUNC_ENTER_NOAPI(FAIL)

    /* Check args */
    HDassert(pline);

    /* Iterate through all the filters in pipeline */
    for (i = 0; i < pline->nused; i++) {
        /* Look for each filter in the list of registered filters */
        for (j = 0; j < H5Z_table_used_g; j++)
            if (H5Z_table_g[j].id == pline->filter[i].id)
                break;

        /* Check if we didn't find the filter */
        if (j == H5Z_table_used_g)
            HGOTO_DONE(FALSE)
    } /* end for */

done:
    FUNC_LEAVE_NOAPI(ret_value)
} /* end H5Z_all_filters_avail() */


/*-------------------------------------------------------------------------
 * Function: H5Z_delete
 *
 * Purpose:  Delete filter FILTER from pipeline PLINE;
 *           deletes all filters if FILTER is H5Z_FILTER_NONE
 *
 * Return:   Non-negative on success
 *           Negative on failure
 *-------------------------------------------------------------------------
 */
herr_t
H5Z_delete(H5O_pline_t *pline, H5Z_filter_t filter)
{
    herr_t ret_value = SUCCEED; /* Return value */

    FUNC_ENTER_NOAPI(FAIL)

    /* Check args */
    HDassert(pline);
    HDassert(filter >= 0 && filter <= H5Z_FILTER_MAX);

    /* if the pipeline has no filters, just return */
    if (pline->nused == 0)
        HGOTO_DONE (SUCCEED)

    /* Delete all filters */
    if (H5Z_FILTER_ALL == filter) {
        if (H5O_msg_reset(H5O_PLINE_ID, pline) < 0)
            HGOTO_ERROR(H5E_PLINE, H5E_CANTFREE, FAIL, "can't release pipeline info")
    } /* end if */
    /* Delete filter */
    else {
        size_t  idx;             /* Index of filter in pipeline */
        hbool_t found = FALSE;   /* Indicate filter was found in pipeline */

        /* Locate the filter in the pipeline */
        for (idx = 0; idx < pline->nused; idx++)
            if (pline->filter[idx].id == filter) {
                found = TRUE;
                break;
            }

        /* filter was not found in the pipeline */
        if (!found)
            HGOTO_ERROR(H5E_PLINE, H5E_NOTFOUND, FAIL, "filter not in pipeline")

        /* Free information for deleted filter */
        if (pline->filter[idx].name && pline->filter[idx].name != pline->filter[idx]._name)
            HDassert((HDstrlen(pline->filter[idx].name) + 1) > H5Z_COMMON_NAME_LEN);
        if (pline->filter[idx].name != pline->filter[idx]._name)
            pline->filter[idx].name = (char *)H5MM_xfree(pline->filter[idx].name);
        if (pline->filter[idx].cd_values && pline->filter[idx].cd_values != pline->filter[idx]._cd_values)
            HDassert(pline->filter[idx].cd_nelmts > H5Z_COMMON_CD_VALUES);
        if (pline->filter[idx].cd_values != pline->filter[idx]._cd_values)
            pline->filter[idx].cd_values = (unsigned *)H5MM_xfree(pline->filter[idx].cd_values);

        /* Remove filter from pipeline array */
        if ((idx + 1) < pline->nused) {
            /* Copy filters down & fix up any client data value arrays using internal storage */
            for (; (idx + 1) < pline->nused; idx++) {
                pline->filter[idx] = pline->filter[idx + 1];
                if (pline->filter[idx].name && (HDstrlen(pline->filter[idx].name) + 1) <= H5Z_COMMON_NAME_LEN)
                    pline->filter[idx].name = pline->filter[idx]._name;
                if (pline->filter[idx].cd_nelmts <= H5Z_COMMON_CD_VALUES)
                    pline->filter[idx].cd_values = pline->filter[idx]._cd_values;
            }
        }

        /* Decrement number of used filters */
        pline->nused--;

        /* Reset information for previous last filter in pipeline */
        HDmemset (&pline->filter[pline->nused], 0, sizeof(H5Z_filter_info_t));
    } /* end else */

done:
    FUNC_LEAVE_NOAPI(ret_value)
} /* end H5Z_delete() */


/*-------------------------------------------------------------------------
 * Function: H5Zget_filter_info
 *
 * Purpose:  Gets information about a pipeline data filter and stores it
 *           in filter_config_flags.
 *
 * Return:   zero on success
 *           negative on failure
 *-------------------------------------------------------------------------
 */
herr_t
H5Zget_filter_info(H5Z_filter_t filter, unsigned int *filter_config_flags)
{
    herr_t ret_value = SUCCEED;

    FUNC_ENTER_API(FAIL)
    H5TRACE2("e", "Zf*Iu", filter, filter_config_flags);

    /* Get the filter info */
    if (H5Z_get_filter_info(filter, filter_config_flags) < 0)
        HGOTO_ERROR (H5E_PLINE, H5E_CANTGET, FAIL, "Filter info not retrieved")

done:
    FUNC_LEAVE_API(ret_value)
} /* end H5Zget_filter_info() */


/*-------------------------------------------------------------------------
 * Function: H5Z_get_filter_info
 *
 * Purpose:  Gets information about a pipeline data filter and stores it
 *           in filter_config_flags.
 *
 * Return:   zero on success
 *           negative on failure
 *-------------------------------------------------------------------------
 */
herr_t
H5Z_get_filter_info(H5Z_filter_t filter, unsigned int *filter_config_flags)
{
    H5Z_class2_t *fclass;
    herr_t        ret_value = SUCCEED;

    FUNC_ENTER_NOAPI(FAIL)

    /* Look up the filter class info */
    if (NULL == (fclass = H5Z_find(filter)))
        HGOTO_ERROR(H5E_PLINE, H5E_BADVALUE, FAIL, "Filter not defined")

    /* Set the filter config flags for the application */
    if (filter_config_flags != NULL) {
        *filter_config_flags = 0;

        if (fclass->encoder_present)
            *filter_config_flags |= H5Z_FILTER_CONFIG_ENCODE_ENABLED;
        if (fclass->decoder_present)
            *filter_config_flags |= H5Z_FILTER_CONFIG_DECODE_ENABLED;
    } /* end if */

done:
    FUNC_LEAVE_NOAPI(ret_value)
} /* end H5Z_get_filter_info() */
<|MERGE_RESOLUTION|>--- conflicted
+++ resolved
@@ -852,17 +852,10 @@
                 size_t  u;               /* Local index variable */
 
                 /* Create a dataspace for a chunk & set the extent */
-<<<<<<< HEAD
-                for(u = 0; u < dcpl_layout.u.chunk.ndims; u++)
-                    chunk_dims[u] = dcpl_layout.u.chunk.dim[u];
-                if(NULL == (space = H5S_create_simple(dcpl_layout.u.chunk.ndims, chunk_dims, NULL)))
+                for(u = 0; u < dcpl_layout->u.chunk.ndims; u++)
+                    chunk_dims[u] = dcpl_layout->u.chunk.dim[u];
+                if(NULL == (space = H5S_create_simple(dcpl_layout->u.chunk.ndims, chunk_dims, NULL)))
                     HGOTO_ERROR(H5E_DATASPACE, H5E_CANTCREATE, FAIL, "can't create simple dataspace")
-=======
-                for (u = 0; u < dcpl_layout->u.chunk.ndims; u++)
-                    chunk_dims[u] = dcpl_layout->u.chunk.dim[u];
-                if (NULL == (space = H5S_create_simple(dcpl_layout->u.chunk.ndims, chunk_dims, NULL)))
-                    HGOTO_ERROR (H5E_DATASPACE, H5E_CANTCREATE, FAIL, "can't create simple dataspace")
->>>>>>> b3c52846
 
                 /* Get ID for dataspace to pass to filter routines */
                 if ((space_id = H5I_register(H5I_DATASPACE, space, FALSE)) < 0) {
