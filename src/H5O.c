/* * * * * * * * * * * * * * * * * * * * * * * * * * * * * * * * * * * * * * *
 * Copyright by The HDF Group.                                               *
 * Copyright by the Board of Trustees of the University of Illinois.         *
 * All rights reserved.                                                      *
 *                                                                           *
 * This file is part of HDF5.  The full HDF5 copyright notice, including     *
 * terms governing use, modification, and redistribution, is contained in    *
 * the files COPYING and Copyright.html.  COPYING can be found at the root   *
 * of the source code distribution tree; Copyright.html can be found at the  *
 * root level of an installed copy of the electronic HDF5 document set and   *
 * is linked from the top-level documents page.  It can also be found at     *
 * http://hdfgroup.org/HDF5/doc/Copyright.html.  If you do not have          *
 * access to either file, you may request a copy from help@hdfgroup.org.     *
 * * * * * * * * * * * * * * * * * * * * * * * * * * * * * * * * * * * * * * */

/*-------------------------------------------------------------------------
 *
 * Created:		H5O.c
 *			Aug  5 1997
 *			Robb Matzke <matzke@llnl.gov>
 *
 * Purpose:		Object header routines.
 *
 *-------------------------------------------------------------------------
 */

/****************/
/* Module Setup */
/****************/

#define H5F_PACKAGE		/*suppress error about including H5Fpkg	  */
#define H5O_PACKAGE		/*suppress error about including H5Opkg	  */

/* Interface initialization */
#define H5_INTERFACE_INIT_FUNC	H5O_init_interface

/***********/
/* Headers */
/***********/
#include "H5private.h"		/* Generic Functions			*/
#include "H5Eprivate.h"		/* Error handling		  	*/
#include "H5Fpkg.h"		/* File access				*/
#include "H5FLprivate.h"	/* Free lists                           */
#include "H5Iprivate.h"		/* IDs			  		*/
#include "H5Lprivate.h"		/* Links				*/
#include "H5MFprivate.h"	/* File memory management		*/
#include "H5Opkg.h"             /* Object headers			*/
#include "H5SMprivate.h"        /* Shared object header messages        */


/****************/
/* Local Macros */
/****************/


/******************/
/* Local Typedefs */
/******************/

/* User data for recursive traversal over objects from a group */
typedef struct {
    hid_t       obj_id;         /* The ID for the starting group */
    H5G_loc_t	*start_loc;     /* Location of starting group */
    hid_t       lapl_id;        /* LAPL for walking across links */
    hid_t       dxpl_id; 	/* DXPL for operations */
    H5SL_t     *visited;        /* Skip list for tracking visited nodes */
    H5O_iterate_t op;           /* Application callback */
    void       *op_data;        /* Application's op data */
} H5O_iter_visit_ud_t;


/********************/
/* Package Typedefs */
/********************/


/********************/
/* Local Prototypes */
/********************/

static herr_t H5O_delete_oh(H5F_t *f, hid_t dxpl_id, H5O_t *oh);
static const H5O_obj_class_t *H5O_obj_class(const H5O_loc_t *loc, hid_t dxpl_id);
static herr_t H5O_obj_type_real(H5O_t *oh, H5O_type_t *obj_type);
static herr_t H5O_visit(hid_t loc_id, const char *obj_name, H5_index_t idx_type,
    H5_iter_order_t order, H5O_iterate_t op, void *op_data, hid_t lapl_id,
    hid_t dxpl_id);
static herr_t H5O_get_hdr_info_real(const H5O_t *oh, H5O_hdr_info_t *hdr);


/*********************/
/* Package Variables */
/*********************/

/* Header message ID to class mapping */

/* Remember to increment H5O_MSG_TYPES in H5Opkg.h when adding a new
 * message.
 */

const H5O_msg_class_t *const H5O_msg_class_g[] = {
    H5O_MSG_NULL,		/*0x0000 Null				*/
    H5O_MSG_SDSPACE,		/*0x0001 Dataspace			*/
    H5O_MSG_LINFO,		/*0x0002 Link information		*/
    H5O_MSG_DTYPE,		/*0x0003 Datatype			*/
    H5O_MSG_FILL,       	/*0x0004 Old data storage -- fill value */
    H5O_MSG_FILL_NEW,		/*0x0005 New data storage -- fill value */
    H5O_MSG_LINK,		/*0x0006 Link 				*/
    H5O_MSG_EFL,		/*0x0007 Data storage -- external data files */
    H5O_MSG_LAYOUT,		/*0x0008 Data Layout			*/
#ifdef H5O_ENABLE_BOGUS
    H5O_MSG_BOGUS,		/*0x0009 "Bogus" (for testing)		*/
#else /* H5O_ENABLE_BOGUS */
    NULL,			/*0x0009 "Bogus" (for testing)		*/
#endif /* H5O_ENABLE_BOGUS */
    H5O_MSG_GINFO,		/*0x000A Group information		*/
    H5O_MSG_PLINE,		/*0x000B Data storage -- filter pipeline */
    H5O_MSG_ATTR,		/*0x000C Attribute			*/
    H5O_MSG_NAME,		/*0x000D Object name			*/
    H5O_MSG_MTIME,		/*0x000E Object modification date and time */
    H5O_MSG_SHMESG,		/*0x000F File-wide shared message table */
    H5O_MSG_CONT,		/*0x0010 Object header continuation	*/
    H5O_MSG_STAB,		/*0x0011 Symbol table			*/
    H5O_MSG_MTIME_NEW,		/*0x0012 New Object modification date and time */
    H5O_MSG_BTREEK,		/*0x0013 Non-default v1 B-tree 'K' values */
    H5O_MSG_DRVINFO,		/*0x0014 Driver info settings		*/
    H5O_MSG_AINFO,		/*0x0015 Attribute information		*/
    H5O_MSG_REFCOUNT,		/*0x0016 Object's ref. count		*/
    H5O_MSG_FSINFO,		/*0x0018 Free-space manager info message */
    H5O_MSG_UNKNOWN,		/*0x0017 Placeholder for unknown message */
};

/* Declare a free list to manage the H5O_t struct */
H5FL_DEFINE(H5O_t);

/* Declare a free list to manage the H5O_mesg_t sequence information */
H5FL_SEQ_DEFINE(H5O_mesg_t);

/* Declare a free list to manage the H5O_chunk_t sequence information */
H5FL_SEQ_DEFINE(H5O_chunk_t);

/* Declare a free list to manage the chunk image information */
H5FL_BLK_DEFINE(chunk_image);


/*****************************/
/* Library Private Variables */
/*****************************/

/* Declare external the free list for time_t's */
H5FL_EXTERN(time_t);

/* Declare external the free list for H5_obj_t's */
H5FL_EXTERN(H5_obj_t);


/*******************/
/* Local Variables */
/*******************/

/* Header object ID to class mapping */
/*
 * Initialize the object class info table.  Begin with the most general types
 * and end with the most specific. For instance, any object that has a
 * datatype message is a datatype but only some of them are datasets.
 */
static const H5O_obj_class_t *const H5O_obj_class_g[] = {
    H5O_OBJ_DATATYPE,		/* Datatype object (H5O_TYPE_NAMED_DATATYPE - 2) */
    H5O_OBJ_DATASET,		/* Dataset object (H5O_TYPE_DATASET - 1) */
    H5O_OBJ_GROUP,		/* Group object (H5O_TYPE_GROUP - 0) */
};



/*-------------------------------------------------------------------------
 * Function:	H5O_init_interface
 *
 * Purpose:	Initialize information specific to H5O interface.
 *
 * Return:	Non-negative on success/Negative on failure
 *
 * Programmer:	Quincey Koziol
 *              Thursday, January 18, 2007
 *
 * Changes:     JRM -- 12/12/07
 *              Added santity check verifying that H5O_msg_class_g
 *              is big enough.
 *
 *-------------------------------------------------------------------------
 */
static herr_t
H5O_init_interface(void)
{
    FUNC_ENTER_NOAPI_NOINIT_NOFUNC(H5O_init_interface)

    /* H5O interface sanity checks */
    HDassert(H5O_MSG_TYPES == NELMTS(H5O_msg_class_g));
    HDassert(sizeof(H5O_fheap_id_t) == H5O_FHEAP_ID_LEN);

    HDassert(H5O_UNKNOWN_ID < H5O_MSG_TYPES);

    FUNC_LEAVE_NOAPI(SUCCEED)
} /* end H5O_init_interface() */


/*-------------------------------------------------------------------------
 * Function:	H5Oopen
 *
 * Purpose:	Opens an object within an HDF5 file.
 *
 *              This function opens an object in the same way that H5Gopen2,
 *              H5Topen2, and H5Dopen2 do. However, H5Oopen doesn't require
 *              the type of object to be known beforehand. This can be
 *              useful in user-defined links, for instance, when only a
 *              path is known.
 *
 *              The opened object should be closed again with H5Oclose
 *              or H5Gclose, H5Tclose, or H5Dclose.
 *
 * Return:	Success:	An open object identifier
 *		Failure:	Negative
 *
 * Programmer:	James Laird
 *		July 14 2006
 *
 *-------------------------------------------------------------------------
 */
hid_t
H5Oopen(hid_t loc_id, const char *name, hid_t lapl_id)
{
    H5G_loc_t	loc;
    hid_t       ret_value = FAIL;

    FUNC_ENTER_API(H5Oopen, FAIL)
    H5TRACE3("i", "i*si", loc_id, name, lapl_id);

    /* Check args */
    if(H5G_loc(loc_id, &loc) < 0)
        HGOTO_ERROR(H5E_ARGS, H5E_BADTYPE, FAIL, "not a location")
    if(!name || !*name)
        HGOTO_ERROR(H5E_ARGS, H5E_BADVALUE, FAIL, "no name")

    /* Open the object */
    if((ret_value = H5O_open_name(&loc, name, lapl_id, TRUE)) < 0)
        HGOTO_ERROR(H5E_SYM, H5E_CANTOPENOBJ, FAIL, "unable to open object")

done:
    FUNC_LEAVE_API(ret_value)
} /* end H5Oopen() */


/*-------------------------------------------------------------------------
 * Function:	H5Oopen_by_idx
 *
 * Purpose:	Opens an object within an HDF5 file, according to the offset
 *              within an index.
 *
 *              This function opens an object in the same way that H5Gopen,
 *              H5Topen, and H5Dopen do. However, H5Oopen doesn't require
 *              the type of object to be known beforehand. This can be
 *              useful in user-defined links, for instance, when only a
 *              path is known.
 *
 *              The opened object should be closed again with H5Oclose
 *              or H5Gclose, H5Tclose, or H5Dclose.
 *
 * Return:	Success:	An open object identifier
 *		Failure:	Negative
 *
 * Programmer:	Quincey Koziol
 *		November 20 2006
 *
 *-------------------------------------------------------------------------
 */
hid_t
H5Oopen_by_idx(hid_t loc_id, const char *group_name, H5_index_t idx_type,
    H5_iter_order_t order, hsize_t n, hid_t lapl_id)
{
    H5G_loc_t	loc;
    H5G_loc_t   obj_loc;                /* Location used to open group */
    H5G_name_t  obj_path;            	/* Opened object group hier. path */
    H5O_loc_t   obj_oloc;            	/* Opened object object location */
    hbool_t     loc_found = FALSE;      /* Entry at 'name' found */
    hid_t       ret_value = FAIL;

    FUNC_ENTER_API(H5Oopen_by_idx, FAIL)
    H5TRACE6("i", "i*sIiIohi", loc_id, group_name, idx_type, order, n, lapl_id);

    /* Check args */
    if(H5G_loc(loc_id, &loc) < 0)
        HGOTO_ERROR(H5E_ARGS, H5E_BADTYPE, FAIL, "not a location")
    if(!group_name || !*group_name)
	HGOTO_ERROR(H5E_ARGS, H5E_BADVALUE, FAIL, "no name specified")
    if(idx_type <= H5_INDEX_UNKNOWN || idx_type >= H5_INDEX_N)
	HGOTO_ERROR(H5E_ARGS, H5E_BADVALUE, FAIL, "invalid index type specified")
    if(order <= H5_ITER_UNKNOWN || order >= H5_ITER_N)
	HGOTO_ERROR(H5E_ARGS, H5E_BADVALUE, FAIL, "invalid iteration order specified")
    if(H5P_DEFAULT == lapl_id)
        lapl_id = H5P_LINK_ACCESS_DEFAULT;
    else
        if(TRUE != H5P_isa_class(lapl_id, H5P_LINK_ACCESS))
            HGOTO_ERROR(H5E_ARGS, H5E_BADTYPE, FAIL, "not link access property list ID")

    /* Set up opened group location to fill in */
    obj_loc.oloc = &obj_oloc;
    obj_loc.path = &obj_path;
    H5G_loc_reset(&obj_loc);

    /* Find the object's location, according to the order in the index */
    if(H5G_loc_find_by_idx(&loc, group_name, idx_type, order, n, &obj_loc/*out*/, lapl_id, H5AC_dxpl_id) < 0)
        HGOTO_ERROR(H5E_SYM, H5E_NOTFOUND, FAIL, "group not found")
    loc_found = TRUE;

    /* Open the object */
    if((ret_value = H5O_open_by_loc(&obj_loc, lapl_id, H5AC_dxpl_id, TRUE)) < 0)
        HGOTO_ERROR(H5E_SYM, H5E_CANTOPENOBJ, FAIL, "unable to open object")

done:
    /* Release the object location if we failed after copying it */
    if(ret_value < 0 && loc_found)
        if(H5G_loc_free(&obj_loc) < 0)
            HDONE_ERROR(H5E_SYM, H5E_CANTRELEASE, FAIL, "can't free location")

    FUNC_LEAVE_API(ret_value)
} /* end H5Oopen_by_idx() */


/*-------------------------------------------------------------------------
 * Function:	H5Oopen_by_addr
 *
 * Purpose:	Warning! This function is EXTREMELY DANGEROUS!
 *              Improper use can lead to FILE CORRUPTION, INACCESSIBLE DATA,
 *              and other VERY BAD THINGS!
 *
 *              This function opens an object using its address within the
 *              HDF5 file, similar to an HDF5 hard link. The open object
 *              is identical to an object opened with H5Oopen() and should
 *              be closed with H5Oclose() or a type-specific closing
 *              function (such as H5Gclose() ).
 *
 *              This function is very dangerous if called on an invalid
 *              address. For this reason, H5Oincr_refcount() should be
 *              used to prevent HDF5 from deleting any object that is
 *              referenced by address (e.g. by a user-defined link).
 *              H5Odecr_refcount() should be used when the object is
 *              no longer being referenced by address (e.g. when the UD link
 *              is deleted).
 *
 *              The address of the HDF5 file on disk has no effect on
 *              H5Oopen_by_addr(), nor does the use of any unusual file
 *              drivers. The "address" is really the offset within the
 *              HDF5 file, and HDF5's file drivers will transparently
 *              map this to an address on disk for the filesystem.
 *
 * Return:	Success:	An open object identifier
 *		Failure:	Negative
 *
 * Programmer:	James Laird
 *		July 14 2006
 *
 *-------------------------------------------------------------------------
 */
hid_t
H5Oopen_by_addr(hid_t loc_id, haddr_t addr)
{
    H5G_loc_t	loc;
    H5G_loc_t   obj_loc;                /* Location used to open group */
    H5G_name_t  obj_path;            	/* Opened object group hier. path */
    H5O_loc_t   obj_oloc;            	/* Opened object object location */
    hbool_t     loc_found = FALSE;      /* Location at 'name' found */
    hid_t       lapl_id = H5P_LINK_ACCESS_DEFAULT; /* lapl to use to open this object */
    hid_t       ret_value = FAIL;

    FUNC_ENTER_API(H5Oopen_by_addr, FAIL)
    H5TRACE2("i", "ia", loc_id, addr);

    /* Check args */
    if(H5G_loc(loc_id, &loc) < 0)
        HGOTO_ERROR(H5E_ARGS, H5E_BADTYPE, FAIL, "not a location")
    if(!H5F_addr_defined(addr))
        HGOTO_ERROR(H5E_ARGS, H5E_BADVALUE, FAIL, "no address supplied")

    /* Set up opened group location to fill in */
    obj_loc.oloc = &obj_oloc;
    obj_loc.path = &obj_path;
    H5G_loc_reset(&obj_loc);
    obj_loc.oloc->addr = addr;
    obj_loc.oloc->file = loc.oloc->file;
    H5G_name_reset(obj_loc.path);       /* objects opened through this routine don't have a path name */

    /* Open the object */
    if((ret_value = H5O_open_by_loc(&obj_loc, lapl_id, H5AC_dxpl_id, TRUE)) < 0)
        HGOTO_ERROR(H5E_SYM, H5E_CANTOPENOBJ, FAIL, "unable to open object")

done:
    if(ret_value < 0 && loc_found)
        if(H5G_loc_free(&obj_loc) < 0)
            HDONE_ERROR(H5E_SYM, H5E_CANTRELEASE, FAIL, "can't free location")

    FUNC_LEAVE_API(ret_value)
} /* end H5Oopen_by_addr() */


/*-------------------------------------------------------------------------
 * Function:	H5Olink
 *
 * Purpose:	Creates a hard link from NEW_NAME to the object specified
 *		by OBJ_ID using properties defined in the Link Creation
 *              Property List LCPL.
 *
 *		This function should be used to link objects that have just
 *              been created.
 *
 *		NEW_NAME is interpreted relative to
 *		NEW_LOC_ID, which is either a file ID or a
 *		group ID.
 *
 * Return:	Non-negative on success/Negative on failure
 *
 * Programmer:	James Laird
 *              Tuesday, December 13, 2005
 *
 *-------------------------------------------------------------------------
 */
herr_t
H5Olink(hid_t obj_id, hid_t new_loc_id, const char *new_name, hid_t lcpl_id,
    hid_t lapl_id)
{
    H5G_loc_t	new_loc;
    H5G_loc_t	obj_loc;
    herr_t      ret_value = SUCCEED;       /* Return value */

    FUNC_ENTER_API(H5Olink, FAIL)
    H5TRACE5("e", "ii*sii", obj_id, new_loc_id, new_name, lcpl_id, lapl_id);

    /* Check arguments */
    if(H5G_loc(obj_id, &obj_loc) < 0)
        HGOTO_ERROR(H5E_ARGS, H5E_BADTYPE, FAIL, "not a location")
    if(new_loc_id == H5L_SAME_LOC)
        HGOTO_ERROR(H5E_ARGS, H5E_BADTYPE, FAIL, "cannot use H5L_SAME_LOC when only one location is specified")
    if(H5G_loc(new_loc_id, &new_loc) < 0)
        HGOTO_ERROR(H5E_ARGS, H5E_BADTYPE, FAIL, "not a location")
    if(!new_name || !*new_name)
        HGOTO_ERROR(H5E_ARGS, H5E_BADVALUE, FAIL, "no name specified")
/* Avoid compiler warning on 32-bit machines */
#if H5_SIZEOF_SIZE_T > H5_SIZEOF_INT32_T
    if(HDstrlen(new_name) > H5L_MAX_LINK_NAME_LEN)
        HGOTO_ERROR(H5E_ARGS, H5E_BADRANGE, FAIL, "name too long")
#endif /* H5_SIZEOF_SIZE_T > H5_SIZEOF_INT32_T */
    if(lcpl_id != H5P_DEFAULT && (TRUE != H5P_isa_class(lcpl_id, H5P_LINK_CREATE)))
        HGOTO_ERROR(H5E_ARGS, H5E_BADTYPE, FAIL, "not a link creation property list")

    /* Link to the object */
    if(H5L_link(&new_loc, new_name, &obj_loc, lcpl_id, lapl_id, H5AC_dxpl_id) < 0)
        HGOTO_ERROR(H5E_LINK, H5E_CANTINIT, FAIL, "unable to create link")

done:
    FUNC_LEAVE_API(ret_value)
} /* end H5Olink() */


/*-------------------------------------------------------------------------
 * Function:	H5Oincr_refcount
 *
 * Purpose:	Warning! This function is EXTREMELY DANGEROUS!
 *              Improper use can lead to FILE CORRUPTION, INACCESSIBLE DATA,
 *              and other VERY BAD THINGS!
 *
 *              This function increments the "hard link" reference count
 *              for an object. It should be used when a user-defined link
 *              that references an object by address is created. When the
 *              link is deleted, H5Odecr_refcount should be used.
 *
 * Return:	Success:	Non-negative
 *		Failure:	Negative
 *
 * Programmer:	James Laird
 *		July 14 2006
 *
 *-------------------------------------------------------------------------
 */
herr_t
H5Oincr_refcount(hid_t object_id)
{
    H5O_loc_t  *oloc;
    herr_t      ret_value = SUCCEED;

    FUNC_ENTER_API(H5Oincr_refcount, FAIL)
    H5TRACE1("e", "i", object_id);

    /* Get the object's oloc so we can adjust its link count */
    if((oloc = H5O_get_loc(object_id)) == NULL)
        HGOTO_ERROR(H5E_ATOM, H5E_BADVALUE, FAIL, "unable to get object location from ID")

    if(H5O_link(oloc, 1, H5AC_dxpl_id) < 0)
        HGOTO_ERROR(H5E_OHDR, H5E_LINKCOUNT, FAIL, "modifying object link count failed")

done:
    FUNC_LEAVE_API(ret_value)
} /* end H5O_incr_refcount() */


/*-------------------------------------------------------------------------
 * Function:	H5Odecr_refcount
 *
 * Purpose:	Warning! This function is EXTREMELY DANGEROUS!
 *              Improper use can lead to FILE CORRUPTION, INACCESSIBLE DATA,
 *              and other VERY BAD THINGS!
 *
 *              This function decrements the "hard link" reference count
 *              for an object. It should be used when user-defined links
 *              that reference an object by address are deleted, and only
 *              after H5Oincr_refcount has already been used.
 *
 * Return:	Success:	Non-negative
 *		Failure:	Negative
 *
 * Programmer:	James Laird
 *		July 14 2006
 *
 *-------------------------------------------------------------------------
 */
herr_t
H5Odecr_refcount(hid_t object_id)
{
    H5O_loc_t  *oloc;
    herr_t      ret_value = SUCCEED;

    FUNC_ENTER_API(H5Odecr_refcount, FAIL)
    H5TRACE1("e", "i", object_id);

    /* Get the object's oloc so we can adjust its link count */
    if((oloc = H5O_get_loc(object_id)) == NULL)
        HGOTO_ERROR(H5E_ATOM, H5E_BADVALUE, FAIL, "unable to get object location from ID")

    if(H5O_link(oloc, -1, H5AC_dxpl_id) < 0)
        HGOTO_ERROR(H5E_OHDR, H5E_LINKCOUNT, FAIL, "modifying object link count failed")

done:
    FUNC_LEAVE_API(ret_value)
} /* end H5Odecr_refcount() */


/*-------------------------------------------------------------------------
 * Function:	H5Oget_info
 *
 * Purpose:	Retrieve information about an object.
 *
 * Return:	Success:	Non-negative
 *		Failure:	Negative
 *
 * Programmer:	Quincey Koziol
 *		November 21 2006
 *
 *-------------------------------------------------------------------------
 */
herr_t
H5Oget_info(hid_t loc_id, H5O_info_t *oinfo)
{
    H5G_loc_t	loc;                    /* Location of group */
    herr_t      ret_value = SUCCEED;    /* Return value */

    FUNC_ENTER_API(H5Oget_info, FAIL)
    H5TRACE2("e", "i*x", loc_id, oinfo);

    /* Check args */
    if(H5G_loc(loc_id, &loc) < 0)
        HGOTO_ERROR(H5E_ARGS, H5E_BADTYPE, FAIL, "not a location")
    if(!oinfo)
        HGOTO_ERROR(H5E_ARGS, H5E_BADVALUE, FAIL, "no info struct")

    /* Retrieve the object's information */
    if(H5G_loc_info(&loc, ".", TRUE, oinfo/*out*/, H5P_LINK_ACCESS_DEFAULT, H5AC_ind_dxpl_id) < 0)
        HGOTO_ERROR(H5E_SYM, H5E_NOTFOUND, FAIL, "object not found")

done:
    FUNC_LEAVE_API(ret_value)
} /* end H5Oget_info() */


/*-------------------------------------------------------------------------
 * Function:	H5Oget_info_by_name
 *
 * Purpose:	Retrieve information about an object.
 *
 * Return:	Success:	Non-negative
 *		Failure:	Negative
 *
 * Programmer:	Quincey Koziol
 *		November 21 2006
 *
 *-------------------------------------------------------------------------
 */
herr_t
H5Oget_info_by_name(hid_t loc_id, const char *name, H5O_info_t *oinfo, hid_t lapl_id)
{
    H5G_loc_t	loc;                    /* Location of group */
    herr_t      ret_value = SUCCEED;    /* Return value */

    FUNC_ENTER_API(H5Oget_info_by_name, FAIL)
    H5TRACE4("e", "i*s*xi", loc_id, name, oinfo, lapl_id);

    /* Check args */
    if(H5G_loc(loc_id, &loc) < 0)
        HGOTO_ERROR(H5E_ARGS, H5E_BADTYPE, FAIL, "not a location")
    if(!name || !*name)
        HGOTO_ERROR(H5E_ARGS, H5E_BADVALUE, FAIL, "no name")
    if(!oinfo)
        HGOTO_ERROR(H5E_ARGS, H5E_BADVALUE, FAIL, "no info struct")
    if(H5P_DEFAULT == lapl_id)
        lapl_id = H5P_LINK_ACCESS_DEFAULT;
    else
        if(TRUE != H5P_isa_class(lapl_id, H5P_LINK_ACCESS))
            HGOTO_ERROR(H5E_ARGS, H5E_BADTYPE, FAIL, "not link access property list ID")

    /* Retrieve the object's information */
    if(H5G_loc_info(&loc, name, TRUE, oinfo/*out*/, lapl_id, H5AC_ind_dxpl_id) < 0)
        HGOTO_ERROR(H5E_SYM, H5E_NOTFOUND, FAIL, "object not found")

done:
    FUNC_LEAVE_API(ret_value)
} /* end H5Oget_info_by_name() */


/*-------------------------------------------------------------------------
 * Function:	H5Oget_info_by_idx
 *
 * Purpose:	Retrieve information about an object, according to the order
 *              of an index.
 *
 * Return:	Success:	Non-negative
 *		Failure:	Negative
 *
 * Programmer:	Quincey Koziol
 *		November 26 2006
 *
 *-------------------------------------------------------------------------
 */
herr_t
H5Oget_info_by_idx(hid_t loc_id, const char *group_name, H5_index_t idx_type,
    H5_iter_order_t order, hsize_t n, H5O_info_t *oinfo, hid_t lapl_id)
{
    H5G_loc_t	loc;                    /* Location of group */
    H5G_loc_t   obj_loc;                /* Location used to open group */
    H5G_name_t  obj_path;            	/* Opened object group hier. path */
    H5O_loc_t   obj_oloc;            	/* Opened object object location */
    hbool_t     loc_found = FALSE;      /* Entry at 'name' found */
    herr_t      ret_value = SUCCEED;    /* Return value */

    FUNC_ENTER_API(H5Oget_info_by_idx, FAIL)
    H5TRACE7("e", "i*sIiIoh*xi", loc_id, group_name, idx_type, order, n, oinfo,
             lapl_id);

    /* Check args */
    if(H5G_loc(loc_id, &loc) < 0)
        HGOTO_ERROR(H5E_ARGS, H5E_BADTYPE, FAIL, "not a location")
    if(!group_name || !*group_name)
	HGOTO_ERROR(H5E_ARGS, H5E_BADVALUE, FAIL, "no name specified")
    if(idx_type <= H5_INDEX_UNKNOWN || idx_type >= H5_INDEX_N)
	HGOTO_ERROR(H5E_ARGS, H5E_BADVALUE, FAIL, "invalid index type specified")
    if(order <= H5_ITER_UNKNOWN || order >= H5_ITER_N)
	HGOTO_ERROR(H5E_ARGS, H5E_BADVALUE, FAIL, "invalid iteration order specified")
    if(!oinfo)
        HGOTO_ERROR(H5E_ARGS, H5E_BADVALUE, FAIL, "no info struct")
    if(H5P_DEFAULT == lapl_id)
        lapl_id = H5P_LINK_ACCESS_DEFAULT;
    else
        if(TRUE != H5P_isa_class(lapl_id, H5P_LINK_ACCESS))
            HGOTO_ERROR(H5E_ARGS, H5E_BADTYPE, FAIL, "not link access property list ID")

    /* Set up opened group location to fill in */
    obj_loc.oloc = &obj_oloc;
    obj_loc.path = &obj_path;
    H5G_loc_reset(&obj_loc);

    /* Find the object's location, according to the order in the index */
    if(H5G_loc_find_by_idx(&loc, group_name, idx_type, order, n, &obj_loc/*out*/, lapl_id, H5AC_ind_dxpl_id) < 0)
        HGOTO_ERROR(H5E_SYM, H5E_NOTFOUND, FAIL, "group not found")
    loc_found = TRUE;

    /* Retrieve the object's information */
    if(H5O_get_info(obj_loc.oloc, H5AC_ind_dxpl_id, TRUE, oinfo) < 0)
        HGOTO_ERROR(H5E_SYM, H5E_CANTGET, FAIL, "can't retrieve object info")

done:
    /* Release the object location */
    if(loc_found && H5G_loc_free(&obj_loc) < 0)
        HDONE_ERROR(H5E_SYM, H5E_CANTRELEASE, FAIL, "can't free location")

    FUNC_LEAVE_API(ret_value)
} /* end H5Oget_info_by_idx() */


/*-------------------------------------------------------------------------
 * Function:	H5Oset_comment
 *
 * Purpose:     Gives the specified object a comment.  The COMMENT string
 *		should be a null terminated string.  An object can have only
 *		one comment at a time.  Passing NULL for the COMMENT argument
 *		will remove the comment property from the object.
 *
 * Note:	Deprecated in favor of using attributes on objects
 *
 * Return:	Non-negative on success/Negative on failure
 *
 * Programmer:	Quincey Koziol
 *		August 30 2007
 *
 *-------------------------------------------------------------------------
 */
herr_t
H5Oset_comment(hid_t obj_id, const char *comment)
{
    H5G_loc_t	loc;                    /* Location of group */
    herr_t      ret_value = SUCCEED;    /* Return value */

    FUNC_ENTER_API(H5Oset_comment, FAIL)
    H5TRACE2("e", "i*s", obj_id, comment);

    /* Check args */
    if(H5G_loc(obj_id, &loc) < 0)
        HGOTO_ERROR(H5E_ARGS, H5E_BADTYPE, FAIL, "not a location")

    /* (Re)set the object's comment */
    if(H5G_loc_set_comment(&loc, ".", comment, H5P_LINK_ACCESS_DEFAULT, H5AC_ind_dxpl_id) < 0)
        HGOTO_ERROR(H5E_SYM, H5E_NOTFOUND, FAIL, "object not found")

done:
    FUNC_LEAVE_API(ret_value)
} /* end H5Oset_comment() */


/*-------------------------------------------------------------------------
 * Function:	H5Oset_comment_by_name
 *
 * Purpose:     Gives the specified object a comment.  The COMMENT string
 *		should be a null terminated string.  An object can have only
 *		one comment at a time.  Passing NULL for the COMMENT argument
 *		will remove the comment property from the object.
 *
 * Note:	Deprecated in favor of using attributes on objects
 *
 * Return:	Non-negative on success/Negative on failure
 *
 * Programmer:	Quincey Koziol
 *		August 30 2007
 *
 *-------------------------------------------------------------------------
 */
herr_t
H5Oset_comment_by_name(hid_t loc_id, const char *name, const char *comment,
    hid_t lapl_id)
{
    H5G_loc_t	loc;                    /* Location of group */
    herr_t      ret_value = SUCCEED;    /* Return value */

    FUNC_ENTER_API(H5Oset_comment_by_name, FAIL)
    H5TRACE4("e", "i*s*si", loc_id, name, comment, lapl_id);

    /* Check args */
    if(H5G_loc(loc_id, &loc) < 0)
        HGOTO_ERROR(H5E_ARGS, H5E_BADTYPE, FAIL, "not a location")
    if(!name || !*name)
        HGOTO_ERROR(H5E_ARGS, H5E_BADVALUE, FAIL, "no name")
    if(H5P_DEFAULT == lapl_id)
        lapl_id = H5P_LINK_ACCESS_DEFAULT;
    else
        if(TRUE != H5P_isa_class(lapl_id, H5P_LINK_ACCESS))
            HGOTO_ERROR(H5E_ARGS, H5E_BADTYPE, FAIL, "not link access property list ID")

    /* (Re)set the object's comment */
    if(H5G_loc_set_comment(&loc, name, comment, lapl_id, H5AC_ind_dxpl_id) < 0)
        HGOTO_ERROR(H5E_SYM, H5E_NOTFOUND, FAIL, "object not found")

done:
    FUNC_LEAVE_API(ret_value)
} /* end H5Oset_comment_by_name() */


/*-------------------------------------------------------------------------
 * Function:	H5Oget_comment
 *
 * Purpose:	Retrieve comment for an object.
 *
 * Return:	Success:	Number of bytes in the comment including the
 *				null terminator.  Zero if the object has no
 *				comment.
 *
 *		Failure:	Negative
 *
 * Programmer:	Quincey Koziol
 *		August 30 2007
 *
 *-------------------------------------------------------------------------
 */
ssize_t
H5Oget_comment(hid_t obj_id, char *comment, size_t bufsize)
{
    H5G_loc_t	loc;                    /* Location of group */
    ssize_t     ret_value;              /* Return value */

    FUNC_ENTER_API(H5Oget_comment, FAIL)
    H5TRACE3("Zs", "i*sz", obj_id, comment, bufsize);

    /* Check args */
    if(H5G_loc(obj_id, &loc) < 0)
        HGOTO_ERROR(H5E_ARGS, H5E_BADTYPE, FAIL, "not a location")

    /* Retrieve the object's comment */
    if((ret_value = H5G_loc_get_comment(&loc, ".", comment/*out*/, bufsize, H5P_LINK_ACCESS_DEFAULT, H5AC_ind_dxpl_id)) < 0)
        HGOTO_ERROR(H5E_SYM, H5E_NOTFOUND, FAIL, "object not found")

done:
    FUNC_LEAVE_API(ret_value)
} /* end H5Oget_comment() */


/*-------------------------------------------------------------------------
 * Function:	H5Oget_comment_by_name
 *
 * Purpose:	Retrieve comment for an object.
 *
 * Return:	Success:	Number of bytes in the comment including the
 *				null terminator.  Zero if the object has no
 *				comment.
 *
 *		Failure:	Negative
 *
 * Programmer:	Quincey Koziol
 *		August 30 2007
 *
 *-------------------------------------------------------------------------
 */
ssize_t
H5Oget_comment_by_name(hid_t loc_id, const char *name, char *comment, size_t bufsize,
    hid_t lapl_id)
{
    H5G_loc_t	loc;                    /* Location of group */
    ssize_t     ret_value;              /* Return value */

    FUNC_ENTER_API(H5Oget_comment_by_name, FAIL)
    H5TRACE5("Zs", "i*s*szi", loc_id, name, comment, bufsize, lapl_id);

    /* Check args */
    if(H5G_loc(loc_id, &loc) < 0)
        HGOTO_ERROR(H5E_ARGS, H5E_BADTYPE, FAIL, "not a location")
    if(!name || !*name)
        HGOTO_ERROR(H5E_ARGS, H5E_BADVALUE, FAIL, "no name")
    if(H5P_DEFAULT == lapl_id)
        lapl_id = H5P_LINK_ACCESS_DEFAULT;
    else
        if(TRUE != H5P_isa_class(lapl_id, H5P_LINK_ACCESS))
            HGOTO_ERROR(H5E_ARGS, H5E_BADTYPE, FAIL, "not link access property list ID")

    /* Retrieve the object's comment */
    if((ret_value = H5G_loc_get_comment(&loc, name, comment/*out*/, bufsize, lapl_id, H5AC_ind_dxpl_id)) < 0)
        HGOTO_ERROR(H5E_SYM, H5E_NOTFOUND, FAIL, "object not found")

done:
    FUNC_LEAVE_API(ret_value)
} /* end H5Oget_comment_by_name() */


/*-------------------------------------------------------------------------
 * Function:	H5Ovisit
 *
 * Purpose:	Recursively visit an object and all the objects reachable
 *              from it.  If the starting object is a group, all the objects
 *              linked to from that group will be visited.  Links within
 *              each group are visited according to the order within the
 *              specified index (unless the specified index does not exist for
 *              a particular group, then the "name" index is used).
 *
 *              NOTE: Soft links and user-defined links are ignored during
 *              this operation.
 *
 *              NOTE: Each _object_ reachable from the initial group will only
 *              be visited once.  If multiple hard links point to the same
 *              object, the first link to the object's path (according to the
 *              iteration index and iteration order given) will be used to in
 *              the callback about the object.
 *
 * Return:	Success:	The return value of the first operator that
 *				returns non-zero, or zero if all members were
 *				processed with no operator returning non-zero.
 *
 *		Failure:	Negative if something goes wrong within the
 *				library, or the negative value returned by one
 *				of the operators.
 *
 * Programmer:	Quincey Koziol
 *		November 25 2007
 *
 *-------------------------------------------------------------------------
 */
herr_t
H5Ovisit(hid_t obj_id, H5_index_t idx_type, H5_iter_order_t order,
    H5O_iterate_t op, void *op_data)
{
    herr_t      ret_value;              /* Return value */

    FUNC_ENTER_API(H5Ovisit, FAIL)
    H5TRACE5("e", "iIiIox*x", obj_id, idx_type, order, op, op_data);

    /* Check args */
    if(idx_type <= H5_INDEX_UNKNOWN || idx_type >= H5_INDEX_N)
	HGOTO_ERROR(H5E_ARGS, H5E_BADVALUE, FAIL, "invalid index type specified")
    if(order <= H5_ITER_UNKNOWN || order >= H5_ITER_N)
	HGOTO_ERROR(H5E_ARGS, H5E_BADVALUE, FAIL, "invalid iteration order specified")
    if(!op)
        HGOTO_ERROR(H5E_ARGS, H5E_BADVALUE, FAIL, "no callback operator specified")

    /* Call internal object visitation routine */
    if((ret_value = H5O_visit(obj_id, ".", idx_type, order, op, op_data, H5P_LINK_ACCESS_DEFAULT, H5AC_ind_dxpl_id)) < 0)
	HGOTO_ERROR(H5E_SYM, H5E_BADITER, FAIL, "object visitation failed")

done:
    FUNC_LEAVE_API(ret_value)
} /* end H5Ovisit() */


/*-------------------------------------------------------------------------
 * Function:	H5Ovisit_by_name
 *
 * Purpose:	Recursively visit an object and all the objects reachable
 *              from it.  If the starting object is a group, all the objects
 *              linked to from that group will be visited.  Links within
 *              each group are visited according to the order within the
 *              specified index (unless the specified index does not exist for
 *              a particular group, then the "name" index is used).
 *
 *              NOTE: Soft links and user-defined links are ignored during
 *              this operation.
 *
 *              NOTE: Each _object_ reachable from the initial group will only
 *              be visited once.  If multiple hard links point to the same
 *              object, the first link to the object's path (according to the
 *              iteration index and iteration order given) will be used to in
 *              the callback about the object.
 *
 * Return:	Success:	The return value of the first operator that
 *				returns non-zero, or zero if all members were
 *				processed with no operator returning non-zero.
 *
 *		Failure:	Negative if something goes wrong within the
 *				library, or the negative value returned by one
 *				of the operators.
 *
 * Programmer:	Quincey Koziol
 *		November 24 2007
 *
 *-------------------------------------------------------------------------
 */
herr_t
H5Ovisit_by_name(hid_t loc_id, const char *obj_name, H5_index_t idx_type,
    H5_iter_order_t order, H5O_iterate_t op, void *op_data, hid_t lapl_id)
{
    herr_t      ret_value;              /* Return value */

    FUNC_ENTER_API(H5Ovisit_by_name, FAIL)
    H5TRACE7("e", "i*sIiIox*xi", loc_id, obj_name, idx_type, order, op, op_data,
             lapl_id);

    /* Check args */
    if(!obj_name || !*obj_name)
        HGOTO_ERROR(H5E_ARGS, H5E_BADVALUE, FAIL, "no name")
    if(idx_type <= H5_INDEX_UNKNOWN || idx_type >= H5_INDEX_N)
	HGOTO_ERROR(H5E_ARGS, H5E_BADVALUE, FAIL, "invalid index type specified")
    if(order <= H5_ITER_UNKNOWN || order >= H5_ITER_N)
	HGOTO_ERROR(H5E_ARGS, H5E_BADVALUE, FAIL, "invalid iteration order specified")
    if(!op)
        HGOTO_ERROR(H5E_ARGS, H5E_BADVALUE, FAIL, "no callback operator specified")
    if(H5P_DEFAULT == lapl_id)
        lapl_id = H5P_LINK_ACCESS_DEFAULT;
    else
        if(TRUE != H5P_isa_class(lapl_id, H5P_LINK_ACCESS))
            HGOTO_ERROR(H5E_ARGS, H5E_BADTYPE, FAIL, "not link access property list ID")

    /* Call internal object visitation routine */
    if((ret_value = H5O_visit(loc_id, obj_name, idx_type, order, op, op_data, lapl_id, H5AC_ind_dxpl_id)) < 0)
	HGOTO_ERROR(H5E_SYM, H5E_BADITER, FAIL, "object visitation failed")

done:
    FUNC_LEAVE_API(ret_value)
} /* end H5Ovisit_by_name() */


/*-------------------------------------------------------------------------
 * Function:	H5Oclose
 *
 * Purpose:	Close an open file object.
 *
 *              This is the companion to H5Oopen. It is used to close any
 *              open object in an HDF5 file (but not IDs are that not file
 *              objects, such as property lists and dataspaces). It has
 *              the same effect as calling H5Gclose, H5Dclose, or H5Tclose.
 *
 * Return:	Success:	Non-negative
 *		Failure:	Negative
 *
 * Programmer:	James Laird
 *		July 14 2006
 *
 *-------------------------------------------------------------------------
 */
herr_t
H5Oclose(hid_t object_id)
{
    herr_t       ret_value = SUCCEED;

    FUNC_ENTER_API(H5Oclose, FAIL)
    H5TRACE1("e", "i", object_id);

    /* Get the type of the object and close it in the correct way */
    switch(H5I_get_type(object_id))
    {
        case(H5I_GROUP):
        case(H5I_DATATYPE):
        case(H5I_DATASET):
            if(H5I_object(object_id) == NULL)
                HGOTO_ERROR(H5E_ARGS, H5E_BADVALUE, FAIL, "not a valid object")
            if(H5I_dec_ref(object_id, TRUE) < 0)
                HGOTO_ERROR(H5E_OHDR, H5E_CANTRELEASE, FAIL, "unable to close object")
            break;

        default:
            HGOTO_ERROR(H5E_ARGS, H5E_CANTRELEASE, FAIL, "not a valid file object ID (dataset, group, or datatype)")
        break;
    } /* end switch */

done:
    FUNC_LEAVE_API(ret_value)
} /* end H5Oclose() */


/*-------------------------------------------------------------------------
 * Function:	H5O_create
 *
 * Purpose:	Creates a new object header. Allocates space for it and
 *              then calls an initialization function. The object header
 *              is opened for write access and should eventually be
 *              closed by calling H5O_close().
 *
 * Return:	Success:	Non-negative, the ENT argument contains
 *				information about the object header,
 *				including its address.
 *
 *		Failure:	Negative
 *
 * Programmer:	Robb Matzke
 *		matzke@llnl.gov
 *		Aug  5 1997
 *
 *-------------------------------------------------------------------------
 */
herr_t
H5O_create(H5F_t *f, hid_t dxpl_id, size_t size_hint, hid_t ocpl_id,
    H5O_loc_t *loc/*out*/)
{
    H5P_genplist_t  *oc_plist;          /* Object creation property list */
    H5O_t      *oh = NULL;              /* Object header created */
    haddr_t     oh_addr;                /* Address of initial object header */
    size_t      oh_size;                /* Size of initial object header */
    uint8_t	oh_flags;		/* Object header's initial status flags */
    hbool_t     store_msg_crt_idx;      /* Whether to always store message creation indices for this file */
    herr_t      ret_value = SUCCEED;    /* return value */

    FUNC_ENTER_NOAPI(H5O_create, FAIL)

    /* check args */
    HDassert(f);
    HDassert(f->intent & H5F_ACC_RDWR);
    HDassert(loc);
    HDassert(TRUE == H5P_isa_class(ocpl_id, H5P_OBJECT_CREATE));


    /* Make certain we allocate at least a reasonable size for the object header */
    size_hint = H5O_ALIGN_F(f, MAX(H5O_MIN_SIZE, size_hint));

    /* Get the property list */
    if(NULL == (oc_plist = (H5P_genplist_t *)H5I_object(ocpl_id)))
        HGOTO_ERROR(H5E_PLIST, H5E_BADTYPE, FAIL, "not a property list")

    /* Get any object header status flags set by properties */
    if(H5P_get(oc_plist, H5O_CRT_OHDR_FLAGS_NAME, &oh_flags) < 0)
        HGOTO_ERROR(H5E_PLIST, H5E_CANTGET, FAIL, "can't get object header flags")

    /* Allocate the object header and zero out header fields */
    if(NULL == (oh = H5FL_CALLOC(H5O_t)))
        HGOTO_ERROR(H5E_RESOURCE, H5E_NOSPACE, FAIL, "memory allocation failed")

    /* Initialize file-specific information for object header */
    store_msg_crt_idx = H5F_STORE_MSG_CRT_IDX(f);
    if(H5F_USE_LATEST_FORMAT(f) || store_msg_crt_idx || (oh_flags & H5O_HDR_ATTR_CRT_ORDER_TRACKED))
        oh->version = H5O_VERSION_LATEST;
    else
        oh->version = H5O_VERSION_1;
    oh->sizeof_size = H5F_SIZEOF_SIZE(f);
    oh->sizeof_addr = H5F_SIZEOF_ADDR(f);
#ifdef H5O_ENABLE_BAD_MESG_COUNT
    /* Check whether the "bad message count" property is set */
    if(H5P_exist_plist(oc_plist, H5O_BAD_MESG_COUNT_NAME) > 0) {
        /* Retrieve bad message count flag */
        if(H5P_get(oc_plist, H5O_BAD_MESG_COUNT_NAME, &oh->store_bad_mesg_count) < 0)
            HGOTO_ERROR(H5E_OHDR, H5E_CANTGET, FAIL, "can't get bad message count flag")
    } /* end if */
#endif /* H5O_ENABLE_BAD_MESG_COUNT */

    /* Set initial status flags */
    oh->flags = oh_flags;

    /* Initialize version-specific fields */
    if(oh->version > H5O_VERSION_1) {
        /* Initialize all time fields with current time, if we are storing them */
        if(oh->flags & H5O_HDR_STORE_TIMES)
            oh->atime = oh->mtime = oh->ctime = oh->btime = H5_now();
        else
            oh->atime = oh->mtime = oh->ctime = oh->btime = 0;

        /* Make certain attribute creation order tracking is enabled if
         *      attributes can be shared in this file.
         */
        if(store_msg_crt_idx)
            oh->flags |= H5O_HDR_ATTR_CRT_ORDER_TRACKED;

        /* Retrieve attribute storage phase change values from property list */
        if(H5P_get(oc_plist, H5O_CRT_ATTR_MAX_COMPACT_NAME, &oh->max_compact) < 0)
            HGOTO_ERROR(H5E_PLIST, H5E_CANTGET, FAIL, "can't get max. # of compact attributes")
        if(H5P_get(oc_plist, H5O_CRT_ATTR_MIN_DENSE_NAME, &oh->min_dense) < 0)
            HGOTO_ERROR(H5E_PLIST, H5E_CANTGET, FAIL, "can't get min. # of dense attributes")

        /* Check for non-default attribute storage phase change values */
        if(oh->max_compact != H5O_CRT_ATTR_MAX_COMPACT_DEF || oh->min_dense != H5O_CRT_ATTR_MIN_DENSE_DEF)
            oh->flags |= H5O_HDR_ATTR_STORE_PHASE_CHANGE;

        /* Determine correct value for chunk #0 size bits */
/* Avoid compiler warning on 32-bit machines */
#if H5_SIZEOF_SIZE_T > H5_SIZEOF_INT32_T
        if(size_hint > 4294967295)
            oh->flags |= H5O_HDR_CHUNK0_8;
        else 
#endif /* H5_SIZEOF_SIZE_T > H5_SIZEOF_INT32_T */
        if(size_hint > 65535)
            oh->flags |= H5O_HDR_CHUNK0_4;
        else if(size_hint > 255)
            oh->flags |= H5O_HDR_CHUNK0_2;
    } /* end if */
    else {
        /* Reset unused time fields */
        oh->atime = oh->mtime = oh->ctime = oh->btime = 0;
    } /* end else */

    /* Compute total size of initial object header */
    /* (i.e. object header prefix and first chunk) */
    oh_size = H5O_SIZEOF_HDR(oh) + size_hint;

    /* Allocate disk space for header and first chunk */
    if(HADDR_UNDEF == (oh_addr = H5MF_alloc(f, H5FD_MEM_OHDR, dxpl_id, (hsize_t)oh_size)))
        HGOTO_ERROR(H5E_RESOURCE, H5E_NOSPACE, FAIL, "file allocation failed for object header")

    /* Create the chunk list */
    oh->nchunks = oh->alloc_nchunks = 1;
    if(NULL == (oh->chunk = H5FL_SEQ_MALLOC(H5O_chunk_t, (size_t)oh->alloc_nchunks)))
        HGOTO_ERROR(H5E_RESOURCE, H5E_NOSPACE, FAIL, "memory allocation failed")

    /* Initialize the first chunk */
    oh->chunk[0].dirty = TRUE;
    oh->chunk[0].addr = oh_addr;
    oh->chunk[0].size = oh_size;
    oh->chunk[0].gap = 0;

    /* Allocate enough space for the first chunk */
    /* (including space for serializing the object header prefix */
    if(NULL == (oh->chunk[0].image = H5FL_BLK_CALLOC(chunk_image, oh_size)))
        HGOTO_ERROR(H5E_RESOURCE, H5E_NOSPACE, FAIL, "memory allocation failed")

    /* Put magic # for object header in first chunk */
    if(oh->version > H5O_VERSION_1)
        HDmemcpy(oh->chunk[0].image, H5O_HDR_MAGIC, (size_t)H5_SIZEOF_MAGIC);

    /* Create the message list */
    oh->nmesgs = 1;
    oh->alloc_nmesgs = H5O_NMESGS;
    if(NULL == (oh->mesg = H5FL_SEQ_CALLOC(H5O_mesg_t, oh->alloc_nmesgs)))
        HGOTO_ERROR(H5E_RESOURCE, H5E_NOSPACE, FAIL, "memory allocation failed")

    /* Initialize the initial "null" message, covering the entire first chunk */
    oh->mesg[0].type = H5O_MSG_NULL;
    oh->mesg[0].dirty = TRUE;
    oh->mesg[0].native = NULL;
    oh->mesg[0].raw = oh->chunk[0].image + (H5O_SIZEOF_HDR(oh) - H5O_SIZEOF_CHKSUM_OH(oh)) + H5O_SIZEOF_MSGHDR_OH(oh);
    oh->mesg[0].raw_size = size_hint - H5O_SIZEOF_MSGHDR_OH(oh);
    oh->mesg[0].chunkno = 0;

    /* Cache object header */
    if(H5AC_set(f, dxpl_id, H5AC_OHDR, oh_addr, oh, H5AC__NO_FLAGS_SET) < 0)
        HGOTO_ERROR(H5E_OHDR, H5E_CANTINIT, FAIL, "unable to cache object header")

    /* Set up object location */
    loc->file = f;
    loc->addr = oh_addr;

    /* Open it */
    if(H5O_open(loc) < 0)
        HGOTO_ERROR(H5E_OHDR, H5E_CANTOPENOBJ, FAIL, "unable to open object header")

done:
    if(ret_value < 0 && oh)
        if(H5O_dest(f, oh) < 0)
	    HDONE_ERROR(H5E_OHDR, H5E_CANTFREE, FAIL, "unable to destroy object header data")

    FUNC_LEAVE_NOAPI(ret_value)
} /* end H5O_create() */


/*-------------------------------------------------------------------------
 * Function:	H5O_open
 *
 * Purpose:	Opens an object header which is described by the symbol table
 *		entry OBJ_ENT.
 *
 * Return:	Non-negative on success/Negative on failure
 *
 * Programmer:	Robb Matzke
 *		Monday, January	 5, 1998
 *
 * Modification:
 *              Raymond Lu
 *              5 November 2007
 *              Turn off the holding file variable if it's on.  When it's
 *              needed, the caller will turn it on again.
 *-------------------------------------------------------------------------
 */
herr_t
H5O_open(H5O_loc_t *loc)
{
    herr_t ret_value = SUCCEED;         /* Return value */

    FUNC_ENTER_NOAPI(H5O_open, FAIL)

    /* Check args */
    HDassert(loc);
    HDassert(loc->file);

#ifdef H5O_DEBUG
    if(H5DEBUG(O))
	HDfprintf(H5DEBUG(O), "> %a\n", loc->addr);
#endif

    /* Turn off the variable for holding file or increment open-lock counters */
    if(loc->holding_file)
     	loc->holding_file = FALSE;
    else
        loc->file->nopen_objs++;

done:
    FUNC_LEAVE_NOAPI(ret_value)
} /* end H5O_open() */


/*-------------------------------------------------------------------------
 * Function:	H5O_open_name
 *
 * Purpose:	Opens an object within an HDF5 file.
 *
 * Return:	Success:	An open object identifier
 *		Failure:	Negative
 *
 * Programmer:	Quincey Koziol
 *		March  5 2007
 *
 *-------------------------------------------------------------------------
 */
hid_t
H5O_open_name(H5G_loc_t *loc, const char *name, hid_t lapl_id, hbool_t app_ref)
{
    H5G_loc_t   obj_loc;                /* Location used to open group */
    H5G_name_t  obj_path;            	/* Opened object group hier. path */
    H5O_loc_t   obj_oloc;            	/* Opened object object location */
    hbool_t     loc_found = FALSE;      /* Entry at 'name' found */
    hid_t       ret_value = FAIL;

    FUNC_ENTER_NOAPI(H5O_open_name, FAIL)

    /* Check args */
    HDassert(loc);
    HDassert(name && *name);

    /* Set up opened group location to fill in */
    obj_loc.oloc = &obj_oloc;
    obj_loc.path = &obj_path;
    H5G_loc_reset(&obj_loc);

    /* Find the object's location */
    if(H5G_loc_find(loc, name, &obj_loc/*out*/, lapl_id, H5AC_dxpl_id) < 0)
        HGOTO_ERROR(H5E_SYM, H5E_NOTFOUND, FAIL, "object not found")
    loc_found = TRUE;

    /* Open the object */
    if((ret_value = H5O_open_by_loc(&obj_loc, lapl_id, H5AC_ind_dxpl_id, app_ref)) < 0)
        HGOTO_ERROR(H5E_SYM, H5E_CANTOPENOBJ, FAIL, "unable to open object")

done:
    if(ret_value < 0 && loc_found)
        if(H5G_loc_free(&obj_loc) < 0)
            HDONE_ERROR(H5E_SYM, H5E_CANTRELEASE, FAIL, "can't free location")

    FUNC_LEAVE_NOAPI(ret_value)
} /* end H5O_open_name() */


/*-------------------------------------------------------------------------
 * Function:	H5O_open_by_loc
 *
 * Purpose:	Opens an object and returns an ID given its group loction.
 *
 * Return:	Success:	Open object identifier
 *		Failure:	Negative
 *
 * Programmer:	James Laird
 *		July 25 2006
 *
 *-------------------------------------------------------------------------
 */
hid_t
H5O_open_by_loc(const H5G_loc_t *obj_loc, hid_t lapl_id, hid_t dxpl_id, hbool_t app_ref)
{
    const H5O_obj_class_t *obj_class;   /* Class of object for location */
    hid_t      ret_value;               /* Return value */

    FUNC_ENTER_NOAPI(H5O_open_by_loc, FAIL)

    HDassert(obj_loc);

    /* Get the object class for this location */
    if(NULL == (obj_class = H5O_obj_class(obj_loc->oloc, dxpl_id)))
        HGOTO_ERROR(H5E_OHDR, H5E_CANTGET, FAIL, "unable to determine object class")

    /* Call the object class's 'open' routine */
    HDassert(obj_class->open);
    if((ret_value = obj_class->open(obj_loc, lapl_id, dxpl_id, app_ref)) < 0)
        HGOTO_ERROR(H5E_OHDR, H5E_CANTOPENOBJ, FAIL, "unable to open object")

done:
    FUNC_LEAVE_NOAPI(ret_value)
} /* end H5O_open_by_loc() */


/*-------------------------------------------------------------------------
 * Function:	H5O_close
 *
 * Purpose:	Closes an object header that was previously open.
 *
 * Return:	Non-negative on success/Negative on failure
 *
 * Programmer:	Robb Matzke
 *		Monday, January	 5, 1998
 *
 *-------------------------------------------------------------------------
 */
herr_t
H5O_close(H5O_loc_t *loc)
{
    herr_t ret_value = SUCCEED;   /* Return value */

    FUNC_ENTER_NOAPI(H5O_close, FAIL)

    /* Check args */
    HDassert(loc);
    HDassert(loc->file);
    HDassert(loc->file->nopen_objs > 0);

    /* Decrement open-lock counters */
    --loc->file->nopen_objs;

#ifdef H5O_DEBUG
    if(H5DEBUG(O)) {
	if(loc->file->file_id < 0 && 1 == loc->file->shared->nrefs)
	    HDfprintf(H5DEBUG(O), "< %a auto %lu remaining\n",
		      loc->addr,
		      (unsigned long)(loc->file->nopen_objs));
	else
	    HDfprintf(H5DEBUG(O), "< %a\n", loc->addr);
    } /* end if */
#endif

    /*
     * If the file open object count has reached the number of open mount points
     * (each of which has a group open in the file) attempt to close the file.
     */
    if(loc->file->nopen_objs == loc->file->nmounts)
        /* Attempt to close down the file hierarchy */
        if(H5F_try_close(loc->file) < 0)
            HGOTO_ERROR(H5E_OHDR, H5E_CANTCLOSEFILE, FAIL, "problem attempting file close")

    /* Release location information */
    if(H5O_loc_free(loc) < 0)
        HGOTO_ERROR(H5E_OHDR, H5E_CANTRELEASE, FAIL, "problem attempting to free location")

done:
    FUNC_LEAVE_NOAPI(ret_value)
} /* end H5O_close() */


/*-------------------------------------------------------------------------
 * Function:	H5O_link_oh
 *
 * Purpose:	Adjust the link count for an open object header by adding
 *		ADJUST to the link count.
 *
 * Return:	Success:	New link count
 *
 *		Failure:	Negative
 *
 * Programmer:	Robb Matzke
 *		matzke@llnl.gov
 *		Aug  5 1997
 *
 *-------------------------------------------------------------------------
 */
int
H5O_link_oh(H5F_t *f, int adjust, hid_t dxpl_id, H5O_t *oh, unsigned *oh_flags)
{
    haddr_t addr = H5O_OH_GET_ADDR(oh);     /* Object header address */
    int	ret_value;                          /* Return value */

<<<<<<< HEAD
    FUNC_ENTER_NOAPI(H5O_link_oh, FAIL)
=======
    FUNC_ENTER_NOAPI(H5O_link, FAIL)

    /* check args */
    HDassert(loc);
    HDassert(loc->file);
    HDassert(H5F_addr_defined(loc->addr));

    /* Get header */
    oh_acc = adjust ? H5AC_WRITE : H5AC_READ;
    if(NULL == (oh = H5AC_protect(loc->file, dxpl_id, H5AC_OHDR, loc->addr, NULL, NULL, oh_acc)))
	HGOTO_ERROR(H5E_OHDR, H5E_CANTLOAD, FAIL, "unable to load object header")
>>>>>>> 77038a81

    /* Check for adjusting link count */
    if(adjust) {
        if(adjust < 0) {
            /* Check for too large of an adjustment */
            if((unsigned)(-adjust) > oh->nlink)
                HGOTO_ERROR(H5E_OHDR, H5E_LINKCOUNT, FAIL, "link count would be negative")
            oh->nlink += adjust;
            *oh_flags |= H5AC__DIRTIED_FLAG;

            /* Check if the object should be deleted */
            if(oh->nlink == 0) {
                /* Check if the object is still open by the user */
                if(H5FO_opened(f, addr) != NULL) {
                    /* Flag the object to be deleted when it's closed */
                    if(H5FO_mark(f, addr, TRUE) < 0)
                        HGOTO_ERROR(H5E_OHDR, H5E_CANTDELETE, FAIL, "can't mark object for deletion")
                } /* end if */
                else {
                    /* Delete object right now */
                    if(H5O_delete_oh(f, dxpl_id, oh) < 0)
                        HGOTO_ERROR(H5E_OHDR, H5E_CANTDELETE, FAIL, "can't delete object from file")

<<<<<<< HEAD
                    /* Mark the object header as deleted */
                    *oh_flags = H5AC__DELETED_FLAG | H5AC__FREE_FILE_SPACE_FLAG;
=======
                    /* Mark the object header for deletion */
                    oh_flags = H5C__DELETED_FLAG;
>>>>>>> 77038a81
                } /* end else */
            } /* end if */
        } /* end if */
        else {
            /* A new object, or one that will be deleted */
            if(0 == oh->nlink) {
                /* Check if the object is currently open, but marked for deletion */
                if(H5FO_marked(f, addr)) {
                    /* Remove "delete me" flag on the object */
                    if(H5FO_mark(f, addr, FALSE) < 0)
                        HGOTO_ERROR(H5E_OHDR, H5E_CANTDELETE, FAIL, "can't mark object for deletion")
                } /* end if */
            } /* end if */

            /* Adjust the link count for the object header */
            oh->nlink += adjust;
<<<<<<< HEAD
            *oh_flags |= H5AC__DIRTIED_FLAG;
=======
            /* Mark the object header for deletion */
            oh_flags |= H5AC__DIRTIED_FLAG;
>>>>>>> 77038a81
        } /* end if */

        /* Check for operations on refcount message */
        if(oh->version > H5O_VERSION_1) {
            /* Check if the object has a refcount message already */
            if(oh->has_refcount_msg) {
                /* Check for removing refcount message */
                if(oh->nlink <= 1) {
                    if(H5O_msg_remove_real(f, oh, H5O_MSG_REFCOUNT, H5O_ALL, NULL, NULL, TRUE, dxpl_id) < 0)
                        HGOTO_ERROR(H5E_ATTR, H5E_CANTDELETE, FAIL, "unable to delete refcount message")
                    oh->has_refcount_msg = FALSE;
                } /* end if */
                /* Update refcount message with new link count */
                else {
                    H5O_refcount_t refcount = oh->nlink;

                    if(H5O_msg_write_real(f, dxpl_id, oh, H5O_MSG_REFCOUNT, H5O_MSG_FLAG_DONTSHARE, 0, &refcount) < 0)
                        HGOTO_ERROR(H5E_ATTR, H5E_CANTUPDATE, FAIL, "unable to update refcount message")
                } /* end else */
            } /* end if */
            else {
                /* Check for adding refcount message to object */
                if(oh->nlink > 1) {
                    H5O_refcount_t refcount = oh->nlink;

                    if(H5O_msg_append_real(f, dxpl_id, oh, H5O_MSG_REFCOUNT, H5O_MSG_FLAG_DONTSHARE, 0, &refcount) < 0)
                        HGOTO_ERROR(H5E_ATTR, H5E_CANTINSERT, FAIL, "unable to create new refcount message")
                    oh->has_refcount_msg = TRUE;
                } /* end if */
            } /* end else */
        } /* end if */
    } /* end if */

    /* Set return value */
    ret_value = (int)oh->nlink;

done:
    FUNC_LEAVE_NOAPI(ret_value);
} /* end H5O_link_oh() */


/*-------------------------------------------------------------------------
 * Function:	H5O_link
 *
 * Purpose:	Adjust the link count for an object header by adding
 *		ADJUST to the link count.
 *
 * Return:	Success:	New link count
 *
 *		Failure:	Negative
 *
 * Programmer:	Robb Matzke
 *		matzke@llnl.gov
 *		Aug  5 1997
 *
 *-------------------------------------------------------------------------
 */
int
H5O_link(const H5O_loc_t *loc, int adjust, hid_t dxpl_id)
{
    H5O_t	*oh = NULL;
    H5AC_protect_t oh_acc;              /* Access mode for protecting object header */
    unsigned oh_flags = H5AC__NO_FLAGS_SET; /* Whether the object was deleted  */
    int	ret_value;                          /* Return value */

    FUNC_ENTER_NOAPI(H5O_link, FAIL)

    /* check args */
    HDassert(loc);
    HDassert(loc->file);
    HDassert(H5F_addr_defined(loc->addr));

    /* get header */
    oh_acc = adjust ? H5AC_WRITE : H5AC_READ;
    if(NULL == (oh = (H5O_t *)H5AC_protect(loc->file, dxpl_id, H5AC_OHDR, loc->addr, NULL, NULL, oh_acc)))
	HGOTO_ERROR(H5E_OHDR, H5E_CANTLOAD, FAIL, "unable to load object header")

    /* Call the "real" link routine */
    if((ret_value = H5O_link_oh(loc->file, adjust, dxpl_id, oh, &oh_flags)) < 0)
        HGOTO_ERROR(H5E_OHDR, H5E_LINKCOUNT, FAIL, "unable to adjust object link count")

done:
    if(oh && H5AC_unprotect(loc->file, dxpl_id, H5AC_OHDR, loc->addr, oh, oh_flags) < 0)
	HDONE_ERROR(H5E_OHDR, H5E_CANTUNPROTECT, FAIL, "unable to release object header")

    FUNC_LEAVE_NOAPI(ret_value)
} /* end H5O_link() */


/*-------------------------------------------------------------------------
 * Function:	H5O_pin
 *
 * Purpose:	Pin an object header down for use during a sequence of message
 *              operations, which prevents the object header from being
 *              evicted from the cache.
 *
 * Return:	Success:	Pointer to the object header structure for the
 *                              object.
 *		Failure:	NULL
 *
 * Programmer:	Quincey Koziol
 *		koziol@ncsa.uiuc.edu
 *		Dec 31 2002
 *
 *-------------------------------------------------------------------------
 */
H5O_t *
H5O_pin(H5O_loc_t *loc, hid_t dxpl_id)
{
    H5O_t       *oh = NULL;      /* Object header */
    H5O_t       *ret_value;      /* Return value */

    FUNC_ENTER_NOAPI(H5O_pin, NULL)

    /* check args */
    HDassert(loc);
    HDassert(loc->file);
    HDassert(H5F_addr_defined(loc->addr));

    /* Check for write access on the file */
    if(0 == (H5F_INTENT(loc->file) & H5F_ACC_RDWR))
	HGOTO_ERROR(H5E_OHDR, H5E_BADVALUE, NULL, "no write intent on file")

    /* Lock the object header into the cache */
<<<<<<< HEAD
    if(NULL == (oh = (H5O_t *)H5AC_protect(loc->file, dxpl_id, H5AC_OHDR, loc->addr, NULL, NULL, H5AC_WRITE)))
	HGOTO_ERROR(H5E_OHDR, H5E_CANTPROTECT, NULL, "unable to load object header")

    /* Check if the object header needs to be pinned */
    if(0 == oh->npins) {
        /* Mark object header as un-evictable */
        if(H5AC_pin_protected_entry(loc->file, oh) < 0)
            HGOTO_ERROR(H5E_OHDR, H5E_CANTPIN, NULL, "unable to pin object header")
    } /* end if */
=======
    if(NULL == (ret_value = H5AC_protect(loc->file, dxpl_id, H5AC_OHDR, loc->addr, NULL, NULL, H5AC_WRITE)))
	HGOTO_ERROR(H5E_OHDR, H5E_CANTPROTECT, NULL, "unable to load object header")
>>>>>>> 77038a81

    /* Increment the pin count */
    oh->npins++;

    /* Set the return value */
    ret_value = oh;

done:
    /* Release the object header from the cache */
    if(oh && H5AC_unprotect(loc->file, dxpl_id, H5AC_OHDR, loc->addr, ret_value, H5AC__NO_FLAGS_SET) < 0)
        HDONE_ERROR(H5E_OHDR, H5E_CANTUNPROTECT, NULL, "unable to release object header")

    FUNC_LEAVE_NOAPI(ret_value)
} /* end H5O_pin() */


/*-------------------------------------------------------------------------
 * Function:	H5O_unpin
 *
 * Purpose:	Unpin an object header, allowing it to be evicted from the
 *              metadata cache.
 *
 * Return:	Success:	Non-negative
 *		Failure:	Negative
 *
 * Programmer:	Quincey Koziol
 *		koziol@ncsa.uiuc.edu
 *		Dec 31 2002
 *
 *-------------------------------------------------------------------------
 */
herr_t
H5O_unpin(H5O_loc_t *loc, H5O_t *oh)
{
    herr_t ret_value = SUCCEED;      /* Return value */

    FUNC_ENTER_NOAPI(H5O_unpin, FAIL)

    /* check args */
    HDassert(loc);
    HDassert(loc->file);
    HDassert(H5F_addr_defined(loc->addr));
    HDassert(oh);

    /* Check if this is the last unpin operation */
    if(1 == oh->npins) {
        /* Mark object header as evictable again */
        if(H5AC_unpin_entry(loc->file, oh) < 0)
            HGOTO_ERROR(H5E_OHDR, H5E_CANTUNPIN, FAIL, "unable to unpin object header")
    } /* end if */

    /* Decrement the pin count */
    oh->npins--;

done:
    FUNC_LEAVE_NOAPI(ret_value)
} /* end H5O_unpin() */


/*-------------------------------------------------------------------------
 * Function:	H5O_touch_oh
 *
 * Purpose:	If FORCE is non-zero then create a modification time message
 *		unless one already exists.  Then update any existing
 *		modification time message with the current time.
 *
 * Return:	Non-negative on success/Negative on failure
 *
 * Programmer:	Robb Matzke
 *              Monday, July 27, 1998
 *
 *-------------------------------------------------------------------------
 */
herr_t
H5O_touch_oh(H5F_t *f, hid_t dxpl_id, H5O_t *oh, hbool_t force)
{
    time_t	now;                    /* Current time */
    herr_t      ret_value = SUCCEED;    /* Return value */

    FUNC_ENTER_NOAPI_NOINIT(H5O_touch_oh)

    HDassert(f);
    HDassert(oh);

    /* Check if this object header is tracking times */
    if(oh->flags & H5O_HDR_STORE_TIMES) {
        /* Get current time */
        now = H5_now();

        /* Check version, to determine how to store time information */
        if(oh->version == H5O_VERSION_1) {
            unsigned	idx;                    /* Index of modification time message to update */

            /* Look for existing message */
            for(idx = 0; idx < oh->nmesgs; idx++)
                if(H5O_MSG_MTIME == oh->mesg[idx].type || H5O_MSG_MTIME_NEW == oh->mesg[idx].type)
                    break;

            /* Create a new message, if necessary */
            if(idx == oh->nmesgs) {
                unsigned mesg_flags = 0;        /* Flags for message in object header */

                /* If we would have to create a new message, but we aren't 'forcing' it, get out now */
                if(!force)
                    HGOTO_DONE(SUCCEED);        /*nothing to do*/

                /* Allocate space for the modification time message */
                if(UFAIL == (idx = H5O_msg_alloc(f, dxpl_id, oh, H5O_MSG_MTIME_NEW, &mesg_flags, &now)))
                    HGOTO_ERROR(H5E_OHDR, H5E_CANTINIT, FAIL, "unable to allocate space for modification time message")

                /* Set the message's flags if appropriate */
                oh->mesg[idx].flags = (uint8_t)mesg_flags;
            } /* end if */

            /* Allocate 'native' space, if necessary */
            if(NULL == oh->mesg[idx].native) {
                if(NULL == (oh->mesg[idx].native = H5FL_MALLOC(time_t)))
                    HGOTO_ERROR(H5E_OHDR, H5E_CANTINIT, FAIL, "memory allocation failed for modification time message")
            } /* end if */

            /* Update the message */
            *((time_t *)(oh->mesg[idx].native)) = now;

            /* Mark the message as dirty */
            oh->mesg[idx].dirty = TRUE;
        } /* end if */
        else {
            /* XXX: For now, update access time & change fields in the object header */
            /* (will need to add some code to update modification time appropriately) */
            oh->atime = oh->ctime = now;
        } /* end else */

        /* Mark object header as dirty in cache */
        if(H5AC_mark_pinned_or_protected_entry_dirty(f, oh) < 0)
            HGOTO_ERROR(H5E_OHDR, H5E_CANTMARKDIRTY, FAIL, "unable to mark object header as dirty")
    } /* end if */

done:
    FUNC_LEAVE_NOAPI(ret_value)
} /* end H5O_touch_oh() */


/*-------------------------------------------------------------------------
 * Function:	H5O_touch
 *
 * Purpose:	Touch an object by setting the modification time to the
 *		current time and marking the object as dirty.  Unless FORCE
 *		is non-zero, nothing happens if there is no MTIME message in
 *		the object header.
 *
 * Return:	Non-negative on success/Negative on failure
 *
 * Programmer:	Robb Matzke
 *              Monday, July 27, 1998
 *
 *-------------------------------------------------------------------------
 */
herr_t
H5O_touch(H5O_loc_t *loc, hbool_t force, hid_t dxpl_id)
{
    H5O_t	*oh = NULL;             /* Object header to modify */
    unsigned 	oh_flags = H5AC__NO_FLAGS_SET; /* Flags for unprotecting object header */
    herr_t      ret_value = SUCCEED;    /* Return value */

    FUNC_ENTER_NOAPI(H5O_touch, FAIL)

    /* check args */
    HDassert(loc);
    HDassert(loc->file);
    HDassert(H5F_addr_defined(loc->addr));
    if(0 == (H5F_INTENT(loc->file) & H5F_ACC_RDWR))
	HGOTO_ERROR(H5E_OHDR, H5E_WRITEERROR, FAIL, "no write intent on file")

    /* Get the object header */
<<<<<<< HEAD
    if(NULL == (oh = (H5O_t *)H5AC_protect(loc->file, dxpl_id, H5AC_OHDR, loc->addr, NULL, NULL, H5AC_WRITE)))
	HGOTO_ERROR(H5E_OHDR, H5E_CANTLOAD, FAIL, "unable to load object header")
=======
    if(NULL == (oh = H5AC_protect(loc->file, dxpl_id, H5AC_OHDR, loc->addr, NULL, NULL, H5AC_WRITE)))
	HGOTO_ERROR(H5E_OHDR, H5E_CANTPROTECT, FAIL, "unable to load object header")
>>>>>>> 77038a81

    /* Create/Update the modification time message */
    if(H5O_touch_oh(loc->file, dxpl_id, oh, force) < 0)
	HGOTO_ERROR(H5E_OHDR, H5E_CANTSET, FAIL, "unable to update object modificaton time")

    /* Mark object header as changed */
    oh_flags |= H5AC__DIRTIED_FLAG;

done:
    if(oh && H5AC_unprotect(loc->file, dxpl_id, H5AC_OHDR, loc->addr, oh, oh_flags) < 0)
	HDONE_ERROR(H5E_OHDR, H5E_CANTUNPROTECT, FAIL, "unable to release object header")

    FUNC_LEAVE_NOAPI(ret_value)
} /* end H5O_touch() */

#ifdef H5O_ENABLE_BOGUS

/*-------------------------------------------------------------------------
 * Function:	H5O_bogus_oh
 *
 * Purpose:	Create a "bogus" message unless one already exists.
 *
 * Return:	Non-negative on success/Negative on failure
 *
 * Programmer:	Quincey Koziol
 *              <koziol@ncsa.uiuc.edu>
 *              Tuesday, January 21, 2003
 *
 *-------------------------------------------------------------------------
 */
herr_t
H5O_bogus_oh(H5F_t *f, hid_t dxpl_id, H5O_t *oh, unsigned mesg_flags)
{
    unsigned	idx;                    /* Local index variable */
    herr_t      ret_value = SUCCEED;    /* Return value */

    FUNC_ENTER_NOAPI(H5O_bogus_oh, FAIL)

    HDassert(f);
    HDassert(oh);

    /* Look for existing message */
    for(idx = 0; idx < oh->nmesgs; idx++)
	if(H5O_MSG_BOGUS == oh->mesg[idx].type)
            break;

    /* Create a new message */
    if(idx == oh->nmesgs) {
        H5O_bogus_t *bogus;             /* Pointer to the bogus information */

        /* Allocate the native message in memory */
	if(NULL == (bogus = H5MM_malloc(sizeof(H5O_bogus_t))))
	    HGOTO_ERROR(H5E_OHDR, H5E_CANTINIT, FAIL, "memory allocation failed for 'bogus' message")

        /* Update the native value */
        bogus->u = H5O_BOGUS_VALUE;

        /* Allocate space in the object header for bogus message */
	if((idx = H5O_msg_alloc(f, dxpl_id, oh, H5O_MSG_BOGUS, &mesg_flags, bogus)) < 0)
	    HGOTO_ERROR(H5E_OHDR, H5E_CANTINIT, FAIL, "unable to allocate space for 'bogus' message")

        /* Point to "bogus" information (take it over) */
	oh->mesg[idx].native = bogus;

        /* Set the appropriate flags for the message */
        oh->mesg[idx].flags = mesg_flags;

        /* Mark the message and object header as dirty */
        oh->mesg[idx].dirty = TRUE;
        oh->cache_info.is_dirty = TRUE;
    } /* end if */

done:
    FUNC_LEAVE_NOAPI(ret_value)
} /* end H5O_bogus_oh() */
#endif /* H5O_ENABLE_BOGUS */


/*-------------------------------------------------------------------------
 * Function:	H5O_delete
 *
 * Purpose:	Delete an object header from a file.  This frees the file
 *              space used for the object header (and it's continuation blocks)
 *              and also walks through each header message and asks it to
 *              remove all the pieces of the file referenced by the header.
 *
 * Return:	Non-negative on success/Negative on failure
 *
 * Programmer:	Quincey Koziol
 *		koziol@ncsa.uiuc.edu
 *		Mar 19 2003
 *
 *-------------------------------------------------------------------------
 */
herr_t
H5O_delete(H5F_t *f, hid_t dxpl_id, haddr_t addr)
{
    H5O_t *oh = NULL;           /* Object header information */
    herr_t ret_value = SUCCEED; /* Return value */

    FUNC_ENTER_NOAPI(H5O_delete, FAIL)

    /* Check args */
    HDassert(f);
    HDassert(H5F_addr_defined(addr));

    /* Get the object header information */
<<<<<<< HEAD
    if(NULL == (oh = (H5O_t *)H5AC_protect(f, dxpl_id, H5AC_OHDR, addr, NULL, NULL, H5AC_WRITE)))
	HGOTO_ERROR(H5E_OHDR, H5E_CANTLOAD, FAIL, "unable to load object header")
=======
    if(NULL == (oh = H5AC_protect(f, dxpl_id, H5AC_OHDR, addr, NULL, NULL, H5AC_WRITE)))
	HGOTO_ERROR(H5E_OHDR, H5E_CANTPROTECT, FAIL, "unable to load object header")
>>>>>>> 77038a81

    /* Delete object */
    if(H5O_delete_oh(f, dxpl_id, oh) < 0)
        HGOTO_ERROR(H5E_OHDR, H5E_CANTDELETE, FAIL, "can't delete object from file")

done:
    if(oh && H5AC_unprotect(f, dxpl_id, H5AC_OHDR, addr, oh, H5AC__DIRTIED_FLAG | H5AC__DELETED_FLAG | H5AC__FREE_FILE_SPACE_FLAG) < 0)
	HDONE_ERROR(H5E_OHDR, H5E_PROTECT, FAIL, "unable to release object header")

    FUNC_LEAVE_NOAPI(ret_value)
} /* end H5O_delete() */


/*-------------------------------------------------------------------------
 * Function:	H5O_delete_oh
 *
 * Purpose:	Internal function to:
 *              Delete an object header from a file.  This frees the file
 *              space used for the object header (and it's continuation blocks)
 *              and also walks through each header message and asks it to
 *              remove all the pieces of the file referenced by the header.
 *
 * Return:	Non-negative on success/Negative on failure
 *
 * Programmer:	Quincey Koziol
 *		koziol@ncsa.uiuc.edu
 *		Mar 19 2003
 *
 *-------------------------------------------------------------------------
 */
static herr_t
H5O_delete_oh(H5F_t *f, hid_t dxpl_id, H5O_t *oh)
{
    H5O_mesg_t *curr_msg;       /* Pointer to current message being operated on */
    unsigned	u;
    herr_t ret_value = SUCCEED;   /* Return value */

    FUNC_ENTER_NOAPI_NOINIT(H5O_delete_oh)

    /* Check args */
    HDassert(f);
    HDassert(oh);

    /* Walk through the list of object header messages, asking each one to
     * delete any file space used
     */
    for(u = 0, curr_msg = &oh->mesg[0]; u < oh->nmesgs; u++, curr_msg++) {
        /* Free any space referred to in the file from this message */
        if(H5O_delete_mesg(f, dxpl_id, oh, curr_msg) < 0)
            HGOTO_ERROR(H5E_OHDR, H5E_CANTDELETE, FAIL, "unable to delete file space for object header message")
    } /* end for */

done:
    FUNC_LEAVE_NOAPI(ret_value)
} /* end H5O_delete_oh() */


/*-------------------------------------------------------------------------
 * Function:	H5O_obj_type
 *
 * Purpose:	Retrieves the type of object pointed to by `loc'.
 *
 * Return:	Success:	Non-negative
 *		Failure:	Negative
 *
 * Programmer:	Robb Matzke
 *              Wednesday, November  4, 1998
 *
 *-------------------------------------------------------------------------
 */
herr_t
H5O_obj_type(const H5O_loc_t *loc, H5O_type_t *obj_type, hid_t dxpl_id)
{
    H5O_t	*oh = NULL;             /* Object header for location */
    herr_t      ret_value = SUCCEED;    /* Return value */

    FUNC_ENTER_NOAPI(H5O_obj_type, FAIL)

    /* Load the object header */
<<<<<<< HEAD
    if(NULL == (oh = (H5O_t *)H5AC_protect(loc->file, dxpl_id, H5AC_OHDR, loc->addr, NULL, NULL, H5AC_READ)))
	HGOTO_ERROR(H5E_OHDR, H5E_CANTLOAD, FAIL, "unable to load object header")
=======
    if(NULL == (oh = H5AC_protect(loc->file, dxpl_id, H5AC_OHDR, loc->addr, NULL, NULL, H5AC_READ)))
	HGOTO_ERROR(H5E_OHDR, H5E_CANTPROTECT, FAIL, "unable to load object header")
>>>>>>> 77038a81

    /* Retrieve the type of the object */
    if(H5O_obj_type_real(oh, obj_type) < 0)
        HGOTO_ERROR(H5E_OHDR, H5E_CANTINIT, FAIL, "unable to determine object type")

done:
    if(oh && H5AC_unprotect(loc->file, dxpl_id, H5AC_OHDR, loc->addr, oh, H5AC__NO_FLAGS_SET) < 0)
	HDONE_ERROR(H5E_OHDR, H5E_CANTUNPROTECT, FAIL, "unable to release object header")

    FUNC_LEAVE_NOAPI(ret_value)
} /* end H5O_obj_type() */


/*-------------------------------------------------------------------------
 * Function:	H5O_obj_type_real
 *
 * Purpose:	Returns the type of object pointed to by `oh'.
 *
 * Return:	Success:	Non-negative
 *		Failure:	Negative
 *
 * Programmer:	Quincey Koziol
 *              Monday, November 21, 2005
 *
 *-------------------------------------------------------------------------
 */
static herr_t
H5O_obj_type_real(H5O_t *oh, H5O_type_t *obj_type)
{
    const H5O_obj_class_t *obj_class;           /* Class of object for header */

    FUNC_ENTER_NOAPI_NOINIT_NOFUNC(H5O_obj_type_real)

    /* Sanity check */
    HDassert(oh);
    HDassert(obj_type);

    /* Look up class for object header */
    if(NULL == (obj_class = H5O_obj_class_real(oh))) {
        /* Clear error stack from "failed" class lookup */
        H5E_clear_stack(NULL);

        /* Set type to "unknown" */
        *obj_type = H5O_TYPE_UNKNOWN;
    } /* end if */
    else {
        /* Set object type */
        *obj_type = obj_class->type;
    } /* end else */

    FUNC_LEAVE_NOAPI(SUCCEED)
} /* end H5O_obj_type_real() */


/*-------------------------------------------------------------------------
 * Function:	H5O_obj_class
 *
 * Purpose:	Returns the class of object pointed to by `loc'.
 *
 * Return:	Success:	An object class
 *		Failure:	NULL
 *
 * Programmer:	Quincey Koziol
 *              Monday, November  6, 2006
 *
 *-------------------------------------------------------------------------
 */
static const H5O_obj_class_t *
H5O_obj_class(const H5O_loc_t *loc, hid_t dxpl_id)
{
    H5O_t	*oh = NULL;                     /* Object header for location */
    const H5O_obj_class_t *ret_value;           /* Return value */

    FUNC_ENTER_NOAPI_NOINIT(H5O_obj_class)

    /* Load the object header */
<<<<<<< HEAD
    if(NULL == (oh = (H5O_t *)H5AC_protect(loc->file, dxpl_id, H5AC_OHDR, loc->addr, NULL, NULL, H5AC_READ)))
	HGOTO_ERROR(H5E_OHDR, H5E_CANTLOAD, NULL, "unable to load object header")
=======
    if(NULL == (oh = H5AC_protect(loc->file, dxpl_id, H5AC_OHDR, loc->addr, NULL, NULL, H5AC_READ)))
	HGOTO_ERROR(H5E_OHDR, H5E_CANTPROTECT, NULL, "unable to load object header")
>>>>>>> 77038a81

    /* Test whether entry qualifies as a particular type of object */
    if(NULL == (ret_value = H5O_obj_class_real(oh)))
        HGOTO_ERROR(H5E_OHDR, H5E_CANTGET, NULL, "unable to determine object type")

done:
    if(oh && H5AC_unprotect(loc->file, dxpl_id, H5AC_OHDR, loc->addr, oh, H5AC__NO_FLAGS_SET) < 0)
	HDONE_ERROR(H5E_OHDR, H5E_CANTUNPROTECT, NULL, "unable to release object header")

    FUNC_LEAVE_NOAPI(ret_value)
} /* end H5O_obj_class() */


/*-------------------------------------------------------------------------
 * Function:	H5O_obj_class_real
 *
 * Purpose:	Returns the class of object pointed to by `oh'.
 *
 * Return:	Success:	An object class
 *		Failure:	NULL
 *
 * Programmer:	Quincey Koziol
 *              Monday, November 21, 2005
 *
 *-------------------------------------------------------------------------
 */
const H5O_obj_class_t *
H5O_obj_class_real(H5O_t *oh)
{
    size_t	i;                      /* Local index variable */
    const H5O_obj_class_t *ret_value;   /* Return value */

    FUNC_ENTER_NOAPI(H5O_obj_class_real, NULL)

    /* Sanity check */
    HDassert(oh);

    /* Test whether entry qualifies as a particular type of object */
    /* (Note: loop is in reverse order, to test specific objects first) */
    for(i = NELMTS(H5O_obj_class_g); i > 0; --i) {
        htri_t	isa;            /* Is entry a particular type? */

	if((isa = (H5O_obj_class_g[i - 1]->isa)(oh)) < 0)
	    HGOTO_ERROR(H5E_OHDR, H5E_CANTINIT, NULL, "unable to determine object type")
	else if(isa)
	    HGOTO_DONE(H5O_obj_class_g[i - 1])
    } /* end for */

    if(0 == i)
	HGOTO_ERROR(H5E_OHDR, H5E_CANTINIT, NULL, "unable to determine object type")

done:
    FUNC_LEAVE_NOAPI(ret_value)
} /* end H5O_obj_class_real() */


/*-------------------------------------------------------------------------
 * Function:	H5O_get_loc
 *
 * Purpose:	Gets the object location for an object given its ID.
 *
 * Return:	Success:	Pointer to H5O_loc_t
 *		Failure:	NULL
 *
 * Programmer:	James Laird
 *		July 25 2006
 *
 *-------------------------------------------------------------------------
 */
H5O_loc_t *
H5O_get_loc(hid_t object_id)
{
    H5O_loc_t   *ret_value;     /* Return value */

    FUNC_ENTER_NOAPI_NOINIT(H5O_get_loc)

    switch(H5I_get_type(object_id))
    {
        case(H5I_GROUP):
            if(NULL == (ret_value = H5O_OBJ_GROUP->get_oloc(object_id)))
                HGOTO_ERROR(H5E_OHDR, H5E_CANTGET, NULL, "unable to get object location from group ID")
            break;

        case(H5I_DATASET):
            if(NULL == (ret_value = H5O_OBJ_DATASET->get_oloc(object_id)))
                HGOTO_ERROR(H5E_OHDR, H5E_CANTGET, NULL, "unable to get object location from dataset ID")
            break;

        case(H5I_DATATYPE):
            if(NULL == (ret_value = H5O_OBJ_DATATYPE->get_oloc(object_id)))
                HGOTO_ERROR(H5E_OHDR, H5E_CANTGET, NULL, "unable to get object location from datatype ID")
            break;

        default:
            HGOTO_ERROR(H5E_OHDR, H5E_BADTYPE, NULL, "invalid object type")
    } /* end switch */

done:
    FUNC_LEAVE_NOAPI(ret_value)
} /* end H5O_get_loc() */


/*-------------------------------------------------------------------------
 * Function:	H5O_loc_reset
 *
 * Purpose:	Reset a object location to an empty state
 *
 * Return:	Success:	Non-negative
 *		Failure:	Negative
 *
 * Programmer:	Quincey Koziol
 *              Monday, September 19, 2005
 *
 *-------------------------------------------------------------------------
 */
herr_t
H5O_loc_reset(H5O_loc_t *loc)
{
    FUNC_ENTER_NOAPI_NOINIT_NOFUNC(H5O_loc_reset)

    /* Check arguments */
    HDassert(loc);

    /* Clear the object location to an empty state */
    HDmemset(loc, 0, sizeof(H5O_loc_t));
    loc->addr = HADDR_UNDEF;

    FUNC_LEAVE_NOAPI(SUCCEED)
} /* end H5O_loc_reset() */


/*-------------------------------------------------------------------------
 * Function:    H5O_loc_copy
 *
 * Purpose:     Copy object location information
 *
 * Return:	Success:	Non-negative
 *		Failure:	Negative
 *
 * Programmer:	Quincey Koziol
 *              koziol@ncsa.uiuc.edu
 *              Monday, September 19, 2005
 *
 * Notes:       'depth' parameter determines how much of the group entry
 *              structure we want to copy.  The values are:
 *                  H5_COPY_SHALLOW - Copy all the field values from the source
 *                      to the destination, but not copying objects pointed to.
 *                      (Destination "takes ownership" of objects pointed to)
 *                  H5_COPY_DEEP - Copy all the fields from the source to
 *                      the destination, deep copying objects pointed to.
 *
 *-------------------------------------------------------------------------
 */
herr_t
H5O_loc_copy(H5O_loc_t *dst, const H5O_loc_t *src, H5_copy_depth_t depth)
{
    FUNC_ENTER_NOAPI_NOINIT_NOFUNC(H5O_loc_copy)

    /* Check arguments */
    HDassert(src);
    HDassert(dst);
    HDassert(depth == H5_COPY_SHALLOW || depth == H5_COPY_DEEP);

    /* Copy the top level information */
    HDmemcpy(dst, src, sizeof(H5O_loc_t));

    /* Deep copy the names */
    if(depth == H5_COPY_DEEP) {
        /* If the original entry was holding open the file, this one should
         * hold it open, too.
         */
        if(src->holding_file)
            dst->file->nopen_objs++;
    } else if(depth == H5_COPY_SHALLOW) {
        /* Discarding 'const' qualifier OK - QAK */
        H5O_loc_reset((H5O_loc_t *)src);
    } /* end if */

    FUNC_LEAVE_NOAPI(SUCCEED)
} /* end H5O_loc_copy() */


/*-------------------------------------------------------------------------
 * Function:	H5O_loc_hold_file
 *
 * Purpose:	Have this object header hold a file open until it is
 *              released.
 *
 * Return:	Success:	Non-negative
 *		Failure:	Negative
 *
 * Programmer:	James Laird
 *              Wednesday, August 16, 2006
 *
 *-------------------------------------------------------------------------
 */
herr_t
H5O_loc_hold_file(H5O_loc_t *loc)
{
    FUNC_ENTER_NOAPI_NOINIT_NOFUNC(H5O_loc_hold_file)

    /* Check arguments */
    HDassert(loc);
    HDassert(loc->file);

    /* If this location is not already holding its file open, do so. */
    if(!loc->holding_file) {
        loc->file->nopen_objs++;
        loc->holding_file = TRUE;
    } /* end if */

    FUNC_LEAVE_NOAPI(SUCCEED)
} /* end H5O_loc_hold_file() */


/*-------------------------------------------------------------------------
 * Function:	H5O_loc_free
 *
 * Purpose:	Release resources used by this object header location.
 *              Not to be confused with H5O_close; this is used on
 *              locations that don't correspond to open objects.
 *
 * Return:	Success:	Non-negative
 *		Failure:	Negative
 *
 * Programmer:	James Laird
 *              Wednesday, August 16, 2006
 *
 *-------------------------------------------------------------------------
 */
herr_t
H5O_loc_free(H5O_loc_t *loc)
{
    herr_t ret_value = SUCCEED;

    FUNC_ENTER_NOAPI_NOINIT(H5O_loc_free)

    /* Check arguments */
    HDassert(loc);

    /* If this location is holding its file open try to close the file. */
    if(loc->holding_file) {
        loc->file->nopen_objs--;
        loc->holding_file = FALSE;
        if(loc->file->nopen_objs <= 0) {
            if(H5F_try_close(loc->file) < 0)
                HGOTO_ERROR(H5E_FILE, H5E_CANTCLOSEFILE, FAIL, "can't close file")
        } /* end if */
    } /* end if */

done:
    FUNC_LEAVE_NOAPI(ret_value)
} /* end H5O_loc_free() */


/*-------------------------------------------------------------------------
 * Function:	H5O_get_hdr_info
 *
 * Purpose:	Retrieve the object header information for an object
 *
 * Return:	Success:	Non-negative
 *		Failure:	Negative
 *
 * Programmer:	Quincey Koziol
 *		September 22 2009
 *
 *-------------------------------------------------------------------------
 */
herr_t
H5O_get_hdr_info(const H5O_loc_t *oloc, hid_t dxpl_id, H5O_hdr_info_t *hdr)
{
    H5O_t *oh = NULL;                   /* Object header */
    herr_t ret_value = SUCCEED;         /* Return value */

    FUNC_ENTER_NOAPI(H5O_get_hdr_info, FAIL)

    /* Check args */
    HDassert(oloc);
    HDassert(hdr);

    /* Reset the object header info structure */
    HDmemset(hdr, 0, sizeof(*hdr));

    /* Get the object header */
    if(NULL == (oh = (H5O_t *)H5AC_protect(oloc->file, dxpl_id, H5AC_OHDR, oloc->addr, NULL, NULL, H5AC_READ)))
	HGOTO_ERROR(H5E_OHDR, H5E_CANTLOAD, FAIL, "unable to load object header")

    /* Get the information for the object header */
    if(H5O_get_hdr_info_real(oh, hdr) < 0)
        HGOTO_ERROR(H5E_OHDR, H5E_CANTGET, FAIL, "can't retrieve object header info")

done:
    if(oh && H5AC_unprotect(oloc->file, dxpl_id, H5AC_OHDR, oloc->addr, oh, H5AC__NO_FLAGS_SET) < 0)
	HDONE_ERROR(H5E_OHDR, H5E_PROTECT, FAIL, "unable to release object header")

    FUNC_LEAVE_NOAPI(ret_value)
} /* end H5O_get_hdr_info() */


/*-------------------------------------------------------------------------
 * Function:	H5O_get_hdr_info_real
 *
 * Purpose:	Internal routine to retrieve the object header information for an object
 *
 * Return:	Success:	Non-negative
 *		Failure:	Negative
 *
 * Programmer:	Quincey Koziol
 *		September 22 2009
 *
 *-------------------------------------------------------------------------
 */
static herr_t
H5O_get_hdr_info_real(const H5O_t *oh, H5O_hdr_info_t *hdr)
{
    const H5O_mesg_t *curr_msg;         /* Pointer to current message being operated on */
    const H5O_chunk_t *curr_chunk;	/* Pointer to current message being operated on */
    unsigned u;                         /* Local index variable */

    FUNC_ENTER_NOAPI_NOINIT_NOFUNC(H5O_get_hdr_info_real)

    /* Check args */
    HDassert(oh);
    HDassert(hdr);

    /* Set the version for the object header */
    hdr->version = oh->version;

    /* Set the number of messages & chunks */
    hdr->nmesgs = oh->nmesgs;
    hdr->nchunks = oh->nchunks;

    /* Set the status flags */
    hdr->flags = oh->flags;

    /* Iterate over all the messages, accumulating message size & type information */
    hdr->space.meta = H5O_SIZEOF_HDR(oh) + (H5O_SIZEOF_CHKHDR_OH(oh) * (oh->nchunks - 1));
    hdr->space.mesg = 0;
    hdr->space.free = 0;
    hdr->mesg.present = 0;
    hdr->mesg.shared = 0;
    for(u = 0, curr_msg = &oh->mesg[0]; u < oh->nmesgs; u++, curr_msg++) {
        uint64_t type_flag;             /* Flag for message type */

        /* Accumulate space usage information, based on the type of message */
	if(H5O_NULL_ID == curr_msg->type->id)
            hdr->space.free += H5O_SIZEOF_MSGHDR_OH(oh) + curr_msg->raw_size;
        else if(H5O_CONT_ID == curr_msg->type->id)
            hdr->space.meta += H5O_SIZEOF_MSGHDR_OH(oh) + curr_msg->raw_size;
        else {
            hdr->space.meta += H5O_SIZEOF_MSGHDR_OH(oh);
            hdr->space.mesg += curr_msg->raw_size;
        } /* end else */

        /* Set flag to indicate presence of message type */
        type_flag = ((uint64_t)1) << curr_msg->type->id;
        hdr->mesg.present |= type_flag;

        /* Set flag if the message is shared in some way */
        if(curr_msg->flags & H5O_MSG_FLAG_SHARED)                                   \
            hdr->mesg.shared |= type_flag;
    } /* end for */

    /* Iterate over all the chunks, adding any gaps to the free space */
    hdr->space.total = 0;
    for(u = 0, curr_chunk = &oh->chunk[0]; u < oh->nchunks; u++, curr_chunk++) {
        /* Accumulate the size of the header on disk */
        hdr->space.total += curr_chunk->size;

        /* If the chunk has a gap, add it to the free space */
        hdr->space.free += curr_chunk->gap;
    } /* end for */

    /* Sanity check that all the bytes are accounted for */
    HDassert(hdr->space.total == (hdr->space.free + hdr->space.meta + hdr->space.mesg));

    FUNC_LEAVE_NOAPI(SUCCEED)
} /* end H5O_get_hdr_info_real() */


/*-------------------------------------------------------------------------
 * Function:	H5O_get_info
 *
 * Purpose:	Retrieve the information for an object
 *
 * Return:	Success:	Non-negative
 *		Failure:	Negative
 *
 * Programmer:	Quincey Koziol
 *		November 21 2006
 *
 *-------------------------------------------------------------------------
 */
herr_t
<<<<<<< HEAD
H5O_get_info(const H5O_loc_t *oloc, hid_t dxpl_id, hbool_t want_ih_info,
    H5O_info_t *oinfo)
=======
H5O_get_info(const H5O_loc_t *loc, hid_t dxpl_id, hbool_t want_ih_info, H5O_info_t *oinfo)
>>>>>>> 77038a81
{
    const H5O_obj_class_t *obj_class;   /* Class of object for header */
    H5O_t *oh = NULL;                   /* Object header */
    herr_t ret_value = SUCCEED;         /* Return value */

    FUNC_ENTER_NOAPI(H5O_get_info, FAIL)

    /* Check args */
    HDassert(loc);
    HDassert(oinfo);

    /* Get the object header */
<<<<<<< HEAD
    if(NULL == (oh = (H5O_t *)H5AC_protect(oloc->file, dxpl_id, H5AC_OHDR, oloc->addr, NULL, NULL, H5AC_READ)))
	HGOTO_ERROR(H5E_OHDR, H5E_CANTLOAD, FAIL, "unable to load object header")
=======
    if(NULL == (oh = H5AC_protect(loc->file, dxpl_id, H5AC_OHDR, loc->addr, NULL, NULL, H5AC_READ)))
	HGOTO_ERROR(H5E_OHDR, H5E_CANTPROTECT, FAIL, "unable to load object header")
>>>>>>> 77038a81

    /* Reset the object info structure */
    HDmemset(oinfo, 0, sizeof(*oinfo));

    /* Retrieve the file's fileno */
    H5F_GET_FILENO(loc->file, oinfo->fileno);

    /* Set the object's address */
    oinfo->addr = loc->addr;

    /* Get class for object */
    if(NULL == (obj_class = H5O_obj_class_real(oh)))
        HGOTO_ERROR(H5E_OHDR, H5E_CANTGET, FAIL, "unable to determine object class")

<<<<<<< HEAD
    /* Retrieve the type of the object */
    oinfo->type = obj_class->type;
=======
    /* Retrieve btree and heap storage info, if requested */
    if(want_ih_info) {
        if(oinfo->type == H5O_TYPE_GROUP) {
            if(H5O_group_bh_info(loc->file, dxpl_id, oh, &(oinfo->meta_size.obj)/*out*/) < 0)
                HGOTO_ERROR(H5E_OHDR, H5E_CANTGET, FAIL, "can't retrieve group btree & heap info")
        } else if(oinfo->type == H5O_TYPE_DATASET) {
            if(H5O_dset_bh_info(loc->file, dxpl_id, oh, &(oinfo->meta_size.obj)/*out*/) < 0)
                HGOTO_ERROR(H5E_OHDR, H5E_CANTGET, FAIL, "can't retrieve chunked dataset btree info")
        }
    } /* end if */
>>>>>>> 77038a81

    /* Set the object's reference count */
    oinfo->rc = oh->nlink;

    /* Get modification time for object */
    if(oh->version > H5O_VERSION_1) {
        oinfo->atime = oh->atime;
        oinfo->mtime = oh->mtime;
        oinfo->ctime = oh->ctime;
        oinfo->btime = oh->btime;
    } /* end if */
    else {
        htri_t	exists;                 /* Flag if header message of interest exists */

        /* No information for access & modification fields */
        /* (we stopped updating the "modification time" header message for
         *      raw data changes, so the "modification time" header message
         *      is closest to the 'change time', in POSIX terms - QAK)
         */
        oinfo->atime = 0;
        oinfo->mtime = 0;
        oinfo->btime = 0;

        /* Might be information for modification time */
<<<<<<< HEAD
        if((exists = H5O_msg_exists_oh(oh, H5O_MTIME_ID)) < 0)
            HGOTO_ERROR(H5E_OHDR, H5E_NOTFOUND, FAIL, "unable to check for MTIME message")
        if(exists > 0) {
            /* Get "old style" modification time info */
            if(NULL == H5O_msg_read_oh(oloc->file, dxpl_id, oh, H5O_MTIME_ID, &oinfo->ctime))
                HGOTO_ERROR(H5E_OHDR, H5E_CANTGET, FAIL, "can't read MTIME message")
=======
        if(NULL == H5O_msg_read_real(loc->file, dxpl_id, oh, H5O_MTIME_ID, &oinfo->ctime)) {
            H5E_clear_stack(NULL);
            if(NULL == H5O_msg_read_real(loc->file, dxpl_id, oh, H5O_MTIME_NEW_ID, &oinfo->ctime)) {
                H5E_clear_stack(NULL);
                oinfo->ctime = 0;
            } /* end if */
>>>>>>> 77038a81
        } /* end if */
        else {
            /* Check for "new style" modification time info */
            if((exists = H5O_msg_exists_oh(oh, H5O_MTIME_NEW_ID)) < 0)
                HGOTO_ERROR(H5E_OHDR, H5E_NOTFOUND, FAIL, "unable to check for MTIME_NEW message")
            if(exists > 0) {
                /* Get "new style" modification time info */
                if(NULL == H5O_msg_read_oh(oloc->file, dxpl_id, oh, H5O_MTIME_NEW_ID, &oinfo->ctime))
                    HGOTO_ERROR(H5E_OHDR, H5E_CANTGET, FAIL, "can't read MTIME_NEW message")
            } /* end if */
            else
                oinfo->ctime = 0;
        } /* end else */
    } /* end else */

    /* Get the information for the object header */
    if(H5O_get_hdr_info_real(oh, &oinfo->hdr) < 0)
        HGOTO_ERROR(H5E_OHDR, H5E_CANTGET, FAIL, "can't retrieve object header info")

    /* Retrieve # of attributes */
<<<<<<< HEAD
    if(H5O_attr_count_real(oloc->file, dxpl_id, oh, &oinfo->num_attrs) < 0)
        HGOTO_ERROR(H5E_OHDR, H5E_CANTGET, FAIL, "can't retrieve attribute count")

    /* Get B-tree & heap metadata storage size, if requested */
    if(want_ih_info) {
        /* Check for 'bh_info' callback for this type of object */
        if(obj_class->bh_info) {
            /* Call the object's class 'bh_info' routine */
            if((obj_class->bh_info)(oloc->file, dxpl_id, oh, &(oinfo->meta_size.obj) /* out */) < 0)
                HGOTO_ERROR(H5E_OHDR, H5E_CANTGET, FAIL, "can't retrieve object's btree & heap info")
        } /* end if */
=======
    oinfo->num_attrs = H5O_attr_count_real(loc->file, dxpl_id, oh);

    /* Get B-tree & heap metadata storage size, if requested */
    if(want_ih_info) {
        if((oinfo->num_attrs > 0) && (H5O_attr_bh_info(loc->file, dxpl_id, oh, &oinfo->meta_size.attr/*out*/) < 0))
            HGOTO_ERROR(H5E_ATTR, H5E_CANTGET, FAIL, "can't retrieve attribute btree & heap info")
    } /* end if */

    /* Iterate over all the chunks, adding any gaps to the free space */
    oinfo->hdr.space.total = 0;
    for(u = 0, curr_chunk = &oh->chunk[0]; u < oh->nchunks; u++, curr_chunk++) {
        /* Accumulate the size of the header on disk */
        oinfo->hdr.space.total += curr_chunk->size;

        /* If the chunk has a gap, add it to the free space */
        oinfo->hdr.space.free += curr_chunk->gap;
    } /* end for */
>>>>>>> 77038a81

        /* Get B-tree & heap info for any attributes */
        if(oinfo->num_attrs > 0) {
            if(H5O_attr_bh_info(oloc->file, dxpl_id, oh, &oinfo->meta_size.attr/*out*/) < 0)
                HGOTO_ERROR(H5E_OHDR, H5E_CANTGET, FAIL, "can't retrieve attribute btree & heap info")
        } /* end if */
    } /* end if */

done:
    if(oh && H5AC_unprotect(loc->file, dxpl_id, H5AC_OHDR, loc->addr, oh, H5AC__NO_FLAGS_SET) < 0)
	HDONE_ERROR(H5E_OHDR, H5E_CANTUNPROTECT, FAIL, "unable to release object header")

    FUNC_LEAVE_NOAPI(ret_value)
} /* end H5O_get_info() */


/*-------------------------------------------------------------------------
 * Function:	H5O_get_create_plist
 *
 * Purpose:	Retrieve the object creation properties for an object
 *
 * Return:	Success:	Non-negative
 *		Failure:	Negative
 *
 * Programmer:	Quincey Koziol
 *		November 28 2006
 *
 *-------------------------------------------------------------------------
 */
herr_t
H5O_get_create_plist(const H5O_loc_t *loc, hid_t dxpl_id, H5P_genplist_t *oc_plist)
{
    H5O_t *oh = NULL;                   /* Object header */
    herr_t ret_value = SUCCEED;         /* Return value */

    FUNC_ENTER_NOAPI(H5O_get_create_plist, FAIL)

    /* Check args */
    HDassert(loc);
    HDassert(oc_plist);

    /* Get the object header */
<<<<<<< HEAD
    if(NULL == (oh = (H5O_t *)H5AC_protect(oloc->file, dxpl_id, H5AC_OHDR, oloc->addr, NULL, NULL, H5AC_READ)))
	HGOTO_ERROR(H5E_OHDR, H5E_CANTLOAD, FAIL, "unable to load object header")
=======
    if(NULL == (oh = H5AC_protect(loc->file, dxpl_id, H5AC_OHDR, loc->addr, NULL, NULL, H5AC_READ)))
	HGOTO_ERROR(H5E_OHDR, H5E_CANTPROTECT, FAIL, "unable to load object header")
>>>>>>> 77038a81

    /* Set property values, if they were used for the object */
    if(oh->version > H5O_VERSION_1) {
        uint8_t ohdr_flags;             /* "User-visible" object header status flags */

        /* Set attribute storage values */
        if(H5P_set(oc_plist, H5O_CRT_ATTR_MAX_COMPACT_NAME, &oh->max_compact) < 0)
            HGOTO_ERROR(H5E_OHDR, H5E_CANTSET, FAIL, "can't set max. # of compact attributes in property list")
        if(H5P_set(oc_plist, H5O_CRT_ATTR_MIN_DENSE_NAME, &oh->min_dense) < 0)
            HGOTO_ERROR(H5E_OHDR, H5E_CANTSET, FAIL, "can't set min. # of dense attributes in property list")

        /* Mask off non-"user visible" flags */
        ohdr_flags = oh->flags & (H5O_HDR_ATTR_CRT_ORDER_TRACKED | H5O_HDR_ATTR_CRT_ORDER_INDEXED | H5O_HDR_STORE_TIMES);

        /* Set object header flags */
        if(H5P_set(oc_plist, H5O_CRT_OHDR_FLAGS_NAME, &ohdr_flags) < 0)
            HGOTO_ERROR(H5E_PLIST, H5E_CANTSET, FAIL, "can't set object header flags")
    } /* end if */

done:
    if(oh && H5AC_unprotect(loc->file, dxpl_id, H5AC_OHDR, loc->addr, oh, H5AC__NO_FLAGS_SET) < 0)
	HDONE_ERROR(H5E_OHDR, H5E_CANTUNPROTECT, FAIL, "unable to release object header")

    FUNC_LEAVE_NOAPI(ret_value)
} /* end H5O_get_create_plist() */


/*-------------------------------------------------------------------------
 * Function:	H5O_get_nlinks
 *
 * Purpose:	Retrieve the number of link messages read in from the file
 *
 * Return:	Success:	Non-negative
 *		Failure:	Negative
 *
 * Programmer:	Quincey Koziol
 *		March 11 2007
 *
 *-------------------------------------------------------------------------
 */
herr_t
H5O_get_nlinks(const H5O_loc_t *loc, hid_t dxpl_id, hsize_t *nlinks)
{
    H5O_t *oh = NULL;                   /* Object header */
    herr_t ret_value = SUCCEED;         /* Return value */

    FUNC_ENTER_NOAPI(H5O_get_nlinks, FAIL)

    /* Check args */
    HDassert(loc);
    HDassert(nlinks);

    /* Get the object header */
<<<<<<< HEAD
    if(NULL == (oh = (H5O_t *)H5AC_protect(oloc->file, dxpl_id, H5AC_OHDR, oloc->addr, NULL, NULL, H5AC_READ)))
=======
    if(NULL == (oh = H5AC_protect(loc->file, dxpl_id, H5AC_OHDR, loc->addr, NULL, NULL, H5AC_READ)))
>>>>>>> 77038a81
	HGOTO_ERROR(H5E_OHDR, H5E_CANTLOAD, FAIL, "unable to load object header")

    /* Retrieve the # of link messages seen when the object header was loaded */
    *nlinks = oh->link_msgs_seen;

done:
    if(oh && H5AC_unprotect(loc->file, dxpl_id, H5AC_OHDR, loc->addr, oh, H5AC__NO_FLAGS_SET) < 0)
	HDONE_ERROR(H5E_OHDR, H5E_CANTUNPROTECT, FAIL, "unable to release object header")

    FUNC_LEAVE_NOAPI(ret_value)
} /* end H5O_get_nlinks() */


/*-------------------------------------------------------------------------
 * Function:	H5O_obj_create
 *
 * Purpose:	Creates an object, in an abstract manner.
 *
 * Return:	Success:	Pointer to object opened
 *		Failure:	NULL
 *
 * Programmer:	Quincey Koziol
 *		April 9 2007
 *
 *-------------------------------------------------------------------------
 */
void *
H5O_obj_create(H5F_t *f, H5O_type_t obj_type, void *crt_info, H5G_loc_t *obj_loc,
    hid_t dxpl_id)
{
    size_t u;                           /* Local index variable */
    void *ret_value = NULL;             /* Return value */

    FUNC_ENTER_NOAPI(H5O_obj_create, NULL)

    /* Sanity checks */
    HDassert(f);
    HDassert(obj_type >= H5O_TYPE_GROUP && obj_type <= H5O_TYPE_NAMED_DATATYPE);
    HDassert(crt_info);
    HDassert(obj_loc);

    /* Iterate through the object classes */
    for(u = 0; u < NELMTS(H5O_obj_class_g); u++) {
        /* Check for correct type of object to create */
	if(H5O_obj_class_g[u]->type == obj_type) {
            /* Call the object class's 'create' routine */
            HDassert(H5O_obj_class_g[u]->create);
            if(NULL == (ret_value = H5O_obj_class_g[u]->create(f, crt_info, obj_loc, dxpl_id)))
                HGOTO_ERROR(H5E_OHDR, H5E_CANTOPENOBJ, NULL, "unable to open object")

            /* Break out of loop */
            break;
        } /* end if */
    } /* end for */
    HDassert(ret_value);

done:
    FUNC_LEAVE_NOAPI(ret_value)
} /* end H5O_obj_create() */


/*-------------------------------------------------------------------------
 * Function:	H5O_get_oh_addr
 *
 * Purpose:	Retrieve the address of the object header
 *
 * Note:	This routine participates in the "Inlining C struct access"
 *		pattern, don't call it directly, use the appropriate macro
 *		defined in H5Oprivate.h.
 *
 * Return:	Success:	Valid haddr_t
 *		Failure:	HADDR_UNDEF
 *
 * Programmer:	Quincey Koziol
 *		March 15 2007
 *
 *-------------------------------------------------------------------------
 */
haddr_t
H5O_get_oh_addr(const H5O_t *oh)
{
    /* Use FUNC_ENTER_NOAPI_NOINIT_NOFUNC here to avoid performance issues */
    FUNC_ENTER_NOAPI_NOINIT_NOFUNC(H5O_get_oh_addr)

    HDassert(oh);
    HDassert(oh->chunk);

    FUNC_LEAVE_NOAPI(oh->chunk[0].addr)
} /* end H5O_get_oh_addr() */


/*-------------------------------------------------------------------------
 * Function:	H5O_get_rc_and_type
 *
 * Purpose:	Retrieve an object's reference count and type
 *
 * Return:	Success:	Non-negative
 *		Failure:	Negative
 *
 * Programmer:	Quincey Koziol
 *		November  4 2007
 *
 *-------------------------------------------------------------------------
 */
herr_t
H5O_get_rc_and_type(const H5O_loc_t *loc, hid_t dxpl_id, unsigned *rc, H5O_type_t *otype)
{
    H5O_t *oh = NULL;                   /* Object header */
    herr_t ret_value = SUCCEED;         /* Return value */

    FUNC_ENTER_NOAPI(H5O_get_rc_and_type, FAIL)

    /* Check args */
    HDassert(loc);
    HDassert(rc);
    HDassert(otype);

    /* Get the object header */
<<<<<<< HEAD
    if(NULL == (oh = (H5O_t *)H5AC_protect(oloc->file, dxpl_id, H5AC_OHDR, oloc->addr, NULL, NULL, H5AC_READ)))
	HGOTO_ERROR(H5E_OHDR, H5E_CANTLOAD, FAIL, "unable to load object header")
=======
    if(NULL == (oh = H5AC_protect(loc->file, dxpl_id, H5AC_OHDR, loc->addr, NULL, NULL, H5AC_READ)))
	HGOTO_ERROR(H5E_OHDR, H5E_CANTPROTECT, FAIL, "unable to load object header")
>>>>>>> 77038a81

    /* Set the object's reference count */
    *rc = oh->nlink;

    /* Retrieve the type of the object */
    if(H5O_obj_type_real(oh, otype) < 0)
        HGOTO_ERROR(H5E_OHDR, H5E_CANTINIT, FAIL, "unable to determine object type")

done:
    if(oh && H5AC_unprotect(loc->file, dxpl_id, H5AC_OHDR, loc->addr, oh, H5AC__NO_FLAGS_SET) < 0)
	HDONE_ERROR(H5E_OHDR, H5E_CANTUNPROTECT, FAIL, "unable to release object header")

    FUNC_LEAVE_NOAPI(ret_value)
} /* end H5O_get_rc_and_type() */


/*-------------------------------------------------------------------------
 * Function:    H5O_free_visit_visited
 *
 * Purpose:     Free the key for an object visited during a group traversal
 *
 * Return:      Non-negative on success, negative on failure
 *
 * Programmer:  Quincey Koziol
 *	        Nov 25, 2007
 *
 *-------------------------------------------------------------------------
 */
static herr_t
H5O_free_visit_visited(void *item, void UNUSED *key, void UNUSED *operator_data/*in,out*/)
{
    FUNC_ENTER_NOAPI_NOINIT_NOFUNC(H5O_free_visit_visited)

    (void)H5FL_FREE(H5_obj_t, item);

    FUNC_LEAVE_NOAPI(SUCCEED)
} /* end H5O_free_visit_visited() */


/*-------------------------------------------------------------------------
 * Function:	H5O_visit_cb
 *
 * Purpose:     Callback function for recursively visiting objects from a group
 *
 * Return:	Success:        Non-negative
 *		Failure:	Negative
 *
 * Programmer:	Quincey Koziol
 *	        Nov 25, 2007
 *
 *-------------------------------------------------------------------------
 */
static herr_t
H5O_visit_cb(hid_t UNUSED group, const char *name, const H5L_info_t *linfo,
    void *_udata)
{
    H5O_iter_visit_ud_t *udata = (H5O_iter_visit_ud_t *)_udata;     /* User data for callback */
    H5G_loc_t   obj_loc;                /* Location of object */
    H5G_name_t  obj_path;            	/* Object's group hier. path */
    H5O_loc_t   obj_oloc;            	/* Object's object location */
    hbool_t     obj_found = FALSE;      /* Object at 'name' found */
    herr_t ret_value = H5_ITER_CONT;    /* Return value */

    FUNC_ENTER_NOAPI_NOINIT(H5O_visit_cb)

    /* Sanity check */
    HDassert(name);
    HDassert(linfo);
    HDassert(udata);

    /* Check if this is a hard link */
    if(linfo->type == H5L_TYPE_HARD) {
        H5_obj_t obj_pos;       /* Object "position" for this object */

        /* Set up opened group location to fill in */
        obj_loc.oloc = &obj_oloc;
        obj_loc.path = &obj_path;
        H5G_loc_reset(&obj_loc);

        /* Find the object using the LAPL passed in */
        /* (Correctly handles mounted files) */
        if(H5G_loc_find(udata->start_loc, name, &obj_loc/*out*/, udata->lapl_id, udata->dxpl_id) < 0)
            HGOTO_ERROR(H5E_OHDR, H5E_NOTFOUND, H5_ITER_ERROR, "object not found")
        obj_found = TRUE;

        /* Construct unique "position" for this object */
        H5F_GET_FILENO(obj_oloc.file, obj_pos.fileno);
        obj_pos.addr = obj_oloc.addr;

        /* Check if we've seen the object the link references before */
        if(NULL == H5SL_search(udata->visited, &obj_pos)) {
            H5O_info_t oinfo;           /* Object info */

            /* Get the object's info */
            if(H5O_get_info(&obj_oloc, udata->dxpl_id, TRUE, &oinfo) < 0)
                HGOTO_ERROR(H5E_OHDR, H5E_CANTGET, H5_ITER_ERROR, "unable to get object info")

            /* Make the application callback */
            ret_value = (udata->op)(udata->obj_id, name, &oinfo, udata->op_data);

            /* Check for continuing to visit objects */
            if(ret_value == H5_ITER_CONT) {
                /* If its ref count is > 1, we add it to the list of visited objects */
                /* (because it could come up again during traversal) */
                if(oinfo.rc > 1) {
                    H5_obj_t *new_node;                  /* New object node for visited list */

                    /* Allocate new object "position" node */
                    if((new_node = H5FL_MALLOC(H5_obj_t)) == NULL)
                        HGOTO_ERROR(H5E_OHDR, H5E_NOSPACE, H5_ITER_ERROR, "can't allocate object node")

                    /* Set node information */
                    *new_node = obj_pos;

                    /* Add to list of visited objects */
                    if(H5SL_insert(udata->visited, new_node, new_node) < 0)
                        HGOTO_ERROR(H5E_OHDR, H5E_CANTINSERT, H5_ITER_ERROR, "can't insert object node into visited list")
                } /* end if */
            } /* end if */
        } /* end if */
    } /* end if */

done:
    /* Release resources */
    if(obj_found && H5G_loc_free(&obj_loc) < 0)
        HDONE_ERROR(H5E_OHDR, H5E_CANTRELEASE, H5_ITER_ERROR, "can't free location")

    FUNC_LEAVE_NOAPI(ret_value)
} /* end H5O_visit_cb() */


/*-------------------------------------------------------------------------
 * Function:	H5O_visit
 *
 * Purpose:	Recursively visit an object and all the objects reachable
 *              from it.  If the starting object is a group, all the objects
 *              linked to from that group will be visited.  Links within
 *              each group are visited according to the order within the
 *              specified index (unless the specified index does not exist for
 *              a particular group, then the "name" index is used).
 *
 *              NOTE: Soft links and user-defined links are ignored during
 *              this operation.
 *
 *              NOTE: Each _object_ reachable from the initial group will only
 *              be visited once.  If multiple hard links point to the same
 *              object, the first link to the object's path (according to the
 *              iteration index and iteration order given) will be used to in
 *              the callback about the object.
 *
 * Return:	Success:	The return value of the first operator that
 *				returns non-zero, or zero if all members were
 *				processed with no operator returning non-zero.
 *
 *		Failure:	Negative if something goes wrong within the
 *				library, or the negative value returned by one
 *				of the operators.
 *
 * Programmer:	Quincey Koziol
 *		November 24 2007
 *
 *-------------------------------------------------------------------------
 */
static herr_t
H5O_visit(hid_t loc_id, const char *obj_name, H5_index_t idx_type,
    H5_iter_order_t order, H5O_iterate_t op, void *op_data, hid_t lapl_id,
    hid_t dxpl_id)
{
    H5O_iter_visit_ud_t udata;  /* User data for callback */
    H5G_loc_t	loc;            /* Location of reference object */
    H5G_loc_t   obj_loc;        /* Location used to open object */
    H5G_name_t  obj_path;       /* Opened object group hier. path */
    H5O_loc_t   obj_oloc;       /* Opened object object location */
    hbool_t     loc_found = FALSE;      /* Entry at 'name' found */
    H5O_info_t  oinfo;          /* Object info struct */
    hid_t       obj_id = (-1);  /* ID of object */
    herr_t      ret_value;      /* Return value */

    FUNC_ENTER_NOAPI(H5O_visit, FAIL)

    /* Portably initialize user data struct to zeros */
    HDmemset(&udata, 0, sizeof(udata));

    /* Check args */
    if(H5G_loc(loc_id, &loc) < 0)
        HGOTO_ERROR(H5E_ARGS, H5E_BADTYPE, FAIL, "not a location")

    /* Set up opened group location to fill in */
    obj_loc.oloc = &obj_oloc;
    obj_loc.path = &obj_path;
    H5G_loc_reset(&obj_loc);

    /* Find the object's location */
    if(H5G_loc_find(&loc, obj_name, &obj_loc/*out*/, lapl_id, dxpl_id) < 0)
        HGOTO_ERROR(H5E_OHDR, H5E_NOTFOUND, FAIL, "object not found")
    loc_found = TRUE;

    /* Get the object's info */
    if(H5O_get_info(&obj_oloc, dxpl_id, TRUE, &oinfo) < 0)
        HGOTO_ERROR(H5E_OHDR, H5E_CANTGET, FAIL, "unable to get object info")

    /* Open the object */
    /* (Takes ownership of the obj_loc information) */
    if((obj_id = H5O_open_by_loc(&obj_loc, lapl_id, dxpl_id, TRUE)) < 0)
        HGOTO_ERROR(H5E_OHDR, H5E_CANTOPENOBJ, FAIL, "unable to open object")

    /* Make callback for starting object */
    if((ret_value = op(obj_id, ".", &oinfo, op_data)) < 0)
        HGOTO_ERROR(H5E_OHDR, H5E_BADITER, FAIL, "can't visit objects")

    /* Check return value of first callback */
    if(ret_value != H5_ITER_CONT)
        HGOTO_DONE(ret_value);

    /* Check for object being a group */
    if(oinfo.type == H5O_TYPE_GROUP) {
        H5G_loc_t	start_loc;          /* Location of starting group */

        /* Get the location of the starting group */
        if(H5G_loc(obj_id, &start_loc) < 0)
            HGOTO_ERROR(H5E_ARGS, H5E_BADTYPE, FAIL, "not a location")

        /* Set up user data for visiting links */
        udata.obj_id = obj_id;
        udata.start_loc = &start_loc;
        udata.lapl_id = lapl_id;
        udata.dxpl_id = dxpl_id;
        udata.op = op;
        udata.op_data = op_data;

        /* Create skip list to store visited object information */
        if((udata.visited = H5SL_create(H5SL_TYPE_OBJ)) == NULL)
            HGOTO_ERROR(H5E_OHDR, H5E_CANTCREATE, FAIL, "can't create skip list for visited objects")

        /* If its ref count is > 1, we add it to the list of visited objects */
        /* (because it could come up again during traversal) */
        if(oinfo.rc > 1) {
            H5_obj_t *obj_pos;                  /* New object node for visited list */

            /* Allocate new object "position" node */
            if((obj_pos = H5FL_MALLOC(H5_obj_t)) == NULL)
                HGOTO_ERROR(H5E_OHDR, H5E_NOSPACE, FAIL, "can't allocate object node")

            /* Construct unique "position" for this object */
            obj_pos->fileno = oinfo.fileno;
            obj_pos->addr = oinfo.addr;

            /* Add to list of visited objects */
            if(H5SL_insert(udata.visited, obj_pos, obj_pos) < 0)
                HGOTO_ERROR(H5E_OHDR, H5E_CANTINSERT, FAIL, "can't insert object node into visited list")
        } /* end if */

        /* Call internal group visitation routine */
        if((ret_value = H5G_visit(obj_id, ".", idx_type, order, H5O_visit_cb, &udata, lapl_id, dxpl_id)) < 0)
            HGOTO_ERROR(H5E_OHDR, H5E_BADITER, FAIL, "object visitation failed")
    } /* end if */

done:
    if(obj_id > 0) {
        if(H5I_dec_ref(obj_id, TRUE) < 0)
            HDONE_ERROR(H5E_OHDR, H5E_CANTRELEASE, FAIL, "unable to close object")
    } /* end if */
    else if(loc_found && H5G_loc_free(&obj_loc) < 0)
        HDONE_ERROR(H5E_OHDR, H5E_CANTRELEASE, FAIL, "can't free location")
    if(udata.visited)
        H5SL_destroy(udata.visited, H5O_free_visit_visited, NULL);

    FUNC_LEAVE_NOAPI(ret_value)
} /* end H5O_visit() */<|MERGE_RESOLUTION|>--- conflicted
+++ resolved
@@ -1446,21 +1446,7 @@
     haddr_t addr = H5O_OH_GET_ADDR(oh);     /* Object header address */
     int	ret_value;                          /* Return value */
 
-<<<<<<< HEAD
     FUNC_ENTER_NOAPI(H5O_link_oh, FAIL)
-=======
-    FUNC_ENTER_NOAPI(H5O_link, FAIL)
-
-    /* check args */
-    HDassert(loc);
-    HDassert(loc->file);
-    HDassert(H5F_addr_defined(loc->addr));
-
-    /* Get header */
-    oh_acc = adjust ? H5AC_WRITE : H5AC_READ;
-    if(NULL == (oh = H5AC_protect(loc->file, dxpl_id, H5AC_OHDR, loc->addr, NULL, NULL, oh_acc)))
-	HGOTO_ERROR(H5E_OHDR, H5E_CANTLOAD, FAIL, "unable to load object header")
->>>>>>> 77038a81
 
     /* Check for adjusting link count */
     if(adjust) {
@@ -1484,13 +1470,8 @@
                     if(H5O_delete_oh(f, dxpl_id, oh) < 0)
                         HGOTO_ERROR(H5E_OHDR, H5E_CANTDELETE, FAIL, "can't delete object from file")
 
-<<<<<<< HEAD
-                    /* Mark the object header as deleted */
+                    /* Mark the object header for deletion */
                     *oh_flags = H5AC__DELETED_FLAG | H5AC__FREE_FILE_SPACE_FLAG;
-=======
-                    /* Mark the object header for deletion */
-                    oh_flags = H5C__DELETED_FLAG;
->>>>>>> 77038a81
                 } /* end else */
             } /* end if */
         } /* end if */
@@ -1507,12 +1488,9 @@
 
             /* Adjust the link count for the object header */
             oh->nlink += adjust;
-<<<<<<< HEAD
+
+            /* Mark the object header for deletion */
             *oh_flags |= H5AC__DIRTIED_FLAG;
-=======
-            /* Mark the object header for deletion */
-            oh_flags |= H5AC__DIRTIED_FLAG;
->>>>>>> 77038a81
         } /* end if */
 
         /* Check for operations on refcount message */
@@ -1586,10 +1564,10 @@
     HDassert(loc->file);
     HDassert(H5F_addr_defined(loc->addr));
 
-    /* get header */
+    /* Get header */
     oh_acc = adjust ? H5AC_WRITE : H5AC_READ;
     if(NULL == (oh = (H5O_t *)H5AC_protect(loc->file, dxpl_id, H5AC_OHDR, loc->addr, NULL, NULL, oh_acc)))
-	HGOTO_ERROR(H5E_OHDR, H5E_CANTLOAD, FAIL, "unable to load object header")
+	HGOTO_ERROR(H5E_OHDR, H5E_CANTPROTECT, FAIL, "unable to load object header")
 
     /* Call the "real" link routine */
     if((ret_value = H5O_link_oh(loc->file, adjust, dxpl_id, oh, &oh_flags)) < 0)
@@ -1639,7 +1617,6 @@
 	HGOTO_ERROR(H5E_OHDR, H5E_BADVALUE, NULL, "no write intent on file")
 
     /* Lock the object header into the cache */
-<<<<<<< HEAD
     if(NULL == (oh = (H5O_t *)H5AC_protect(loc->file, dxpl_id, H5AC_OHDR, loc->addr, NULL, NULL, H5AC_WRITE)))
 	HGOTO_ERROR(H5E_OHDR, H5E_CANTPROTECT, NULL, "unable to load object header")
 
@@ -1649,10 +1626,6 @@
         if(H5AC_pin_protected_entry(loc->file, oh) < 0)
             HGOTO_ERROR(H5E_OHDR, H5E_CANTPIN, NULL, "unable to pin object header")
     } /* end if */
-=======
-    if(NULL == (ret_value = H5AC_protect(loc->file, dxpl_id, H5AC_OHDR, loc->addr, NULL, NULL, H5AC_WRITE)))
-	HGOTO_ERROR(H5E_OHDR, H5E_CANTPROTECT, NULL, "unable to load object header")
->>>>>>> 77038a81
 
     /* Increment the pin count */
     oh->npins++;
@@ -1830,13 +1803,8 @@
 	HGOTO_ERROR(H5E_OHDR, H5E_WRITEERROR, FAIL, "no write intent on file")
 
     /* Get the object header */
-<<<<<<< HEAD
     if(NULL == (oh = (H5O_t *)H5AC_protect(loc->file, dxpl_id, H5AC_OHDR, loc->addr, NULL, NULL, H5AC_WRITE)))
-	HGOTO_ERROR(H5E_OHDR, H5E_CANTLOAD, FAIL, "unable to load object header")
-=======
-    if(NULL == (oh = H5AC_protect(loc->file, dxpl_id, H5AC_OHDR, loc->addr, NULL, NULL, H5AC_WRITE)))
 	HGOTO_ERROR(H5E_OHDR, H5E_CANTPROTECT, FAIL, "unable to load object header")
->>>>>>> 77038a81
 
     /* Create/Update the modification time message */
     if(H5O_touch_oh(loc->file, dxpl_id, oh, force) < 0)
@@ -1946,13 +1914,8 @@
     HDassert(H5F_addr_defined(addr));
 
     /* Get the object header information */
-<<<<<<< HEAD
     if(NULL == (oh = (H5O_t *)H5AC_protect(f, dxpl_id, H5AC_OHDR, addr, NULL, NULL, H5AC_WRITE)))
-	HGOTO_ERROR(H5E_OHDR, H5E_CANTLOAD, FAIL, "unable to load object header")
-=======
-    if(NULL == (oh = H5AC_protect(f, dxpl_id, H5AC_OHDR, addr, NULL, NULL, H5AC_WRITE)))
 	HGOTO_ERROR(H5E_OHDR, H5E_CANTPROTECT, FAIL, "unable to load object header")
->>>>>>> 77038a81
 
     /* Delete object */
     if(H5O_delete_oh(f, dxpl_id, oh) < 0)
@@ -2034,13 +1997,8 @@
     FUNC_ENTER_NOAPI(H5O_obj_type, FAIL)
 
     /* Load the object header */
-<<<<<<< HEAD
     if(NULL == (oh = (H5O_t *)H5AC_protect(loc->file, dxpl_id, H5AC_OHDR, loc->addr, NULL, NULL, H5AC_READ)))
-	HGOTO_ERROR(H5E_OHDR, H5E_CANTLOAD, FAIL, "unable to load object header")
-=======
-    if(NULL == (oh = H5AC_protect(loc->file, dxpl_id, H5AC_OHDR, loc->addr, NULL, NULL, H5AC_READ)))
 	HGOTO_ERROR(H5E_OHDR, H5E_CANTPROTECT, FAIL, "unable to load object header")
->>>>>>> 77038a81
 
     /* Retrieve the type of the object */
     if(H5O_obj_type_real(oh, obj_type) < 0)
@@ -2119,13 +2077,8 @@
     FUNC_ENTER_NOAPI_NOINIT(H5O_obj_class)
 
     /* Load the object header */
-<<<<<<< HEAD
     if(NULL == (oh = (H5O_t *)H5AC_protect(loc->file, dxpl_id, H5AC_OHDR, loc->addr, NULL, NULL, H5AC_READ)))
-	HGOTO_ERROR(H5E_OHDR, H5E_CANTLOAD, NULL, "unable to load object header")
-=======
-    if(NULL == (oh = H5AC_protect(loc->file, dxpl_id, H5AC_OHDR, loc->addr, NULL, NULL, H5AC_READ)))
 	HGOTO_ERROR(H5E_OHDR, H5E_CANTPROTECT, NULL, "unable to load object header")
->>>>>>> 77038a81
 
     /* Test whether entry qualifies as a particular type of object */
     if(NULL == (ret_value = H5O_obj_class_real(oh)))
@@ -2529,12 +2482,8 @@
  *-------------------------------------------------------------------------
  */
 herr_t
-<<<<<<< HEAD
-H5O_get_info(const H5O_loc_t *oloc, hid_t dxpl_id, hbool_t want_ih_info,
+H5O_get_info(const H5O_loc_t *loc, hid_t dxpl_id, hbool_t want_ih_info,
     H5O_info_t *oinfo)
-=======
-H5O_get_info(const H5O_loc_t *loc, hid_t dxpl_id, hbool_t want_ih_info, H5O_info_t *oinfo)
->>>>>>> 77038a81
 {
     const H5O_obj_class_t *obj_class;   /* Class of object for header */
     H5O_t *oh = NULL;                   /* Object header */
@@ -2547,13 +2496,8 @@
     HDassert(oinfo);
 
     /* Get the object header */
-<<<<<<< HEAD
-    if(NULL == (oh = (H5O_t *)H5AC_protect(oloc->file, dxpl_id, H5AC_OHDR, oloc->addr, NULL, NULL, H5AC_READ)))
-	HGOTO_ERROR(H5E_OHDR, H5E_CANTLOAD, FAIL, "unable to load object header")
-=======
-    if(NULL == (oh = H5AC_protect(loc->file, dxpl_id, H5AC_OHDR, loc->addr, NULL, NULL, H5AC_READ)))
+    if(NULL == (oh = (H5O_t *)H5AC_protect(loc->file, dxpl_id, H5AC_OHDR, loc->addr, NULL, NULL, H5AC_READ)))
 	HGOTO_ERROR(H5E_OHDR, H5E_CANTPROTECT, FAIL, "unable to load object header")
->>>>>>> 77038a81
 
     /* Reset the object info structure */
     HDmemset(oinfo, 0, sizeof(*oinfo));
@@ -2568,21 +2512,8 @@
     if(NULL == (obj_class = H5O_obj_class_real(oh)))
         HGOTO_ERROR(H5E_OHDR, H5E_CANTGET, FAIL, "unable to determine object class")
 
-<<<<<<< HEAD
     /* Retrieve the type of the object */
     oinfo->type = obj_class->type;
-=======
-    /* Retrieve btree and heap storage info, if requested */
-    if(want_ih_info) {
-        if(oinfo->type == H5O_TYPE_GROUP) {
-            if(H5O_group_bh_info(loc->file, dxpl_id, oh, &(oinfo->meta_size.obj)/*out*/) < 0)
-                HGOTO_ERROR(H5E_OHDR, H5E_CANTGET, FAIL, "can't retrieve group btree & heap info")
-        } else if(oinfo->type == H5O_TYPE_DATASET) {
-            if(H5O_dset_bh_info(loc->file, dxpl_id, oh, &(oinfo->meta_size.obj)/*out*/) < 0)
-                HGOTO_ERROR(H5E_OHDR, H5E_CANTGET, FAIL, "can't retrieve chunked dataset btree info")
-        }
-    } /* end if */
->>>>>>> 77038a81
 
     /* Set the object's reference count */
     oinfo->rc = oh->nlink;
@@ -2607,21 +2538,12 @@
         oinfo->btime = 0;
 
         /* Might be information for modification time */
-<<<<<<< HEAD
         if((exists = H5O_msg_exists_oh(oh, H5O_MTIME_ID)) < 0)
             HGOTO_ERROR(H5E_OHDR, H5E_NOTFOUND, FAIL, "unable to check for MTIME message")
         if(exists > 0) {
             /* Get "old style" modification time info */
-            if(NULL == H5O_msg_read_oh(oloc->file, dxpl_id, oh, H5O_MTIME_ID, &oinfo->ctime))
+            if(NULL == H5O_msg_read_oh(loc->file, dxpl_id, oh, H5O_MTIME_ID, &oinfo->ctime))
                 HGOTO_ERROR(H5E_OHDR, H5E_CANTGET, FAIL, "can't read MTIME message")
-=======
-        if(NULL == H5O_msg_read_real(loc->file, dxpl_id, oh, H5O_MTIME_ID, &oinfo->ctime)) {
-            H5E_clear_stack(NULL);
-            if(NULL == H5O_msg_read_real(loc->file, dxpl_id, oh, H5O_MTIME_NEW_ID, &oinfo->ctime)) {
-                H5E_clear_stack(NULL);
-                oinfo->ctime = 0;
-            } /* end if */
->>>>>>> 77038a81
         } /* end if */
         else {
             /* Check for "new style" modification time info */
@@ -2629,7 +2551,7 @@
                 HGOTO_ERROR(H5E_OHDR, H5E_NOTFOUND, FAIL, "unable to check for MTIME_NEW message")
             if(exists > 0) {
                 /* Get "new style" modification time info */
-                if(NULL == H5O_msg_read_oh(oloc->file, dxpl_id, oh, H5O_MTIME_NEW_ID, &oinfo->ctime))
+                if(NULL == H5O_msg_read_oh(loc->file, dxpl_id, oh, H5O_MTIME_NEW_ID, &oinfo->ctime))
                     HGOTO_ERROR(H5E_OHDR, H5E_CANTGET, FAIL, "can't read MTIME_NEW message")
             } /* end if */
             else
@@ -2642,8 +2564,7 @@
         HGOTO_ERROR(H5E_OHDR, H5E_CANTGET, FAIL, "can't retrieve object header info")
 
     /* Retrieve # of attributes */
-<<<<<<< HEAD
-    if(H5O_attr_count_real(oloc->file, dxpl_id, oh, &oinfo->num_attrs) < 0)
+    if(H5O_attr_count_real(loc->file, dxpl_id, oh, &oinfo->num_attrs) < 0)
         HGOTO_ERROR(H5E_OHDR, H5E_CANTGET, FAIL, "can't retrieve attribute count")
 
     /* Get B-tree & heap metadata storage size, if requested */
@@ -2651,32 +2572,13 @@
         /* Check for 'bh_info' callback for this type of object */
         if(obj_class->bh_info) {
             /* Call the object's class 'bh_info' routine */
-            if((obj_class->bh_info)(oloc->file, dxpl_id, oh, &(oinfo->meta_size.obj) /* out */) < 0)
+            if((obj_class->bh_info)(loc->file, dxpl_id, oh, &oinfo->meta_size.obj) < 0)
                 HGOTO_ERROR(H5E_OHDR, H5E_CANTGET, FAIL, "can't retrieve object's btree & heap info")
         } /* end if */
-=======
-    oinfo->num_attrs = H5O_attr_count_real(loc->file, dxpl_id, oh);
-
-    /* Get B-tree & heap metadata storage size, if requested */
-    if(want_ih_info) {
-        if((oinfo->num_attrs > 0) && (H5O_attr_bh_info(loc->file, dxpl_id, oh, &oinfo->meta_size.attr/*out*/) < 0))
-            HGOTO_ERROR(H5E_ATTR, H5E_CANTGET, FAIL, "can't retrieve attribute btree & heap info")
-    } /* end if */
-
-    /* Iterate over all the chunks, adding any gaps to the free space */
-    oinfo->hdr.space.total = 0;
-    for(u = 0, curr_chunk = &oh->chunk[0]; u < oh->nchunks; u++, curr_chunk++) {
-        /* Accumulate the size of the header on disk */
-        oinfo->hdr.space.total += curr_chunk->size;
-
-        /* If the chunk has a gap, add it to the free space */
-        oinfo->hdr.space.free += curr_chunk->gap;
-    } /* end for */
->>>>>>> 77038a81
 
         /* Get B-tree & heap info for any attributes */
         if(oinfo->num_attrs > 0) {
-            if(H5O_attr_bh_info(oloc->file, dxpl_id, oh, &oinfo->meta_size.attr/*out*/) < 0)
+            if(H5O_attr_bh_info(loc->file, dxpl_id, oh, &oinfo->meta_size.attr) < 0)
                 HGOTO_ERROR(H5E_OHDR, H5E_CANTGET, FAIL, "can't retrieve attribute btree & heap info")
         } /* end if */
     } /* end if */
@@ -2716,13 +2618,8 @@
     HDassert(oc_plist);
 
     /* Get the object header */
-<<<<<<< HEAD
-    if(NULL == (oh = (H5O_t *)H5AC_protect(oloc->file, dxpl_id, H5AC_OHDR, oloc->addr, NULL, NULL, H5AC_READ)))
-	HGOTO_ERROR(H5E_OHDR, H5E_CANTLOAD, FAIL, "unable to load object header")
-=======
-    if(NULL == (oh = H5AC_protect(loc->file, dxpl_id, H5AC_OHDR, loc->addr, NULL, NULL, H5AC_READ)))
+    if(NULL == (oh = (H5O_t *)H5AC_protect(loc->file, dxpl_id, H5AC_OHDR, loc->addr, NULL, NULL, H5AC_READ)))
 	HGOTO_ERROR(H5E_OHDR, H5E_CANTPROTECT, FAIL, "unable to load object header")
->>>>>>> 77038a81
 
     /* Set property values, if they were used for the object */
     if(oh->version > H5O_VERSION_1) {
@@ -2777,12 +2674,8 @@
     HDassert(nlinks);
 
     /* Get the object header */
-<<<<<<< HEAD
-    if(NULL == (oh = (H5O_t *)H5AC_protect(oloc->file, dxpl_id, H5AC_OHDR, oloc->addr, NULL, NULL, H5AC_READ)))
-=======
-    if(NULL == (oh = H5AC_protect(loc->file, dxpl_id, H5AC_OHDR, loc->addr, NULL, NULL, H5AC_READ)))
->>>>>>> 77038a81
-	HGOTO_ERROR(H5E_OHDR, H5E_CANTLOAD, FAIL, "unable to load object header")
+    if(NULL == (oh = (H5O_t *)H5AC_protect(loc->file, dxpl_id, H5AC_OHDR, loc->addr, NULL, NULL, H5AC_READ)))
+	HGOTO_ERROR(H5E_OHDR, H5E_CANTPROTECT, FAIL, "unable to load object header")
 
     /* Retrieve the # of link messages seen when the object header was loaded */
     *nlinks = oh->link_msgs_seen;
@@ -2903,13 +2796,8 @@
     HDassert(otype);
 
     /* Get the object header */
-<<<<<<< HEAD
-    if(NULL == (oh = (H5O_t *)H5AC_protect(oloc->file, dxpl_id, H5AC_OHDR, oloc->addr, NULL, NULL, H5AC_READ)))
-	HGOTO_ERROR(H5E_OHDR, H5E_CANTLOAD, FAIL, "unable to load object header")
-=======
-    if(NULL == (oh = H5AC_protect(loc->file, dxpl_id, H5AC_OHDR, loc->addr, NULL, NULL, H5AC_READ)))
+    if(NULL == (oh = (H5O_t *)H5AC_protect(loc->file, dxpl_id, H5AC_OHDR, loc->addr, NULL, NULL, H5AC_READ)))
 	HGOTO_ERROR(H5E_OHDR, H5E_CANTPROTECT, FAIL, "unable to load object header")
->>>>>>> 77038a81
 
     /* Set the object's reference count */
     *rc = oh->nlink;
