--- conflicted
+++ resolved
@@ -99,7 +99,6 @@
     FUNC_ENTER_PACKAGE_NOERR
 
 #ifdef H5T_DEBUG
-<<<<<<< HEAD
     if(H5DEBUG(T) && path->stats.ncalls > 0) {
         hsize_t	nbytes;
         char	bandwidth[32];
@@ -115,19 +114,6 @@
 	} /* end if */
 
         if(path->src && path->dst)
-=======
-    if (H5DEBUG(T) && path->stats.ncalls > 0) {
-        if (nprint && 0 == (*nprint)++) {
-            HDfprintf(H5DEBUG(T), "H5T: type conversion statistics:\n");
-            HDfprintf(H5DEBUG(T), "   %-16s %10s %10s %8s %8s %8s %10s\n",
-                "Conversion", "Elmts", "Calls", "User",
-                "System", "Elapsed", "Bandwidth");
-            HDfprintf(H5DEBUG(T), "   %-16s %10s %10s %8s %8s %8s %10s\n",
-                "----------", "-----", "-----", "----",
-                "------", "-------", "---------");
-        }
-        if (path->src && path->dst)
->>>>>>> a08ab621
             nbytes = MAX(H5T_get_size(path->src), H5T_get_size(path->dst));
         else if (path->src)
             nbytes = H5T_get_size(path->src);
@@ -135,7 +121,6 @@
             nbytes = H5T_get_size(path->dst);
         else
             nbytes = 0;
-<<<<<<< HEAD
 
 	nbytes *= path->stats.nelmts;
         H5_bandwidth(bandwidth, (double)nbytes, path->stats.times.elapsed);
@@ -148,19 +133,6 @@
                    path->stats.times.elapsed,
 		   bandwidth);
     } /* end if */
-=======
-        nbytes *= path->stats.nelmts;
-        H5_bandwidth(bandwidth, (double)nbytes, path->stats.timer.etime);
-        HDfprintf(H5DEBUG(T), "   %-16s %10Hd %10d %8.2f %8.2f %8.2f %10s\n",
-            path->name,
-            path->stats.nelmts,
-            path->stats.ncalls,
-            path->stats.timer.utime,
-            path->stats.timer.stime,
-            path->stats.timer.etime,
-            bandwidth);
-    }
->>>>>>> a08ab621
 #endif
 
     FUNC_LEAVE_NOAPI(SUCCEED)
