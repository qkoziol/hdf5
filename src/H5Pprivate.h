--- conflicted
+++ resolved
@@ -55,14 +55,11 @@
     H5P_USER_TRUE               = 1
 } H5P_coll_md_read_flag_t;
 
-<<<<<<< HEAD
 /* Forward declarations (for prototypes & type definitions) */
 struct H5O_fill_t;
 struct H5S_t;
 struct H5T_t;
 
-=======
->>>>>>> 758b9667
 /* Forward declarations for anonymous H5P objects */
 typedef struct H5P_genclass_t H5P_genclass_t;
 
