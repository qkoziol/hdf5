--- conflicted
+++ resolved
@@ -170,7 +170,8 @@
     {(H5E_auto2_t)H5E__print2},
 #endif /* H5_NO_DEPRECATED_SYMBOLS */
 
-    NULL /* auto_data */
+    NULL, /* auto_data */
+    0     /* paused */
 };
 
 /* First & last major and minor error codes registered by the library */
@@ -333,59 +334,6 @@
     FUNC_LEAVE_NOAPI(n)
 } /* end H5E_term_package() */
 
-<<<<<<< HEAD
-=======
-#ifdef H5_HAVE_THREADSAFE
-/*-------------------------------------------------------------------------
- * Function:    H5E__get_stack
- *
- * Purpose:     Support function for H5E__get_my_stack() to initialize and
- *              acquire per-thread error stack.
- *
- * Return:      Success:    Pointer to an error stack struct (H5E_t *)
- *
- *              Failure:    NULL
- *
- *-------------------------------------------------------------------------
- */
-H5E_stack_t *
-H5E__get_stack(void)
-{
-    H5E_stack_t *estack = NULL;
-
-    FUNC_ENTER_PACKAGE_NOERR
-
-    estack = (H5E_stack_t *)H5TS_get_thread_local_value(H5TS_errstk_key_g);
-
-    if (!estack) {
-        /* No associated value with current thread - create one */
-#ifdef H5_HAVE_WIN_THREADS
-        /* Win32 has to use LocalAlloc to match the LocalFree in DllMain */
-        estack = (H5E_stack_t *)LocalAlloc(LPTR, sizeof(H5E_stack_t));
-#else
-        /* Use malloc here since this has to match the free in the
-         * destructor and we want to avoid the codestack there.
-         */
-        estack = (H5E_stack_t *)malloc(sizeof(H5E_stack_t));
-#endif /* H5_HAVE_WIN_THREADS */
-        assert(estack);
-
-        /* Set the thread-specific info */
-        H5E__set_default_auto(estack);
-
-        /* (It's not necessary to release this in this API, it is
-         *      released by the "key destructor" set up in the H5TS
-         *      routines.  See calls to pthread_key_create() in H5TS.c -QAK)
-         */
-        H5TS_set_thread_local_value(H5TS_errstk_key_g, (void *)estack);
-    } /* end if */
-
-    /* Set return value */
-    FUNC_LEAVE_NOAPI(estack)
-} /* end H5E__get_stack() */
-#endif /* H5_HAVE_THREADSAFE */
-
->>>>>>> 850d6c8f
 /*-------------------------------------------------------------------------
  * Function:    H5E__free_class
  *
@@ -886,29 +834,8 @@
 {
     FUNC_ENTER_PACKAGE_NOERR
 
-<<<<<<< HEAD
     /* Initialize with default error stack */
     memcpy(stk, &H5E_err_stack_def, sizeof(H5E_err_stack_def));
-=======
-    stk->nused = 0;
-
-#ifndef H5_NO_DEPRECATED_SYMBOLS
-#ifdef H5_USE_16_API_DEFAULT
-    stk->auto_op.vers = 1;
-#else  /* H5_USE_16_API */
-    stk->auto_op.vers = 2;
-#endif /* H5_USE_16_API_DEFAULT */
-
-    stk->auto_op.func1 = stk->auto_op.func1_default = (H5E_auto1_t)H5Eprint1;
-    stk->auto_op.func2 = stk->auto_op.func2_default = (H5E_auto2_t)H5E__print2;
-    stk->auto_op.is_default                         = true;
-#else  /* H5_NO_DEPRECATED_SYMBOLS */
-    stk->auto_op.func2 = (H5E_auto2_t)H5E__print2;
-#endif /* H5_NO_DEPRECATED_SYMBOLS */
-
-    stk->auto_data = NULL;
-    stk->paused    = 0;
->>>>>>> 850d6c8f
 
     FUNC_LEAVE_NOAPI_VOID
 } /* end H5E__set_default_auto() */
