/* * * * * * * * * * * * * * * * * * * * * * * * * * * * * * * * * * * * * * *
 * Copyright by The HDF Group.                                               *
 * All rights reserved.                                                      *
 *                                                                           *
 * This file is part of HDF5.  The full HDF5 copyright notice, including     *
 * terms governing use, modification, and redistribution, is contained in    *
 * the COPYING file, which can be found at the root of the source code       *
 * distribution tree, or in https://www.hdfgroup.org/licenses.               *
 * If you do not have access to either file, you may request a copy from     *
 * help@hdfgroup.org.                                                        *
 * * * * * * * * * * * * * * * * * * * * * * * * * * * * * * * * * * * * * * */

/*
 * Generic code for integrating an HDF5 VFD with the subfiling feature
 */

#include "H5subfiling_common.h"

#include "H5Eprivate.h"
#include "H5MMprivate.h"
#include "H5TSprivate.h" /* Threadsafety                             */

typedef struct {            /* Format of a context map entry  */
    uint64_t file_id;       /* key value (linear search of the cache) */
    int64_t  sf_context_id; /* The return value if matching file_handle */
} file_map_to_context_t;

/* MPI Datatype used to send/receive an RPC message */
MPI_Datatype H5_subfiling_rpc_msg_type = MPI_DATATYPE_NULL;

static subfiling_context_t **sf_context_cache  = NULL;
static sf_topology_t       **sf_topology_cache = NULL;

static size_t sf_context_cache_size         = 0;
static size_t sf_topology_cache_size        = 0;
static size_t sf_context_cache_next_index   = 0;
static size_t sf_topology_cache_num_entries = 0;

static file_map_to_context_t *sf_open_file_map = NULL;
static int                    sf_file_map_size = 0;

#define DEFAULT_CONTEXT_CACHE_SIZE  16
#define DEFAULT_TOPOLOGY_CACHE_SIZE 4
#define DEFAULT_FILE_MAP_ENTRIES    8

static int64_t H5FD__subfiling_new_object_id(sf_obj_type_t obj_type);
static herr_t  H5FD__subfiling_free_context(subfiling_context_t *sf_context);
static herr_t  H5FD__subfiling_free_topology(sf_topology_t *topology);

static herr_t H5FD__subfiling_setup_context(const char *base_filename, uint64_t file_id,
                                            H5FD_subfiling_params_t *subfiling_config, int file_acc_flags,
                                            MPI_Comm comm, int64_t *context_id_out);
static herr_t H5FD__subfiling_init_app_topology(int64_t                  sf_context_id,
                                                H5FD_subfiling_params_t *subfiling_config, MPI_Comm comm,
                                                MPI_Comm node_comm, sf_topology_t **app_topology_out);
static herr_t H5FD__subfiling_init_context(int64_t context_id, const char *prefix_env,
                                           const char *base_filename, uint64_t file_id,
                                           H5FD_subfiling_params_t *subfiling_config,
                                           sf_topology_t *app_topology, MPI_Comm file_comm,
                                           MPI_Comm node_comm, subfiling_context_t **context);
static herr_t
H5FD__subfiling_get_ioc_selection_criteria_from_env(H5FD_subfiling_ioc_select_t *ioc_selection_type,
                                                    char                       **ioc_sel_info_str);
static herr_t H5FD__subfiling_find_cached_topology_info(MPI_Comm comm, H5FD_subfiling_params_t *subf_config,
                                                        long iocs_per_node, sf_topology_t **app_topology);
static herr_t H5FD__subfiling_init_app_layout(sf_topology_t *app_topology, MPI_Comm comm, MPI_Comm node_comm);
static herr_t H5FD__subfiling_gather_topology_info(app_layout_t *app_layout, MPI_Comm comm,
                                                   MPI_Comm intra_comm);
static int    H5FD__subfiling_compare_layout_nodelocal(const void *layout1, const void *layout2);
static herr_t H5FD__subfiling_identify_ioc_ranks(int64_t sf_context_id, sf_topology_t *app_topology,
                                                 int rank_stride);
static herr_t H5FD__subfiling_init_open_file_map(void);
static herr_t H5FD__subfiling_record_fid_map_entry(uint64_t file_id, int64_t subfile_context_id,
                                                   int *next_index);
static herr_t H5FD__subfiling_clear_fid_map_entry(uint64_t file_id, int64_t sf_context_id);
static herr_t H5FD__subfiling_ioc_open_files(int64_t file_context_id, int file_acc_flags);
static herr_t H5FD__subfiling_create_config_file(subfiling_context_t *sf_context, const char *base_filename,
                                                 const char *config_dir, const char *subfile_dir,
                                                 bool truncate_if_exists);
static herr_t H5FD__subfiling_open_config_file(const char *base_filename, const char *config_dir,
                                               uint64_t file_id, const char *mode, FILE **config_file_out);

/*-------------------------------------------------------------------------
 * Function:    H5FD__subfiling_new_object_id
 *
 * Purpose:     Given a subfiling object type and an index value, generates
 *              a new subfiling object ID.
 *
 * Return:      Non-negative object ID on success/Negative on failure
 *
 *-------------------------------------------------------------------------
 */
static int64_t
H5FD__subfiling_new_object_id(sf_obj_type_t obj_type)
{
    int64_t index_val = 0;
    int64_t ret_value;

    FUNC_ENTER_PACKAGE

    if (obj_type == SF_CONTEXT)
        index_val = (int64_t)sf_context_cache_next_index;
    else if (obj_type == SF_TOPOLOGY)
        index_val = (int64_t)sf_topology_cache_num_entries;
    else
        HGOTO_ERROR(H5E_VFL, H5E_BADVALUE, FAIL, "invalid object type");

    if (index_val < 0)
        HGOTO_ERROR(H5E_VFL, H5E_CANTREGISTER, FAIL, "invalid object index");

    ret_value = ((int64_t)obj_type << 32) | index_val;

done:
    FUNC_LEAVE_NOAPI(ret_value)
}

/*-------------------------------------------------------------------------
 * Function:    H5FD__subfiling_get_object
 *
 * Purpose:     Given a subfiling object ID, returns a pointer to the
 *              underlying object, which can be either a subfiling context
 *              object (subfiling_context_t) or a subfiling topology
 *              object (sf_topology_t).
 *
 *              A subfiling object ID contains the object type in the upper
 *              32 bits and an index value in the lower 32 bits.
 *
 *              Subfiling contexts are 1 per open file. If only one file is
 *              open at a time, then only a single subfiling context cache
 *              entry will be used.
 *
 * Return:      Pointer to underlying subfiling object if subfiling object
 *              ID is valid
 *
 *              NULL if subfiling object ID is invalid or an internal
 *              failure occurs
 *
 *-------------------------------------------------------------------------
 */
void *
H5FD__subfiling_get_object(int64_t object_id)
{
    int64_t obj_type  = (object_id >> 32) & 0x0FFFF;
    int64_t obj_index = object_id & 0x0FFFF;
    void   *ret_value = NULL;

    FUNC_ENTER_PACKAGE

    if (obj_index < 0)
        HGOTO_ERROR(H5E_VFL, H5E_BADVALUE, NULL, "invalid object index for subfiling object ID %" PRId64,
                    object_id);

    if (obj_type == SF_CONTEXT) {
        /* Contexts provide information principally about the application and how
         * the data layout is managed over some number of subfiles.  The important
         * parameters are the number of subfiles (or in the context of IOCs, the
         * MPI ranks and counts of the processes which host an I/O Concentrator.
         * We also provide a map of IOC rank to MPI rank to facilitate the
         * communication of I/O requests.
         */

        /* Create subfiling context cache if it doesn't exist */
        if (!sf_context_cache) {
            if (NULL ==
                (sf_context_cache = H5MM_calloc(DEFAULT_CONTEXT_CACHE_SIZE * sizeof(*sf_context_cache))))
                HGOTO_ERROR(H5E_VFL, H5E_CANTALLOC, NULL,
                            "couldn't allocate space for subfiling context cache");
            sf_context_cache_size       = DEFAULT_CONTEXT_CACHE_SIZE;
            sf_context_cache_next_index = 0;
        }

        /* Make more space in context cache if needed */
        if ((size_t)obj_index >= sf_context_cache_size) {
            size_t old_num_entries;
            size_t new_size;
            void  *tmp_realloc;

            old_num_entries = sf_context_cache_size;

            new_size = (sf_context_cache_size * 3) / 2;

            if (NULL == (tmp_realloc = H5MM_realloc(sf_context_cache, new_size * sizeof(*sf_context_cache))))
                HGOTO_ERROR(H5E_VFL, H5E_CANTALLOC, NULL,
                            "couldn't allocate space for subfiling context cache");

            sf_context_cache      = tmp_realloc;
            sf_context_cache_size = new_size;

            /* Clear newly-allocated entries */
            memset(&sf_context_cache[old_num_entries], 0,
                   (sf_context_cache_size - old_num_entries) * sizeof(*sf_context_cache));

            /*
             * If we had to make more space, the given object index
             * should always fall within range after a single re-allocation
             */
            assert((size_t)obj_index < sf_context_cache_size);
        }

        ret_value = sf_context_cache[obj_index];
        if (!ret_value) {
            size_t next_idx;

            /* Allocate a new subfiling context object */
            if (NULL == (sf_context_cache[obj_index] = H5MM_calloc(sizeof(subfiling_context_t))))
                HGOTO_ERROR(H5E_VFL, H5E_CANTALLOC, NULL, "couldn't allocate subfiling context object");

            ret_value = sf_context_cache[obj_index];

            /* Set index for next available cache entry. If all available
             * slots are filled, the index will be set to sf_context_cache_size
             * and cause a reallocation of the cache the next time a new
             * cache entry is created.
             */
            next_idx = (size_t)obj_index + 1;
            while (next_idx < sf_context_cache_size && sf_context_cache[next_idx])
                next_idx++;

            sf_context_cache_next_index = next_idx;
        }
    }
    else if (obj_type == SF_TOPOLOGY) {
        /* Create subfiling topology cache if it doesn't exist */
        if (!sf_topology_cache) {
            if (NULL ==
                (sf_topology_cache = H5MM_calloc(DEFAULT_TOPOLOGY_CACHE_SIZE * sizeof(*sf_topology_cache))))
                HGOTO_ERROR(H5E_VFL, H5E_CANTALLOC, NULL,
                            "couldn't allocate space for subfiling topology cache");
            sf_topology_cache_size        = DEFAULT_TOPOLOGY_CACHE_SIZE;
            sf_topology_cache_num_entries = 0;
        }

        /* Make more space in topology cache if needed */
        if ((size_t)obj_index >= sf_topology_cache_size) {
            size_t old_num_entries;
            size_t new_size;
            void  *tmp_realloc;

            old_num_entries = sf_topology_cache_num_entries;

            new_size = (sf_topology_cache_size * 3) / 2;

            if (NULL ==
                (tmp_realloc = H5MM_realloc(sf_topology_cache, new_size * sizeof(*sf_topology_cache))))
                HGOTO_ERROR(H5E_VFL, H5E_CANTALLOC, NULL,
                            "couldn't allocate space for subfiling topology cache");

            sf_topology_cache      = tmp_realloc;
            sf_topology_cache_size = new_size;

            /* Clear newly-allocated entries */
            memset(&sf_topology_cache[old_num_entries], 0,
                   (sf_topology_cache_size - old_num_entries) * sizeof(*sf_topology_cache));

            /*
             * If we had to make more space, the given object index
             * should always fall within range after a single re-allocation
             */
            assert((size_t)obj_index < sf_topology_cache_size);
        }

        /*
         * Since this cache currently just keeps all entries until
         * application exit, topology entry indices should just be
         * consecutive
         */
        assert((size_t)obj_index <= sf_topology_cache_num_entries);
        if ((size_t)obj_index < sf_topology_cache_num_entries)
            ret_value = sf_topology_cache[obj_index];
        else {
            assert(!sf_topology_cache[sf_topology_cache_num_entries]);

            /* Allocate a new subfiling topology object */
            if (NULL == (ret_value = H5MM_malloc(sizeof(sf_topology_t))))
                HGOTO_ERROR(H5E_VFL, H5E_CANTALLOC, NULL, "couldn't allocate subfiling topology object");

            sf_topology_cache[sf_topology_cache_num_entries++] = ret_value;
        }
    }
    else
        HGOTO_ERROR(H5E_VFL, H5E_BADVALUE, NULL, "unknown subfiling object type for ID %" PRId64, object_id);

done:
    FUNC_LEAVE_NOAPI(ret_value)
}

/*-------------------------------------------------------------------------
 * Function:    H5FD__subfiling_free_object
 *
 * Purpose:     Frees the underlying subfiling object for a given subfiling
 *              object ID.
 *
 *              NOTE: Because we want to avoid the potentially large
 *              overhead of determining the application topology on every
 *              file open, we currently assume that all created subfiling
 *              topology objects are cached in the (very simple) topology
 *              cache until application exit. This allows us to quickly
 *              find and assign a cached topology object to a subfiling
 *              context object for a file when opened. Therefore, a
 *              subfiling topology object should (currently) only ever be
 *              freed by this routine if a function fails right after
 *              creating a topology object. Otherwise, the internal
 *              indexing for the topology cache will be invalid and we will
 *              either leak memory or assign invalid topology pointers to
 *              subfiling context objects after that point.
 *
 * Return:      Non-negative on success/Negative on failure
 *
 *-------------------------------------------------------------------------
 */
herr_t
H5FD__subfiling_free_object(int64_t object_id)
{
    int64_t obj_type  = (object_id >> 32) & 0x0FFFF;
    herr_t  ret_value = SUCCEED;

    FUNC_ENTER_PACKAGE

    if (obj_type == SF_CONTEXT) {
        subfiling_context_t *sf_context;

        if (NULL == (sf_context = H5FD__subfiling_get_object(object_id)))
            HGOTO_ERROR(H5E_VFL, H5E_CANTGET, FAIL, "couldn't get subfiling context for subfiling object ID");

        if (sf_context->file_ref == 0 || --sf_context->file_ref == 0) {
            if (H5FD__subfiling_free_context(sf_context) < 0)
                HGOTO_ERROR(H5E_VFL, H5E_CANTFREE, FAIL, "couldn't free subfiling context object");

            for (size_t idx = 0; idx < sf_context_cache_size; idx++) {
                if (sf_context != sf_context_cache[idx])
                    continue;

                if (idx < sf_context_cache_next_index)
                    sf_context_cache_next_index = idx;

                sf_context_cache[idx] = NULL;
            }
        }
    }
    else if (obj_type == SF_TOPOLOGY) {
        sf_topology_t *sf_topology;

        if (NULL == (sf_topology = H5FD__subfiling_get_object(object_id)))
            HGOTO_ERROR(H5E_VFL, H5E_CANTGET, FAIL, "couldn't get subfiling context for subfiling object ID");

        if (H5FD__subfiling_free_topology(sf_topology) < 0)
            HGOTO_ERROR(H5E_VFL, H5E_CANTFREE, FAIL, "couldn't free subfiling topology object");

        assert(sf_topology_cache_num_entries > 0);
        assert(sf_topology == sf_topology_cache[sf_topology_cache_num_entries - 1]);
        sf_topology_cache[sf_topology_cache_num_entries - 1] = NULL;
        sf_topology_cache_num_entries--;
    }
    else
        HGOTO_ERROR(H5E_VFL, H5E_BADVALUE, FAIL, "couldn't free subfiling object - invalid object type");

done:
    FUNC_LEAVE_NOAPI(ret_value)
}

static herr_t
H5FD__subfiling_free_context(subfiling_context_t *sf_context)
{
    int    mpi_finalized;
    int    mpi_code;
    herr_t ret_value = SUCCEED;

    FUNC_ENTER_PACKAGE

    assert(sf_context);

    if (MPI_SUCCESS != (mpi_code = MPI_Finalized(&mpi_finalized))) {
        /* Assume MPI is finalized and try to clean up what we can */
        HMPI_DONE_ERROR(FAIL, "MPI_Finalized failed", mpi_code);
        mpi_finalized = 1;
    }

<<<<<<< HEAD
    sf_context->sf_context_id  = -1;
    sf_context->h5_file_id     = UINT64_MAX;
    sf_context->threads_inited = false;
    if (H5TS_mutex_destroy(&sf_context->mutex) < 0)
        return FAIL;
    sf_context->file_ref                = 0;
    sf_context->sf_num_fids             = 0;
    sf_context->sf_num_subfiles         = -1;
    sf_context->sf_write_count          = 0;
    sf_context->sf_read_count           = 0;
    sf_context->sf_eof                  = HADDR_UNDEF;
    sf_context->sf_stripe_size          = -1;
    sf_context->sf_blocksize_per_stripe = -1;
    sf_context->sf_base_addr            = -1;

    if (sf_context->sf_msg_comm != MPI_COMM_NULL) {
        if (!mpi_finalized) {
            if (H5_mpi_comm_free(&sf_context->sf_msg_comm) < 0)
                return FAIL;
        }
        sf_context->sf_msg_comm = MPI_COMM_NULL;
    }
    if (sf_context->sf_data_comm != MPI_COMM_NULL) {
        if (!mpi_finalized) {
            if (H5_mpi_comm_free(&sf_context->sf_data_comm) < 0)
                return FAIL;
        }
        sf_context->sf_data_comm = MPI_COMM_NULL;
    }
    if (sf_context->sf_eof_comm != MPI_COMM_NULL) {
        if (!mpi_finalized) {
            if (H5_mpi_comm_free(&sf_context->sf_eof_comm) < 0)
                return FAIL;
        }
        sf_context->sf_eof_comm = MPI_COMM_NULL;
    }
    if (sf_context->sf_node_comm != MPI_COMM_NULL) {
        if (!mpi_finalized) {
            if (H5_mpi_comm_free(&sf_context->sf_node_comm) < 0)
                return FAIL;
        }
        sf_context->sf_node_comm = MPI_COMM_NULL;
=======
    if (!mpi_finalized) {
        if (H5_mpi_comm_free(&sf_context->sf_msg_comm) < 0)
            HDONE_ERROR(H5E_VFL, H5E_CANTFREE, FAIL, "can't free MPI communicator");
        if (H5_mpi_comm_free(&sf_context->sf_data_comm) < 0)
            HDONE_ERROR(H5E_VFL, H5E_CANTFREE, FAIL, "can't free MPI communicator");
        if (H5_mpi_comm_free(&sf_context->sf_eof_comm) < 0)
            HDONE_ERROR(H5E_VFL, H5E_CANTFREE, FAIL, "can't free MPI communicator");
        if (H5_mpi_comm_free(&sf_context->sf_node_comm) < 0)
            HDONE_ERROR(H5E_VFL, H5E_CANTFREE, FAIL, "can't free MPI communicator");
        if (H5_mpi_comm_free(&sf_context->sf_group_comm) < 0)
            HDONE_ERROR(H5E_VFL, H5E_CANTFREE, FAIL, "can't free MPI communicator");
>>>>>>> bf843c54
    }

    H5MM_free(sf_context->subfile_prefix);
    H5MM_free(sf_context->config_file_prefix);
    H5MM_free(sf_context->h5_filename);
    H5MM_free(sf_context->sf_fids);

    /*
     * Currently we assume that all created application topology
     * objects are cached until application exit and may be shared
     * among multiple subfiling contexts, so we free them separately
     * from here to avoid issues with stale pointers.
     */
    /* sf_context->topology = NULL; */

    H5MM_free(sf_context);

    FUNC_LEAVE_NOAPI(ret_value)
}

static herr_t
H5FD__subfiling_free_topology(sf_topology_t *topology)
{
    int    mpi_finalized;
    int    mpi_code;
    herr_t ret_value = SUCCEED;

    FUNC_ENTER_PACKAGE

    assert(topology);

    if (MPI_SUCCESS != (mpi_code = MPI_Finalized(&mpi_finalized))) {
        /* Assume MPI is finalized, but clean up what we can */
        HMPI_DONE_ERROR(FAIL, "MPI_Finalized failed", mpi_code);
        mpi_finalized = 1;
    }

#ifndef NDEBUG
    {
        bool topology_cached = false;

        /* Make sure this application topology object is in the cache */
        for (size_t i = 0; i < sf_topology_cache_num_entries; i++)
            if (topology == sf_topology_cache[i])
                topology_cached = true;
        assert(topology_cached);
    }
#endif

    if (topology->app_layout) {
        H5MM_free(topology->app_layout->layout);
        H5MM_free(topology->app_layout->node_ranks);
        H5MM_free(topology->app_layout);
    }

    H5MM_free(topology->io_concentrators);

    if (!mpi_finalized)
        if (H5_mpi_comm_free(&topology->app_comm) < 0)
            HDONE_ERROR(H5E_VFL, H5E_CANTFREE, FAIL, "can't free MPI communicator");

    H5MM_free(topology);

    FUNC_LEAVE_NOAPI(ret_value)
}

/*-------------------------------------------------------------------------
 * Function:    H5FD__subfiling_open_stub_file
 *
 * Purpose:     Opens the stub file for an HDF5 file created with the subfiling
 *              VFD. This stub file only contains some superblock metadata that
 *              can allow HDF5 applications to determine that the file is an HDF5
 *              file and was created with the subfiling VFD.
 *
 *              This routine is collective across `file_comm`; once the
 *              stub file has been opened, the inode value for the file is
 *              retrieved and broadcasted to all MPI ranks in `file_comm`
 *              for future use.
 *
 *              To avoid unnecessary overhead from a large-scale file open,
 *              this stub file is currently only opened on MPI rank 0. Note
 *              that this assumes that all the relevant metadata will be
 *              written from MPI rank 0. This should be fine for now since
 *              the HDF file signature and subfiling driver info is really
 *              all that's needed, but this should be revisited since the
 *              file metadata can and will come from other MPI ranks as well.
 *
 * Return:      Non-negative on success/Negative on failure
 *-------------------------------------------------------------------------
 */
herr_t
H5FD__subfiling_open_stub_file(const char *name, unsigned flags, MPI_Comm file_comm, H5FD_t **file_ptr,
                               uint64_t *file_id)
{
    H5P_genplist_t *plist         = NULL;
    uint64_t        stub_file_id  = UINT64_MAX;
    bool            bcasted_inode = false;
    H5FD_t         *stub_file     = NULL;
    hid_t           fapl_id       = H5I_INVALID_HID;
    int             mpi_rank      = 0;
    int             mpi_size      = 1;
    int             mpi_code;
    herr_t          ret_value = SUCCEED;

    FUNC_ENTER_PACKAGE

    if (!name)
        HGOTO_ERROR(H5E_ARGS, H5E_BADVALUE, FAIL, "invalid subfiling stub file name");
    if (file_comm == MPI_COMM_NULL)
        HGOTO_ERROR(H5E_ARGS, H5E_BADVALUE, FAIL, "invalid MPI communicator");
    if (!file_id)
        HGOTO_ERROR(H5E_ARGS, H5E_BADVALUE, FAIL, "NULL file ID pointer");

    if (MPI_SUCCESS != (mpi_code = MPI_Comm_rank(file_comm, &mpi_rank)))
        HMPI_GOTO_ERROR(FAIL, "MPI_Comm_rank failed", mpi_code);
    if (MPI_SUCCESS != (mpi_code = MPI_Comm_size(file_comm, &mpi_size)))
        HMPI_GOTO_ERROR(FAIL, "MPI_Comm_size failed", mpi_code);

    if (!file_ptr && mpi_rank == 0)
        HGOTO_ERROR(H5E_ARGS, H5E_BADVALUE, FAIL, "NULL stub file pointer");

    /* Open stub file on MPI rank 0 only */
    if (mpi_rank == 0) {
        h5_stat_t st;
        MPI_Comm  stub_comm = MPI_COMM_SELF;
        MPI_Info  stub_info = MPI_INFO_NULL;

        if ((fapl_id = H5P_create_id(H5P_CLS_FILE_ACCESS_g, false)) < 0)
            HGOTO_ERROR(H5E_VFL, H5E_CANTREGISTER, FAIL, "can't create FAPL for stub file");
        if (NULL == (plist = H5P_object_verify(fapl_id, H5P_FILE_ACCESS)))
            HGOTO_ERROR(H5E_VFL, H5E_BADTYPE, FAIL, "not a file access property list");

        /* Use MPI I/O driver for stub file to allow access to vector I/O */
        if (H5P_set(plist, H5F_ACS_MPI_PARAMS_COMM_NAME, &stub_comm) < 0)
            HGOTO_ERROR(H5E_VFL, H5E_CANTSET, FAIL, "can't set MPI communicator");
        if (H5P_set(plist, H5F_ACS_MPI_PARAMS_INFO_NAME, &stub_info) < 0)
            HGOTO_ERROR(H5E_VFL, H5E_CANTSET, FAIL, "can't set MPI info object");
        if (H5P_set_driver(plist, H5FD_MPIO, NULL, NULL) < 0)
            HGOTO_ERROR(H5E_VFL, H5E_CANTSET, FAIL, "can't set MPI I/O driver on FAPL");

        if (H5FD_open(false, &stub_file, name, flags, fapl_id, HADDR_UNDEF) < 0)
            HGOTO_ERROR(H5E_VFL, H5E_CANTOPENFILE, FAIL, "couldn't open HDF5 stub file");

        HDcompile_assert(sizeof(uint64_t) >= sizeof(ino_t));

        /* Retrieve Inode value for stub file */
        memset(&st, 0, sizeof(h5_stat_t));
        if (HDstat(name, &st) < 0)
            HGOTO_ERROR(H5E_VFL, H5E_CANTGET, FAIL,
                        "couldn't stat HDF5 stub file, errno = %d, error message = '%s'", errno,
                        strerror(errno));
        stub_file_id = (uint64_t)st.st_ino;
    }

    if (mpi_size > 1)
        if (MPI_SUCCESS != (mpi_code = MPI_Bcast(&stub_file_id, 1, MPI_UINT64_T, 0, file_comm)))
            HMPI_GOTO_ERROR(FAIL, "MPI_Bcast failed", mpi_code);
    bcasted_inode = true;

    if (stub_file_id == UINT64_MAX)
        HGOTO_ERROR(H5E_VFL, H5E_CANTGET, FAIL, "couldn't get inode value for HDF5 stub file");

    if (file_ptr)
        *file_ptr = stub_file;
    *file_id = stub_file_id;

done:
    if (fapl_id >= 0 && H5I_dec_ref(fapl_id) < 0)
        HDONE_ERROR(H5E_VFL, H5E_CANTDEC, FAIL, "can't close FAPL ID");

    if (ret_value < 0) {
        if (!bcasted_inode && (mpi_size > 1))
            if (MPI_SUCCESS != (mpi_code = MPI_Bcast(&stub_file_id, 1, MPI_UINT64_T, 0, file_comm)))
                HMPI_DONE_ERROR(FAIL, "MPI_Bcast failed", mpi_code);
        if (stub_file)
            if (H5FD_close(stub_file) < 0)
                HDONE_ERROR(H5E_VFL, H5E_CANTCLOSEFILE, FAIL, "couldn't close HDF5 stub file");
    }

    FUNC_LEAVE_NOAPI(ret_value)
}

/*-------------------------------------------------------------------------
 * Function:    H5FD__subfiling_open_subfiles
 *
 * Purpose:     Initializes a subfiling context object for a file with the
 *              given filename and file ID (inode) and opens the associated
 *              subfiles. As part of this process, information about the
 *              application topology will be gathered and stored in the
 *              context object for future use. This includes identifying
 *              which MPI ranks will act as I/O concentrators and "own"
 *              one or more of the opened subfiles. The process of
 *              initializing the subfiling context object also involves
 *              creating MPI communicators that facilitate messaging
 *              between HDF5 clients and the I/O concentrators.
 *
 * Return:      Non-negative on success/Negative on failure
 *
 *-------------------------------------------------------------------------
 */
herr_t
H5FD__subfiling_open_subfiles(const char *base_filename, uint64_t file_id,
                              H5FD_subfiling_params_t *subfiling_config, int file_acc_flags,
                              MPI_Comm file_comm, int64_t *context_id_out)
{
    subfiling_context_t *sf_context = NULL;
    int64_t              context_id = -1;
    int                  mpi_size;
    int                  err_result;
    bool                 recorded_fid = false;
    int                  mpi_code;
    herr_t               ret_value = SUCCEED;

    FUNC_ENTER_PACKAGE

    if (!base_filename)
        HGOTO_ERROR(H5E_VFL, H5E_CANTOPENFILE, FAIL, "invalid subfiling base filename");
    if (!subfiling_config)
        HGOTO_ERROR(H5E_VFL, H5E_CANTOPENFILE, FAIL, "invalid subfiling configuration");
    if (!context_id_out)
        HGOTO_ERROR(H5E_VFL, H5E_CANTOPENFILE, FAIL, "invalid subfiling context ID pointer");

    /* Make sure open file mapping is initialized in case this
     * is the first file open call with the VFD
     */
    if (H5FD__subfiling_init_open_file_map() < 0)
        HGOTO_ERROR(H5E_VFL, H5E_CANTINIT, FAIL, "couldn't initialize open file mapping");

    /* Check if this file is already open */
    if (H5FD__subfile_fid_to_context(file_id, &context_id) < 0)
        HGOTO_ERROR(H5E_VFL, H5E_CANTGET, FAIL, "couldn't retrieve context ID from open file mapping");

    if (context_id >= 0) {
        /* Retrieve the subfiling object for the cached context ID */
        if (NULL == (sf_context = H5FD__subfiling_get_object(context_id)))
            HGOTO_ERROR(H5E_VFL, H5E_CANTGET, FAIL, "couldn't get subfiling object from context ID");
    }
    else {
        /* Set up new subfiling context based on configuration information */
        if (H5FD__subfiling_setup_context(base_filename, file_id, subfiling_config, file_acc_flags, file_comm,
                                          &context_id) < 0)
            HGOTO_ERROR(H5E_VFL, H5E_CANTINIT, FAIL, "couldn't initialize subfiling context");

        /* Retrieve the subfiling object for the newly-created context ID */
        if (NULL == (sf_context = H5FD__subfiling_get_object(context_id)))
            HGOTO_ERROR(H5E_VFL, H5E_CANTGET, FAIL, "couldn't get subfiling object from context ID");

        /*
         * If this rank is an I/O concentrator, actually open the subfiles
         * belonging to this IOC rank and start the I/O service threads
         */
        if (sf_context->topology->rank_is_ioc)
            if (H5FD__subfiling_ioc_open_files(sf_context->sf_context_id, file_acc_flags) < 0)
                HGOTO_ERROR(H5E_VFL, H5E_CANTOPENFILE, FAIL, "IOC couldn't open subfile");
    }

#ifdef H5_SUBFILING_DEBUG
    {
        struct tm *tm = NULL;
        time_t     cur_time;
        int        mpi_rank;

        /* Open debugging logfile */

        if (MPI_SUCCESS != (mpi_code = MPI_Comm_rank(file_comm, &mpi_rank)))
            HMPI_GOTO_ERROR(FAIL, "MPI_Comm_rank failed", mpi_code);

        snprintf(sf_context->sf_logfile_name, PATH_MAX, "%s.log.%d", sf_context->h5_filename, mpi_rank);

        if (NULL == (sf_context->sf_logfile = fopen(sf_context->sf_logfile_name, "a")))
            HSYS_GOTO_ERROR(H5E_VFL, H5E_CANTOPENFILE, FAIL, "couldn't open subfiling debug logfile");

        cur_time = time(NULL);
        tm       = localtime(&cur_time);

        H5FD__subfiling_log(context_id, "-- LOGGING BEGIN - %s", asctime(tm));
    }
#endif

    /*
     * Save the HDF5 file ID (e.g., inode) to subfile context mapping.
     * There shouldn't be any issue, but check the status and
     * return if there was a problem.
     */
    if (H5FD__subfiling_record_fid_map_entry(sf_context->h5_file_id, sf_context->sf_context_id, NULL) < 0)
        HGOTO_ERROR(H5E_VFL, H5E_CANTINIT, FAIL, "couldn't record HDF5 file ID to subfile context mapping");
    recorded_fid = true;

    *context_id_out = context_id;

done:
    /* Form consensus on whether opening subfiles was successful */
    if (MPI_SUCCESS != (mpi_code = MPI_Comm_size(file_comm, &mpi_size)))
        HMPI_DONE_ERROR(FAIL, "MPI_Comm_size failed", mpi_code);
    err_result = (ret_value < 0);
    if (mpi_size > 1)
        if (MPI_SUCCESS !=
            (mpi_code = MPI_Allreduce(MPI_IN_PLACE, &err_result, 1, MPI_INT, MPI_MAX, file_comm)))
            HMPI_DONE_ERROR(FAIL, "MPI_Allreduce failed", mpi_code);
    if (err_result)
        HDONE_ERROR(H5E_VFL, H5E_CANTOPENFILE, FAIL, "one or more IOC ranks couldn't open subfiles");

    if (ret_value < 0) {
        if (recorded_fid && H5FD__subfiling_clear_fid_map_entry(file_id, context_id) < 0)
            HDONE_ERROR(H5E_VFL, H5E_CANTFREE, FAIL, "unable to clear entry from file ID to context mapping");

        if (context_id >= 0 && H5FD__subfiling_free_object(context_id) < 0)
            HDONE_ERROR(H5E_VFL, H5E_CANTFREE, FAIL, "couldn't free subfiling object");

        *context_id_out = -1;
    }

    FUNC_LEAVE_NOAPI(ret_value)
}

/*
-------------------------------------------------------------------------
  Purpose:     Called as part of a file open operation, we initialize a
               subfiling context which includes the application topology
               along with other relevant info such as the MPI objects
               (communicators) for communicating with IO concentrators.
               We also identify which MPI ranks will have IOC threads
               started on them.

               We return a context ID via the 'sf_context' variable.

  Errors:      returns an error if we detect any initialization errors,
               including malloc failures or any resource allocation
               problems.

-------------------------------------------------------------------------
*/
static herr_t
H5FD__subfiling_setup_context(const char *base_filename, uint64_t file_id,
                              H5FD_subfiling_params_t *subfiling_config, int file_acc_flags, MPI_Comm comm,
                              int64_t *context_id_out)
{
    subfiling_context_t *context       = NULL;
    sf_topology_t       *app_topology  = NULL;
    MPI_Comm             node_comm     = MPI_COMM_NULL;
    int64_t              context_id    = -1;
    FILE                *config_file   = NULL;
    char                *file_basename = NULL;
    char                *subfile_dir   = NULL;
    char                *prefix_env    = NULL;
    char                *env_value     = NULL;
    int                  mpi_rank;
    int                  mpi_size;
    int                  mpi_code;
    herr_t               ret_value = SUCCEED;

    FUNC_ENTER_PACKAGE

    assert(context_id_out);

    if (MPI_SUCCESS != (mpi_code = MPI_Comm_rank(comm, &mpi_rank)))
        HMPI_GOTO_ERROR(FAIL, "MPI_Comm_rank failed", mpi_code);
    if (MPI_SUCCESS != (mpi_code = MPI_Comm_size(comm, &mpi_size)))
        HMPI_GOTO_ERROR(FAIL, "MPI_Comm_size failed", mpi_code);

    /* Check if a prefix has been set for the configuration file name */
    prefix_env = getenv(H5FD_SUBFILING_CONFIG_FILE_PREFIX);

    /*
     * If there's an existing subfiling configuration file for this file, read the
     * stripe size and number of subfiles from it
     */
    if (0 == (file_acc_flags & O_CREAT)) {
        int64_t config[2] = {0, 0}; /* {stripe size, num subfiles} */

        if (mpi_rank == 0) {
            /* TODO: currently no support for subfile prefix */
            if (H5_dirname(base_filename, &subfile_dir) < 0)
                config[0] = -1;

            if (config[0] >= 0)
                if (H5_basename(base_filename, &file_basename) < 0)
                    config[0] = -1;

            if (config[0] >= 0)
                /*
                 * If a prefix has been specified, try to read the config file
                 * from there, otherwise look for it next to the generated subfiles.
                 */
                if (H5FD__subfiling_open_config_file(file_basename, prefix_env ? prefix_env : subfile_dir,
                                                     file_id, "r", &config_file) < 0)
                    config[0] = -1;

            if (config[0] >= 0) {
                if (!config_file)
                    config[0] = -2; /* No config file; use setting from configuration */
                else {
                    /*
                     * If a subfiling configuration file exists and we aren't truncating
                     * it, read the number of subfiles used at file creation time.
                     */
                    if (H5FD__subfiling_get_config_from_file(config_file, &config[0], &config[1]) < 0)
                        config[0] = -1;
                }
            }
        }

        if (mpi_size > 1)
            if (MPI_SUCCESS != (mpi_code = MPI_Bcast(config, 2, MPI_INT64_T, 0, comm)))
                HMPI_GOTO_ERROR(FAIL, "MPI_Bcast failed", mpi_code);

        /*
         * Override the stripe size and stripe count settings in the application's
         * subfiling configuration if we read values from an existing subfiling
         * configuration file
         */
        if (config[0] == -1)
            HGOTO_ERROR(
                H5E_VFL, H5E_CANTOPENFILE, FAIL,
                "lead process couldn't read the number of subfiles from subfiling configuration file");
        else {
            if (config[0] > 0)
                subfiling_config->stripe_size = config[0];
            if (config[1] > 0) {
                H5_CHECK_OVERFLOW(config[1], int64_t, int32_t);
                subfiling_config->stripe_count = (int32_t)config[1];
            }
        }
    }
    else {
        /* Check for a subfiling stripe size setting from the environment */
        env_value = getenv(H5FD_SUBFILING_STRIPE_SIZE);
        if (env_value && (strlen(env_value) > 0)) {
            long long stripe_size = -1;

            errno       = 0;
            stripe_size = strtoll(env_value, NULL, 0);
            if (ERANGE == errno)
                HSYS_GOTO_ERROR(H5E_VFL, H5E_BADVALUE, FAIL,
                                "invalid stripe size setting for " H5FD_SUBFILING_STRIPE_SIZE);

            if (stripe_size > 0)
                subfiling_config->stripe_size = (int64_t)stripe_size;
        }
    }

#if H5_CHECK_MPI_VERSION(3, 0)
    if (MPI_SUCCESS != (mpi_code = MPI_Comm_rank(comm, &mpi_rank)))
        HMPI_GOTO_ERROR(FAIL, "MPI_Comm_rank failed", mpi_code);

    /* Create an MPI sub-communicator for intra-node communications */
    if (MPI_SUCCESS !=
        (mpi_code = MPI_Comm_split_type(comm, MPI_COMM_TYPE_SHARED, mpi_rank, MPI_INFO_NULL, &node_comm)))
        HMPI_GOTO_ERROR(FAIL, "MPI_Comm_split_type failed", mpi_code);
    if (MPI_SUCCESS != (mpi_code = MPI_Comm_set_errhandler(node_comm, MPI_ERRORS_RETURN)))
        HMPI_GOTO_ERROR(FAIL, "MPI_Comm_set_errhandler failed", mpi_code);
#else
#error "MPI-3 required for MPI_Comm_split_type"
#endif

    /* Use the file's index to create a new subfiling context ID */
    if ((context_id = H5FD__subfiling_new_object_id(SF_CONTEXT)) < 0)
        HGOTO_ERROR(H5E_VFL, H5E_CANTGET, FAIL, "couldn't create new subfiling context ID");

    /*
     * Initialize the application topology information, including the computed
     * number and distribution map of the set of I/O concentrators
     */
    if (H5FD__subfiling_init_app_topology(context_id, subfiling_config, comm, node_comm, &app_topology) < 0)
        HGOTO_ERROR(H5E_VFL, H5E_CANTINIT, FAIL, "couldn't initialize application topology");

    /* Initialize the subfiling context */
    if (H5FD__subfiling_init_context(context_id, prefix_env, base_filename, file_id, subfiling_config,
                                     app_topology, comm, node_comm, &context) < 0)
        HGOTO_ERROR(H5E_VFL, H5E_CANTINIT, FAIL, "couldn't initialize subfiling context");
    assert(context);
    node_comm = MPI_COMM_NULL; /* New context takes ownership of node_comm */

    *context_id_out = context_id;

done:
    if (config_file && EOF == fclose(config_file))
        HDONE_ERROR(H5E_VFL, H5E_CANTCLOSEFILE, FAIL, "couldn't close subfiling configuration file");

    H5MM_free(file_basename);
    H5MM_free(subfile_dir);

    if (ret_value < 0) {
        if (app_topology)
            if (H5FD__subfiling_free_topology(app_topology) < 0)
                HDONE_ERROR(H5E_VFL, H5E_CANTFREE, FAIL, "couldn't free subfiling topology");

        if (H5_mpi_comm_free(&node_comm) < 0)
            HDONE_ERROR(H5E_VFL, H5E_CANTFREE, FAIL, "couldn't free MPI communicator");

        if (context_id >= 0 && context)
            if (H5FD__subfiling_free_object(context_id) < 0)
                HDONE_ERROR(H5E_VFL, H5E_CANTFREE, FAIL, "couldn't free subfiling object");

        *context_id_out = -1;
    }

    FUNC_LEAVE_NOAPI(ret_value)
}

/*-------------------------------------------------------------------------
 * Function:    H5FD__subfiling_init_app_topology
 *
 * Purpose:     Determine the topology of the application so that MPI ranks
 *              can be assigned as I/O concentrators. The default is to use
 *              1 MPI rank per node as an I/O concentrator, but this can be
 *              changed by the application's subfiling configuration, or by
 *              an environment variable (H5FD_SUBFILING_IOC_PER_NODE).
 *
 * Return:      Non-negative on success/Negative on failure
 *
 *-------------------------------------------------------------------------
 */
static herr_t
H5FD__subfiling_init_app_topology(int64_t sf_context_id, H5FD_subfiling_params_t *subfiling_config,
                                  MPI_Comm comm, MPI_Comm node_comm, sf_topology_t **app_topology_out)
{
    H5FD_subfiling_ioc_select_t ioc_selection_type;
    sf_topology_t              *app_topology   = NULL;
    int64_t                     topology_id    = -1;
    char                       *env_value      = NULL;
    char                       *ioc_sel_str    = NULL;
    long                        ioc_select_val = -1;
    long                        iocs_per_node  = 1;
    int                         ioc_count      = 0;
    int                         rank_multiple  = 1;
    int                         comm_rank;
    int                         comm_size;
    int                         mpi_code;
    herr_t                      ret_value = SUCCEED;

    FUNC_ENTER_PACKAGE

    assert(subfiling_config);
    assert(MPI_COMM_NULL != comm);
    assert(MPI_COMM_NULL != node_comm);
    assert(app_topology_out);
    assert(!*app_topology_out);

    if (MPI_SUCCESS != (mpi_code = MPI_Comm_rank(comm, &comm_rank)))
        HMPI_GOTO_ERROR(FAIL, "MPI_Comm_rank failed", mpi_code);
    if (MPI_SUCCESS != (mpi_code = MPI_Comm_size(comm, &comm_size)))
        HMPI_GOTO_ERROR(FAIL, "MPI_Comm_size failed", mpi_code);

    ioc_selection_type = subfiling_config->ioc_selection;

    /* Check if an IOC selection type was specified by environment variable */
    if (H5FD__subfiling_get_ioc_selection_criteria_from_env(&ioc_selection_type, &ioc_sel_str) < 0)
        HGOTO_ERROR(H5E_VFL, H5E_CANTGET, FAIL, "couldn't get IOC selection type from environment");

    /*
     * Check parameters for the specified IOC selection strategy
     * and determine the maximum number of I/O concentrators
     */
    switch (ioc_selection_type) {
        case SELECT_IOC_ONE_PER_NODE: {
            if (comm_size > 1) {
                /* Check for an IOC-per-node value set in the environment */
                env_value = getenv(H5FD_SUBFILING_IOC_PER_NODE);
                if (env_value && (strlen(env_value) > 0)) {
                    errno          = 0;
                    ioc_select_val = strtol(env_value, NULL, 0);
                    if (ERANGE == errno)
                        ioc_select_val = 1;

                    if (ioc_select_val > 0)
                        iocs_per_node = ioc_select_val;
                }
            }

            /* IOC count will be adjusted after number of nodes is determined */
            H5_CHECK_OVERFLOW(iocs_per_node, long, int);
            ioc_count = (int)iocs_per_node;

            break;
        }

        case SELECT_IOC_EVERY_NTH_RANK: {
            /*
             * User specifies a rank multiple value. Selection starts
             * with rank 0 and then the user-specified stride is applied
             * to identify other IOC ranks.
             */
            ioc_select_val = 1;
            if (ioc_sel_str) {
                errno          = 0;
                ioc_select_val = strtol(ioc_sel_str, NULL, 0);
                if (ERANGE == errno || ioc_select_val <= 0) {
                    ioc_select_val     = 1;
                    ioc_selection_type = SELECT_IOC_ONE_PER_NODE;

                    H5_CHECK_OVERFLOW(iocs_per_node, long, int);
                    ioc_count = (int)iocs_per_node;

                    break;
                }
            }

            if (ioc_select_val > comm_size)
                ioc_select_val = comm_size;

            H5_CHECK_OVERFLOW(ioc_select_val, long, int);
            ioc_count = ((comm_size - 1) / (int)ioc_select_val) + 1;

            rank_multiple = (int)ioc_select_val;

            break;
        }

        case SELECT_IOC_TOTAL: {
            /*
             * User specifies a total number of I/O concentrators.
             * Starting with rank 0, a stride of (mpi_size / total)
             * is applied to identify other IOC ranks.
             */
            ioc_select_val = 1;
            if (ioc_sel_str) {
                errno          = 0;
                ioc_select_val = strtol(ioc_sel_str, NULL, 0);
                if (ERANGE == errno || ioc_select_val <= 0) {
                    ioc_select_val     = 1;
                    ioc_selection_type = SELECT_IOC_ONE_PER_NODE;

                    H5_CHECK_OVERFLOW(iocs_per_node, long, int);
                    ioc_count = (int)iocs_per_node;

                    break;
                }
            }

            if (ioc_select_val > comm_size)
                ioc_select_val = comm_size;

            H5_CHECK_OVERFLOW(ioc_select_val, long, int);
            ioc_count = (int)ioc_select_val;

            if (ioc_select_val > 1)
                rank_multiple = (comm_size - 1) / ((int)ioc_select_val - 1);
            else
                rank_multiple = 1;

            break;
        }

        case SELECT_IOC_WITH_CONFIG:
        case ioc_selection_options:
        default:
            HGOTO_ERROR(H5E_VFL, H5E_BADVALUE, FAIL, "invalid IOC selection strategy");
            break;
    }

    /*
     * TODO: A different IOC selection string from the environment than what was
     *       used originally will cause the IOCs to be assigned differently than
     *       expected. While this generally shouldn't cause issues (other than
     *       for the SELECT_IOC_TOTAL case), this should still be dealt with
     *       eventually.
     */
    /* Check the subfiling topology cache to see if there's a matching object */
    if (H5FD__subfiling_find_cached_topology_info(comm, subfiling_config, iocs_per_node, &app_topology) < 0)
        HGOTO_ERROR(H5E_VFL, H5E_CANTGET, FAIL, "can't check for cached subfiling topology object");
    assert(!app_topology || (app_topology->selection_type == ioc_selection_type));

    if (NULL == app_topology) {
        /* Generate an ID for the application topology object */
        if ((topology_id = H5FD__subfiling_new_object_id(SF_TOPOLOGY)) < 0)
            HGOTO_ERROR(H5E_VFL, H5E_CANTGET, FAIL, "can't get ID for subfiling topology object");

        /* Get a new application topology object from the cache */
        if (NULL == (app_topology = H5FD__subfiling_get_object(topology_id)))
            HGOTO_ERROR(H5E_VFL, H5E_CANTGET, FAIL, "can't get subfiling topology object");
        app_topology->app_layout         = NULL;
        app_topology->app_comm           = MPI_COMM_NULL;
        app_topology->rank_is_ioc        = false;
        app_topology->ioc_idx            = -1;
        app_topology->n_io_concentrators = ioc_count;
        app_topology->io_concentrators   = NULL;
        app_topology->selection_type     = ioc_selection_type;

        if (H5_mpi_comm_dup(comm, &app_topology->app_comm) < 0)
            HGOTO_ERROR(H5E_VFL, H5E_CANTCOPY, FAIL, "can't duplicate MPI communicator");

        if (H5FD__subfiling_init_app_layout(app_topology, comm, node_comm) < 0)
            HGOTO_ERROR(H5E_VFL, H5E_CANTINIT, FAIL, "couldn't initialize application layout");
        assert(app_topology->app_layout);
        assert(app_topology->app_layout->layout);
        assert(app_topology->app_layout->node_ranks);
        assert(app_topology->app_layout->node_count > 0);

        /*
         * Now that the application node count has been determined, adjust the
         * number of I/O concentrators for the SELECT_IOC_ONE_PER_NODE case
         */
        if (app_topology->selection_type == SELECT_IOC_ONE_PER_NODE)
            app_topology->n_io_concentrators = (int)iocs_per_node * app_topology->app_layout->node_count;

        /*
         * Make sure the number of I/O concentrators doesn't
         * exceed the specified number of subfiles
         */
        if (subfiling_config->stripe_count != H5FD_SUBFILING_DEFAULT_STRIPE_COUNT)
            if (app_topology->n_io_concentrators > subfiling_config->stripe_count)
                app_topology->n_io_concentrators = subfiling_config->stripe_count;

        /*
         * Determine which ranks are I/O concentrator ranks, based on the
         * given IOC selection strategy and MPI information.
         */
        if (H5FD__subfiling_identify_ioc_ranks(sf_context_id, app_topology, rank_multiple) < 0)
            HGOTO_ERROR(H5E_VFL, H5E_CANTINIT, FAIL,
                        "couldn't determine which MPI ranks are I/O concentrators");
    }

    *app_topology_out = app_topology;

done:
    if (ret_value < 0)
        if (app_topology && (topology_id >= 0))
            if (H5FD__subfiling_free_object(topology_id) < 0)
                HDONE_ERROR(H5E_VFL, H5E_CANTFREE, FAIL, "can't free subfiling topology object");

    FUNC_LEAVE_NOAPI(ret_value)
}

/*
-------------------------------------------------------------------------
  Purpose:     Return a character string which represents either the
               default selection method: SELECT_IOC_ONE_PER_NODE; or
               if the user has selected a method via the environment
               variable (H5FD_SUBFILING_IOC_SELECTION_CRITERIA), we
               return that along with any optional qualifier with for
               that method.

  Errors:      None.

  Revision History -- Initial implementation
-------------------------------------------------------------------------
*/
static herr_t
H5FD__subfiling_get_ioc_selection_criteria_from_env(H5FD_subfiling_ioc_select_t *ioc_selection_type,
                                                    char                       **ioc_sel_info_str)
{
    char  *opt_value = NULL;
    char  *env_value;
    herr_t ret_value = SUCCEED;

    FUNC_ENTER_PACKAGE

    assert(ioc_selection_type);
    assert(ioc_sel_info_str);

    *ioc_sel_info_str = NULL;

    env_value = getenv(H5FD_SUBFILING_IOC_SELECTION_CRITERIA);
    if (env_value && (strlen(env_value) > 0)) {
        /*
         * Parse I/O Concentrator selection strategy criteria as either a single
         * value or two colon-separated values of the form
         * 'integer:[integer|string]'. If two values are given, the first value
         * specifies the I/O Concentrator selection strategy to use (given as the
         * integer value corresponding to the H5FD_subfiling_ioc_select_t enum
         * value for that strategy) and the second value specifies the criteria
         * for that strategy.
         *
         * For example, to assign every 64th MPI rank as an I/O Concentrator, the
         * criteria string should have the format '1:64' to specify the "every
         * Nth rank" strategy with a criteria of '64'.
         */
        opt_value = strchr(env_value, ':');
        if (opt_value) {
            long check_value;

            *opt_value++ = '\0';

            errno       = 0;
            check_value = strtol(env_value, NULL, 0);
            if (errno == ERANGE)
                HSYS_GOTO_ERROR(H5E_VFL, H5E_CANTGET, FAIL,
                                "couldn't parse value from " H5FD_SUBFILING_IOC_SELECTION_CRITERIA
                                " environment variable");
            if (check_value < 0 || check_value >= ioc_selection_options)
                HGOTO_ERROR(H5E_VFL, H5E_BADVALUE, FAIL,
                            "invalid IOC selection type value %ld from " H5FD_SUBFILING_IOC_SELECTION_CRITERIA
                            " environment variable",
                            check_value);

            *ioc_selection_type = (H5FD_subfiling_ioc_select_t)check_value;
            *ioc_sel_info_str   = opt_value;
        }
        else
            *ioc_sel_info_str = env_value;
    }

done:
    FUNC_LEAVE_NOAPI(ret_value)
}

/*-------------------------------------------------------------------------
 * Function:    H5FD__subfiling_find_cached_topology_info
 *
 * Purpose:     Given an MPI communicator and IOC selection strategy,
 *              checks the subfiling topology cache to see if any matching
 *              topology objects have been cached.
 *
 * Return:      Non-negative on success/Negative on failure
 *
 *-------------------------------------------------------------------------
 */
static herr_t
H5FD__subfiling_find_cached_topology_info(MPI_Comm comm, H5FD_subfiling_params_t *subf_config,
                                          long iocs_per_node, sf_topology_t **app_topology)
{
    H5FD_subfiling_ioc_select_t ioc_selection_type;
    int32_t                     stripe_count;
    herr_t                      ret_value = SUCCEED;

    FUNC_ENTER_PACKAGE

    assert(subf_config);

    ioc_selection_type = subf_config->ioc_selection;
    stripe_count       = subf_config->stripe_count;

    for (size_t i = 0; i < sf_topology_cache_num_entries; i++) {
        sf_topology_t *cached_topology = sf_topology_cache[i];
        int            result;
        int            mpi_code;

        assert(cached_topology);

        /*
         * If the selection types differ, just reject the cached topology
         * for now rather than checking if the mapping is equivalent
         */
        if (ioc_selection_type != cached_topology->selection_type)
            continue;

        /*
         * If the number of I/O concentrators in the cached topology
         * is greater than the specified target number of subfiles,
         * reject the cached topology
         */
        if (stripe_count != H5FD_SUBFILING_DEFAULT_STRIPE_COUNT)
            if (stripe_count < cached_topology->n_io_concentrators)
                continue;

        if (cached_topology->selection_type == SELECT_IOC_ONE_PER_NODE) {
            assert(iocs_per_node >= 1);
            assert(cached_topology->app_layout->node_count > 0);

            /*
             * If a IOCs-per-node setting was set in the environment and would
             * cause the application topology to differ from the cached topology
             * we found, don't reuse the cached topology
             */
            if (cached_topology->n_io_concentrators !=
                (iocs_per_node * cached_topology->app_layout->node_count))
                continue;
        }

        if (MPI_SUCCESS != (mpi_code = MPI_Comm_compare(comm, cached_topology->app_comm, &result)))
            HMPI_GOTO_ERROR(FAIL, "MPI_Comm_compare failed", mpi_code);

        if (MPI_IDENT == result || MPI_CONGRUENT == result) {
            *app_topology = cached_topology;
            break;
        }
    }

done:
    FUNC_LEAVE_NOAPI(ret_value)
}

/*-------------------------------------------------------------------------
 * Function:    H5FD__subfiling_init_app_layout
 *
 * Purpose:     Determines the layout of MPI ranks across nodes in order to
 *              figure out the final application topology
 *
 * Return:      Non-negative on success/Negative on failure
 *
 *-------------------------------------------------------------------------
 */
static herr_t
H5FD__subfiling_init_app_layout(sf_topology_t *app_topology, MPI_Comm comm, MPI_Comm node_comm)
{
    app_layout_t *app_layout = NULL;
    int           mpi_code;
    herr_t        ret_value = SUCCEED;

    FUNC_ENTER_PACKAGE

    assert(app_topology);
    assert(!app_topology->app_layout);
    assert(MPI_COMM_NULL != comm);
    assert(MPI_COMM_NULL != node_comm);

    if (NULL == (app_layout = H5MM_calloc(sizeof(*app_layout))))
        HGOTO_ERROR(H5E_VFL, H5E_CANTALLOC, FAIL, "couldn't allocate application layout structure");

    if (MPI_SUCCESS != (mpi_code = MPI_Comm_rank(comm, &app_layout->world_rank)))
        HMPI_GOTO_ERROR(FAIL, "MPI_Comm_rank failed", mpi_code);
    if (MPI_SUCCESS != (mpi_code = MPI_Comm_size(comm, &app_layout->world_size)))
        HMPI_GOTO_ERROR(FAIL, "MPI_Comm_size failed", mpi_code);
    if (MPI_SUCCESS != (mpi_code = MPI_Comm_rank(node_comm, &app_layout->node_local_rank)))
        HMPI_GOTO_ERROR(FAIL, "MPI_Comm_rank failed", mpi_code);
    if (MPI_SUCCESS != (mpi_code = MPI_Comm_size(node_comm, &app_layout->node_local_size)))
        HMPI_GOTO_ERROR(FAIL, "MPI_Comm_size failed", mpi_code);

    if (NULL ==
        (app_layout->layout = H5MM_malloc((size_t)app_layout->world_size * sizeof(*app_layout->layout))))
        HGOTO_ERROR(H5E_VFL, H5E_CANTALLOC, FAIL, "couldn't allocate application layout array");

    /* Gather the list of layout_t pairs to all ranks */
    if (H5FD__subfiling_gather_topology_info(app_layout, comm, node_comm) < 0)
        HGOTO_ERROR(H5E_VFL, H5E_CANTINIT, FAIL, "can't gather application topology info");

    /* Sort the list according to the node local lead rank values */
    qsort(app_layout->layout, (size_t)app_layout->world_size, sizeof(layout_t),
          H5FD__subfiling_compare_layout_nodelocal);

    /*
     * Count the number of nodes by checking how many
     * entries have a node local rank value of 0
     */
    app_layout->node_count = 0;
    for (size_t i = 0; i < (size_t)app_layout->world_size; i++)
        if (app_layout->layout[i].node_local_rank == 0)
            app_layout->node_count++;

    if (app_layout->node_count <= 0)
        HGOTO_ERROR(H5E_VFL, H5E_CANTGET, FAIL, "node count less than or equal to zero");

    if (NULL == (app_layout->node_ranks =
                     H5MM_malloc((size_t)app_layout->node_count * sizeof(*app_layout->node_ranks))))
        HGOTO_ERROR(H5E_VFL, H5E_CANTALLOC, FAIL, "couldn't allocate application layout node rank array");

    /* Record the rank value of the "lead" MPI rank on each node for later use */
    for (size_t i = 0, node_rank_index = 0; i < (size_t)app_layout->world_size; i++)
        if (app_layout->layout[i].node_local_rank == 0)
            app_layout->node_ranks[node_rank_index++] = app_layout->layout[i].rank;

    app_topology->app_layout = app_layout;

done:
    if (ret_value < 0)
        if (app_layout) {
            H5MM_free(app_layout->layout);
            H5MM_free(app_layout->node_ranks);
            H5MM_free(app_layout);
        }

    FUNC_LEAVE_NOAPI(ret_value)
}

/*-------------------------------------------------------------------------
 * Function:    H5FD__subfiling_gather_topology_info
 *
 * Purpose:     Collectively generate a list of layout_t structures
 *
 * Return:      Non-negative on success/Negative on failure
 *
 *-------------------------------------------------------------------------
 */
static herr_t
H5FD__subfiling_gather_topology_info(app_layout_t *app_layout, MPI_Comm comm, MPI_Comm intra_comm)
{
    MPI_Group file_group = MPI_GROUP_NULL;
    MPI_Group node_group = MPI_GROUP_NULL;
    layout_t  my_layout_info;
    layout_t *layout_info_partial = NULL;
    MPI_Comm  aggr_comm           = MPI_COMM_NULL;
    int      *recv_counts         = NULL;
    int      *recv_displs         = NULL;
    int       sf_world_size;
    int       sf_world_rank;
    int       node_local_rank;
    int       node_local_size;
    const int local_lead = 0;
    int       lead_rank;
    int       mpi_code;
    herr_t    ret_value = SUCCEED;

    FUNC_ENTER_PACKAGE

    assert(app_layout);
    assert(app_layout->layout);
    assert(MPI_COMM_NULL != comm);

    sf_world_rank   = app_layout->world_rank;
    sf_world_size   = app_layout->world_size;
    node_local_rank = app_layout->node_local_rank;
    node_local_size = app_layout->node_local_size;

    my_layout_info.rank            = sf_world_rank;
    my_layout_info.node_local_rank = node_local_rank;
    my_layout_info.node_local_size = node_local_size;

    /*
     * Get the rank value for the "lead" rank on this rank's node so that we can
     * group the layout_t information for all node-local ranks together
     */
    if (MPI_SUCCESS != (mpi_code = MPI_Comm_group(comm, &file_group)))
        HMPI_GOTO_ERROR(FAIL, "MPI_Comm_group failed", mpi_code);
    if (MPI_SUCCESS != (mpi_code = MPI_Comm_group(intra_comm, &node_group)))
        HMPI_GOTO_ERROR(FAIL, "MPI_Comm_group failed", mpi_code);
    if (MPI_SUCCESS !=
        (mpi_code = MPI_Group_translate_ranks(node_group, 1, &local_lead, file_group, &lead_rank)))
        HMPI_GOTO_ERROR(FAIL, "MPI_Group_translate_ranks failed", mpi_code);
    if (MPI_UNDEFINED == lead_rank)
        HGOTO_ERROR(H5E_VFL, H5E_CANTGET, FAIL, "can't determine lead rank on node");

    my_layout_info.node_lead_rank = lead_rank;

    if (MPI_SUCCESS != (mpi_code = MPI_Group_free(&node_group)))
        HMPI_GOTO_ERROR(FAIL, "MPI_Group_free failed", mpi_code);
    if (MPI_SUCCESS != (mpi_code = MPI_Group_free(&file_group)))
        HMPI_GOTO_ERROR(FAIL, "MPI_Group_free failed", mpi_code);

    app_layout->layout[sf_world_rank] = my_layout_info;

    if (sf_world_size > 1) {
#ifdef H5_SUBFILING_PREFER_ALLGATHER_TOPOLOGY
        (void)intra_comm;

        if (MPI_SUCCESS !=
            (mpi_code = MPI_Allgather(&my_layout_info, 4, MPI_INT, app_layout->layout, 4, MPI_INT, comm)))
            HMPI_GOTO_ERROR(FAIL, "MPI_Allgather failed", mpi_code);
#else
        assert(MPI_COMM_NULL != intra_comm);

        /* Split the file communicator into a sub-group of one rank per node */
        if (MPI_SUCCESS != (mpi_code = MPI_Comm_split(comm, node_local_rank, sf_world_rank, &aggr_comm)))
            HMPI_GOTO_ERROR(FAIL, "MPI_Comm_split failed", mpi_code);

        /* Allocate a partial layout info array to aggregate into from node-local ranks */
        if (node_local_rank == 0)
            if (NULL ==
                (layout_info_partial = H5MM_malloc((size_t)node_local_size * sizeof(*layout_info_partial))))
                /* Push error, but participate in gather operation */
                HDONE_ERROR(H5E_VFL, H5E_CANTALLOC, FAIL, "can't allocate layout info array");

        /* Gather node-local layout info to single leader rank on each node */
        if (MPI_SUCCESS != (mpi_code = MPI_Gather(&my_layout_info, 4, MPI_INT, layout_info_partial, 4,
                                                  MPI_INT, 0, intra_comm)))
            HMPI_GOTO_ERROR(FAIL, "MPI_Gather failed", mpi_code);

        /* Gather total layout info from/to each leader rank on each node */
        if (node_local_rank == 0) {
            int aggr_comm_size = 0;
            int send_size      = 4 * node_local_size;

            if (MPI_SUCCESS != (mpi_code = MPI_Comm_size(aggr_comm, &aggr_comm_size)))
                HMPI_DONE_ERROR(FAIL, "MPI_Comm_size failed", mpi_code);

            if (NULL == (recv_counts = H5MM_malloc((size_t)aggr_comm_size * sizeof(*recv_counts))))
                HDONE_ERROR(H5E_VFL, H5E_CANTALLOC, FAIL, "can't allocate receive counts array");
            if (NULL == (recv_displs = H5MM_malloc((size_t)aggr_comm_size * sizeof(*recv_displs))))
                HDONE_ERROR(H5E_VFL, H5E_CANTALLOC, FAIL, "can't allocate receive displacements array");

            if (MPI_SUCCESS !=
                (mpi_code = MPI_Allgather(&send_size, 1, MPI_INT, recv_counts, 1, MPI_INT, aggr_comm)))
                HMPI_GOTO_ERROR(FAIL, "MPI_Allgather failed", mpi_code);

            recv_displs[0] = 0;
            for (int i = 1; i < aggr_comm_size; i++)
                recv_displs[i] = recv_displs[i - 1] + recv_counts[i - 1];

            if (MPI_SUCCESS !=
                (mpi_code = MPI_Allgatherv(layout_info_partial, send_size, MPI_INT, app_layout->layout,
                                           recv_counts, recv_displs, MPI_INT, aggr_comm)))
                HMPI_GOTO_ERROR(FAIL, "MPI_Allgatherv failed", mpi_code);
        }

        /*
         * Each leader rank on each node distributes the total
         * layout info back to other node-local ranks
         */
        if (MPI_SUCCESS !=
            (mpi_code = MPI_Bcast(app_layout->layout, 4 * sf_world_size, MPI_INT, 0, intra_comm)))
            HMPI_GOTO_ERROR(FAIL, "MPI_Bcast failed", mpi_code);
#endif
    }

done:
    H5MM_free(recv_displs);
    H5MM_free(recv_counts);
    H5MM_free(layout_info_partial);

    if (H5_mpi_comm_free(&aggr_comm) < 0)
        HDONE_ERROR(H5E_VFL, H5E_CANTFREE, FAIL, "can't free MPI communicator");

    if (node_group != MPI_GROUP_NULL)
        if (MPI_SUCCESS != (mpi_code = MPI_Group_free(&node_group)))
            HMPI_DONE_ERROR(FAIL, "MPI_Group_free failed", mpi_code);
    if (file_group != MPI_GROUP_NULL)
        if (MPI_SUCCESS != (mpi_code = MPI_Group_free(&file_group)))
            HMPI_DONE_ERROR(FAIL, "MPI_Group_free failed", mpi_code);

    FUNC_LEAVE_NOAPI(ret_value)
}

/*-------------------------------------------------------------------------
 * Function:    H5FD__subfiling_compare_layout_nodelocal
 *
 * Purpose:     Qsort sorting callback that sorts layout_t structures
 *              according to their node local lead MPI rank values. Ties
 *              are broken according to their regular node local MPI rank
 *              values
 *
 *-------------------------------------------------------------------------
 */
static int
H5FD__subfiling_compare_layout_nodelocal(const void *layout1, const void *layout2)
{
    const layout_t *l1 = (const layout_t *)layout1;
    const layout_t *l2 = (const layout_t *)layout2;

    if (l1->node_lead_rank == l2->node_lead_rank)
        return (l1->node_local_rank > l2->node_local_rank) - (l1->node_local_rank < l2->node_local_rank);
    else
        return (l1->node_lead_rank > l2->node_lead_rank) - (l1->node_lead_rank < l2->node_lead_rank);
}

/*-------------------------------------------------------------------------
 * Function:    H5FD__subfiling_identify_ioc_ranks
 *
 * Purpose:     We've already identified the number of unique nodes and have a
 *              sorted list of layout_t structures.  Under normal conditions, we
 *              only utilize a single IOC per node. Under that circumstance, we
 *              only need to fill the io_concentrators vector from the node_ranks
 *              array (which contains the index into the layout array of lowest
 *              MPI rank on each node) into the io_concentrators vector; Otherwise,
 *              while determining the number of local ranks per node, we can also
 *              select one or more additional IOCs.
 *
 *              As a side effect, we fill the 'io_concentrators' vector
 *              and set the 'rank_is_ioc' flag to true if our rank is
 *              identified as owning an I/O Concentrator (IOC).
 *
 *-------------------------------------------------------------------------
 */
static herr_t
H5FD__subfiling_identify_ioc_ranks(int64_t sf_context_id, sf_topology_t *app_topology, int rank_stride)
{
    app_layout_t *app_layout       = NULL;
    int          *io_concentrators = NULL;
    int           max_iocs         = 0;
    herr_t        ret_value        = SUCCEED;

    FUNC_ENTER_PACKAGE

    assert(app_topology);
    assert(!app_topology->io_concentrators);
    assert(app_topology->n_io_concentrators > 0);
    assert(app_topology->app_layout);
    assert(app_topology->app_layout->layout);
    assert(app_topology->app_layout->node_count > 0);
    assert(app_topology->app_layout->node_count <= app_topology->app_layout->world_size);

#ifndef H5_SUBFILING_DEBUG
    (void)sf_context_id;
#endif

    app_layout = app_topology->app_layout;

    max_iocs = app_topology->n_io_concentrators;
    if (NULL == (app_topology->io_concentrators =
                     H5MM_malloc((size_t)max_iocs * sizeof(*app_topology->io_concentrators))))
        HGOTO_ERROR(H5E_VFL, H5E_CANTALLOC, FAIL, "couldn't allocate array of I/O concentrator ranks");

    io_concentrators = app_topology->io_concentrators;

    switch (app_topology->selection_type) {
        case SELECT_IOC_ONE_PER_NODE: {
            int total_ioc_count = 0;
            int iocs_per_node   = 1;
            int last_lead_rank;

            if (app_topology->n_io_concentrators > app_layout->node_count)
                iocs_per_node = app_topology->n_io_concentrators / app_layout->node_count;

            /*
             * NOTE: The below code assumes that the app_layout->layout
             * array was sorted according to the node_lead_rank field,
             * such that entries for MPI ranks on the same node will occur
             * together in the array.
             */

            last_lead_rank = app_layout->layout[0].node_lead_rank;
            for (size_t i = 0, layout_idx = 0; i < (size_t)app_layout->node_count; i++) {
                int local_size = app_layout->layout[layout_idx].node_local_size;

                /* Assign first I/O concentrator from this node */
                assert(total_ioc_count < app_topology->n_io_concentrators);
                io_concentrators[total_ioc_count] = app_layout->layout[layout_idx++].rank;

                if (app_layout->world_rank == io_concentrators[total_ioc_count]) {
                    assert(!app_topology->rank_is_ioc);

                    app_topology->ioc_idx     = total_ioc_count;
                    app_topology->rank_is_ioc = true;
                }

                total_ioc_count++;

                /* Assign any additional I/O concentrators from this node */
                for (size_t j = 1; j < (size_t)iocs_per_node; j++) {
                    if (total_ioc_count >= max_iocs)
                        break;
                    if (j >= (size_t)local_size)
                        break;

                    /* Sanity check to make sure this rank is on the same node */
                    assert(app_layout->layout[layout_idx].node_lead_rank ==
                           app_layout->layout[layout_idx - 1].node_lead_rank);

                    assert(total_ioc_count < app_topology->n_io_concentrators);
                    io_concentrators[total_ioc_count] = app_layout->layout[layout_idx++].rank;

                    if (app_layout->world_rank == io_concentrators[total_ioc_count]) {
                        assert(!app_topology->rank_is_ioc);

                        app_topology->ioc_idx     = total_ioc_count;
                        app_topology->rank_is_ioc = true;
                    }

                    total_ioc_count++;
                }

                if (total_ioc_count >= max_iocs)
                    break;

                /* Find the block of layout structures for the next node */
                while ((layout_idx < (size_t)app_layout->world_size) &&
                       (last_lead_rank == app_layout->layout[layout_idx].node_lead_rank))
                    layout_idx++;

                if (layout_idx >= (size_t)app_layout->world_size)
                    break;

                last_lead_rank = app_layout->layout[layout_idx].node_lead_rank;
            }

#ifdef H5_SUBFILING_DEBUG
            if (app_topology->n_io_concentrators != total_ioc_count)
                H5FD__subfiling_log(sf_context_id,
                                    "%s: **WARN** Number of I/O concentrators adjusted from %d to %d",
                                    __func__, app_topology->n_io_concentrators, total_ioc_count);
#endif

            /* Set final number of I/O concentrators after adjustments */
            app_topology->n_io_concentrators = total_ioc_count;

            break;
        }

        case SELECT_IOC_EVERY_NTH_RANK:
        case SELECT_IOC_TOTAL: {
            int num_iocs_assigned = 0;
            int world_size        = app_layout->world_size;

            assert(rank_stride > 0);

            for (int i = 0; num_iocs_assigned < max_iocs; num_iocs_assigned++) {
                int ioc_index = rank_stride * i++;

                if (num_iocs_assigned >= max_iocs)
                    break;
                if (ioc_index >= world_size)
                    break;

                io_concentrators[num_iocs_assigned] = app_layout->layout[ioc_index].rank;

                if (app_layout->world_rank == io_concentrators[num_iocs_assigned]) {
                    app_topology->ioc_idx     = num_iocs_assigned;
                    app_topology->rank_is_ioc = true;
                }
            }

            /* Set final number of I/O concentrators after adjustments */
            app_topology->n_io_concentrators = num_iocs_assigned;

            break;
        }

        case SELECT_IOC_WITH_CONFIG:
        case ioc_selection_options:
        default:
            HGOTO_ERROR(H5E_VFL, H5E_BADVALUE, FAIL, "invalid IOC selection strategy");
            break;
    }

done:
    if (ret_value < 0)
        if (app_topology)
            H5MM_free(app_topology->io_concentrators);

    FUNC_LEAVE_NOAPI(ret_value)
}

/*-------------------------------------------------------------------------
 * Function:    H5FD__subfiling_init_context
 *
 * Purpose:     Called as part of the HDF5 file + subfiling opening.
 *              This initializes the subfiling context and associates
 *              this context with the specific HDF5 file.
 *
 * Return:      Non-negative on success/Negative on failure
 *
 *-------------------------------------------------------------------------
 */
static herr_t
H5FD__subfiling_init_context(int64_t context_id, const char *prefix_env, const char *base_filename,
                             uint64_t file_id, H5FD_subfiling_params_t *subfiling_config,
                             sf_topology_t *app_topology, MPI_Comm file_comm, MPI_Comm node_comm,
                             subfiling_context_t **context)
{
    subfiling_context_t *sf_context = NULL;
    char                *env_value  = NULL;
    int                  mpi_code;
    herr_t               ret_value = SUCCEED;

    FUNC_ENTER_PACKAGE

    /* Create a new subfiling context object with the created context ID */
    if (NULL == (sf_context = H5FD__subfiling_get_object(context_id)))
        HGOTO_ERROR(H5E_VFL, H5E_CANTGET, FAIL, "couldn't create new subfiling object");

<<<<<<< HEAD
    sf_context->h5_file_id     = file_id;
    sf_context->threads_inited = false;
    if (H5TS_mutex_init(&sf_context->mutex, H5TS_MUTEX_TYPE_PLAIN) < 0)
        return FAIL;
    sf_context->file_ref        = 0;
    sf_context->sf_fids         = NULL;
    sf_context->sf_num_fids     = 0;
=======
    /* Set non-zero fields */
    sf_context->h5_file_id      = file_id;
    sf_context->sf_context_id   = context_id;
>>>>>>> bf843c54
    sf_context->sf_num_subfiles = subfiling_config->stripe_count;
    sf_context->sf_eof          = HADDR_UNDEF;
    sf_context->sf_stripe_size  = H5FD_SUBFILING_DEFAULT_STRIPE_SIZE;
    sf_context->sf_msg_comm     = MPI_COMM_NULL;
    sf_context->sf_data_comm    = MPI_COMM_NULL;
    sf_context->sf_eof_comm     = MPI_COMM_NULL;
    sf_context->sf_node_comm    = node_comm;
    sf_context->sf_group_comm   = MPI_COMM_NULL;
    sf_context->sf_group_size   = 1;
    sf_context->topology        = app_topology;

    /* Check if a prefix has been set for the configuration file name */
    if (prefix_env && (strlen(prefix_env) > 0))
        if (NULL == (sf_context->config_file_prefix = strdup(prefix_env)))
            HGOTO_ERROR(H5E_VFL, H5E_CANTCOPY, FAIL, "couldn't copy config file prefix string");

    if (NULL == (sf_context->h5_filename = strdup(base_filename)))
        HGOTO_ERROR(H5E_VFL, H5E_CANTALLOC, FAIL, "couldn't allocate space for subfiling filename");

    /* Check for a subfile name prefix setting in the environment */
    env_value = getenv(H5FD_SUBFILING_SUBFILE_PREFIX);
    if (env_value && (strlen(env_value) > 0))
        if (NULL == (sf_context->subfile_prefix = strdup(env_value)))
            HGOTO_ERROR(H5E_VFL, H5E_CANTALLOC, FAIL, "couldn't copy subfile prefix value");

    /* Set IOC stripe size from subfiling configuration */
    if (subfiling_config->stripe_size > 0)
        sf_context->sf_stripe_size = subfiling_config->stripe_size;

    /*
     * If still set to the default, set the number of subfiles according to the
     * default mapping of 1 I/O concentrator -> 1 subfile
     */
    if (sf_context->sf_num_subfiles == H5FD_SUBFILING_DEFAULT_STRIPE_COUNT)
        sf_context->sf_num_subfiles = app_topology->n_io_concentrators;

    /*
     * Set blocksize per stripe value after possibly adjusting for user-specified
     * subfile stripe size and number of subfiles
     */
    sf_context->sf_blocksize_per_stripe = sf_context->sf_stripe_size * sf_context->sf_num_subfiles;

    if (app_topology->rank_is_ioc) {
        int leftover_subfiles;

        /* Adjust base address after stripe size is set, if necessary */
        sf_context->sf_base_addr = (int64_t)(app_topology->ioc_idx * sf_context->sf_stripe_size);

        /*
         * Calculate the number of subfiles this rank owns by round-robining them
         * across the available IOCs and then allocate an array for the subfile IDs
         */
        sf_context->sf_num_fids = sf_context->sf_num_subfiles / app_topology->n_io_concentrators;

        leftover_subfiles = sf_context->sf_num_subfiles % app_topology->n_io_concentrators;
        if (leftover_subfiles && (leftover_subfiles > app_topology->ioc_idx))
            sf_context->sf_num_fids++;

        if (NULL == (sf_context->sf_fids =
                         H5MM_malloc((size_t)sf_context->sf_num_fids * sizeof(*sf_context->sf_fids))))
            HGOTO_ERROR(H5E_VFL, H5E_CANTALLOC, FAIL, "couldn't allocate subfile IDs array");

        for (int i = 0; i < sf_context->sf_num_fids; i++)
            sf_context->sf_fids[i] = -1;
    }

    /* Set up various MPI sub-communicators for MPI operations to/from IOC ranks */

    if (MPI_SUCCESS != (mpi_code = MPI_Comm_dup(file_comm, &sf_context->sf_msg_comm)))
        HMPI_GOTO_ERROR(FAIL, "MPI_Comm_dup failed", mpi_code);
    if (MPI_SUCCESS != (mpi_code = MPI_Comm_set_errhandler(sf_context->sf_msg_comm, MPI_ERRORS_RETURN)))
        HMPI_GOTO_ERROR(FAIL, "MPI_Comm_set_errhandler failed", mpi_code);

    if (MPI_SUCCESS != (mpi_code = MPI_Comm_dup(file_comm, &sf_context->sf_data_comm)))
        HMPI_GOTO_ERROR(FAIL, "MPI_Comm_dup failed", mpi_code);
    if (MPI_SUCCESS != (mpi_code = MPI_Comm_set_errhandler(sf_context->sf_data_comm, MPI_ERRORS_RETURN)))
        HMPI_GOTO_ERROR(FAIL, "MPI_Comm_set_errhandler failed", mpi_code);

    if (MPI_SUCCESS != (mpi_code = MPI_Comm_dup(file_comm, &sf_context->sf_eof_comm)))
        HMPI_GOTO_ERROR(FAIL, "MPI_Comm_dup failed", mpi_code);
    if (MPI_SUCCESS != (mpi_code = MPI_Comm_set_errhandler(sf_context->sf_eof_comm, MPI_ERRORS_RETURN)))
        HMPI_GOTO_ERROR(FAIL, "MPI_Comm_set_errhandler failed", mpi_code);

    /* Create an MPI sub-communicator for IOC ranks */
    if (app_topology->n_io_concentrators > 1) {
        int mpi_rank;

        if (MPI_SUCCESS != (mpi_code = MPI_Comm_rank(file_comm, &mpi_rank)))
            HMPI_GOTO_ERROR(FAIL, "MPI_Comm_rank failed", mpi_code);
        if (MPI_SUCCESS != (mpi_code = MPI_Comm_split(file_comm, app_topology->rank_is_ioc, mpi_rank,
                                                      &sf_context->sf_group_comm)))
            HMPI_GOTO_ERROR(FAIL, "MPI_Comm_split failed", mpi_code);

        if (MPI_SUCCESS != (mpi_code = MPI_Comm_rank(sf_context->sf_group_comm, &sf_context->sf_group_rank)))
            HMPI_GOTO_ERROR(FAIL, "MPI_Comm_rank failed", mpi_code);
        if (MPI_SUCCESS != (mpi_code = MPI_Comm_size(sf_context->sf_group_comm, &sf_context->sf_group_size)))
            HMPI_GOTO_ERROR(FAIL, "MPI_Comm_size failed", mpi_code);
    }

    /* Perform some final validation of subfiling configuration */
    if (sf_context->sf_stripe_size <= 0)
        HGOTO_ERROR(H5E_VFL, H5E_BADVALUE, FAIL, "invalid subfiling stripe size (%" PRId64 ")",
                    sf_context->sf_stripe_size);
    if (sf_context->sf_num_subfiles <= 0)
        HGOTO_ERROR(H5E_VFL, H5E_BADVALUE, FAIL, "invalid subfiling stripe count (%d)",
                    sf_context->sf_num_subfiles);
    assert(sf_context->sf_num_subfiles >= app_topology->n_io_concentrators);

    *context = sf_context;

done:
    if (ret_value < 0) {
        if (context_id >= 0 && H5FD__subfiling_free_object(context_id) < 0)
            HDONE_ERROR(H5E_VFL, H5E_CANTFREE, FAIL, "couldn't free subfiling object");
        *context = NULL;
    }

    FUNC_LEAVE_NOAPI(ret_value)
}

/*-------------------------------------------------------------------------
 * Function:    H5FD__subfiling_init_open_file_map
 *
 * Purpose:     Allocates and initializes an array that keeps a mapping
 *              between a file's inode value (__ino_t st_ino) and the ID
 *              of the context object associated with it.
 *
 * Return:      Non-negative on success/Negative on failure
 *
 *-------------------------------------------------------------------------
 */
static herr_t
H5FD__subfiling_init_open_file_map(void)
{
    herr_t ret_value = SUCCEED;

    FUNC_ENTER_PACKAGE

    if (!sf_open_file_map) {
        if (NULL ==
            (sf_open_file_map = H5MM_malloc((size_t)DEFAULT_FILE_MAP_ENTRIES * sizeof(*sf_open_file_map))))
            HGOTO_ERROR(H5E_VFL, H5E_CANTALLOC, FAIL, "couldn't allocate open file mapping");

        sf_file_map_size = DEFAULT_FILE_MAP_ENTRIES;
        for (int i = 0; i < sf_file_map_size; i++) {
            sf_open_file_map[i].file_id       = UINT64_MAX;
            sf_open_file_map[i].sf_context_id = -1;
        }
    }

done:
    FUNC_LEAVE_NOAPI(ret_value)
}

/*-------------------------------------------------------------------------
 * Function:    H5FD__subfiling_record_fid_map_entry
 *
 * Purpose:     Every opened HDF5 file that uses subfiling  will have a subfiling
 *              context associated with it. It is important that the HDF5 file
 *              index is a constant rather than utilizing a POSIX file handle
 *              since files can be opened multiple times and with each file open,
 *              a new file handle will be assigned.  Note that in such a case, the
 *              actual filesystem id will be retained.
 *
 *              We use the filesystem id (ino_t inode) so that irrespective of
 *              what process opens a common file, the subfiling system will
 *              generate a consistent context for this file across all parallel
 *              ranks.
 *
 *              This function simply records the filesystem handle to
 *              subfiling context mapping.
 *
 * Return:      Non-negative on success/Negative on failure
 *
 *-------------------------------------------------------------------------
 */
static herr_t
H5FD__subfiling_record_fid_map_entry(uint64_t file_id, int64_t subfile_context_id, int *next_index)
{
    subfiling_context_t *sf_context = NULL;
    int                  index;
    herr_t               ret_value = SUCCEED;

    FUNC_ENTER_PACKAGE

    for (index = 0; index < sf_file_map_size; index++) {
        if (sf_open_file_map[index].file_id == file_id) {
            /* Increment file ref. count for this context */
            if (NULL == (sf_context = H5FD__subfiling_get_object(sf_open_file_map[index].sf_context_id)))
                HGOTO_ERROR(H5E_VFL, H5E_CANTGET, FAIL, "couldn't get subfiling context");
            sf_context->file_ref++;
            HGOTO_DONE(SUCCEED);
        }

        if (sf_open_file_map[index].file_id == UINT64_MAX) {
            sf_open_file_map[index].file_id       = file_id;
            sf_open_file_map[index].sf_context_id = subfile_context_id;

            /* First open of this file - set file ref. count to 1 for this context */
            if (NULL == (sf_context = H5FD__subfiling_get_object(subfile_context_id)))
                HGOTO_ERROR(H5E_VFL, H5E_CANTGET, FAIL, "couldn't get subfiling context");
            sf_context->file_ref = 1;

            if (next_index)
                *next_index = index;

            HGOTO_DONE(SUCCEED);
        }
    }

    if (index == sf_file_map_size) {
        void *tmp_realloc;

        if (NULL == (tmp_realloc = H5MM_realloc(
                         sf_open_file_map, ((size_t)(sf_file_map_size * 2) * sizeof(*sf_open_file_map)))))
            HGOTO_ERROR(H5E_VFL, H5E_CANTALLOC, FAIL, "couldn't reallocate open file mapping");

        sf_open_file_map = tmp_realloc;
        sf_file_map_size *= 2;

        for (int i = index; i < sf_file_map_size; i++)
            sf_open_file_map[i].file_id = UINT64_MAX;

        if (next_index)
            *next_index = index;

        sf_open_file_map[index].file_id       = file_id;
        sf_open_file_map[index].sf_context_id = subfile_context_id;

        /* First open of this file - set file ref. count to 1 for this context */
        if (NULL == (sf_context = H5FD__subfiling_get_object(subfile_context_id)))
            HGOTO_ERROR(H5E_VFL, H5E_CANTGET, FAIL, "couldn't get subfiling context");
        sf_context->file_ref = 1;
    }

done:
    FUNC_LEAVE_NOAPI(ret_value)
}

/*-------------------------------------------------------------------------
 * Function:    H5FD__subfiling_clear_fid_map_entry
 *
 * Purpose:     Remove the map entry associated with the file->inode.
 *              This is done at file close.
 *
 * Return:      Non-negative on success/Negative on failure
 *
 *-------------------------------------------------------------------------
 */
static herr_t
H5FD__subfiling_clear_fid_map_entry(uint64_t file_id, int64_t sf_context_id)
{
    herr_t ret_value = SUCCEED;

    FUNC_ENTER_PACKAGE

    if (!sf_open_file_map)
        HGOTO_DONE(SUCCEED);

    for (int i = 0; i < sf_file_map_size; i++) {
        if (sf_open_file_map[i].file_id == file_id && sf_open_file_map[i].sf_context_id == sf_context_id) {
            subfiling_context_t *sf_context;

            /* Only clear map entry if this is the last file
             * holding a reference to the context
             */
            if (NULL == (sf_context = H5FD__subfiling_get_object(sf_context_id)))
                HGOTO_ERROR(H5E_VFL, H5E_CANTGET, FAIL, "couldn't get subfiling context object");

            if (sf_context->file_ref == 0 || sf_context->file_ref == 1) {
                sf_open_file_map[i].file_id       = UINT64_MAX;
                sf_open_file_map[i].sf_context_id = -1;
            }

            break;
        }
    }

done:
    FUNC_LEAVE_NOAPI(ret_value)
} /* end H5FD__subfiling_clear_fid_map_entry() */

/*-------------------------------------------------------------------------
 * Function:    H5FD__subfiling_get_default_ioc_config
 *
 * Purpose:     This simply fills in
 *              the basics.   This avoids the necessity of having the
 *              user write code to initialize the config structure.
 *
 * Return:      SUCCEED/FAIL
 *-------------------------------------------------------------------------
 */
herr_t
H5FD__subfiling_get_default_ioc_config(H5FD_ioc_config_t *config)
{
    FUNC_ENTER_PACKAGE_NOERR

    assert(config);

    memset(config, 0, sizeof(*config));

    config->magic            = H5FD_IOC_FAPL_MAGIC;
    config->version          = H5FD_IOC_CURR_FAPL_VERSION;
    config->thread_pool_size = H5FD_IOC_DEFAULT_THREAD_POOL_SIZE;

    FUNC_LEAVE_NOAPI(SUCCEED)
}

/*-------------------------------------------------------------------------
 * Function:    H5FD__subfiling_ioc_open_files
 *
 * Purpose:     This function is called by an I/O concentrator in order to
 *              open the subfiles it is responsible for.
 *
 *              The names of the subfiles to be opened are generated based
 *              on values from either:
 *
 *              - The corresponding subfiling configuration file, if one
 *                exists and the HDF5 file isn't being truncated
 *              - The current subfiling context object for the file, if a
 *                subfiling configuration file doesn't exist or the HDF5
 *                file is being truncated
 *
 *              After the subfiles have been opened, a subfiling
 *              configuration file will be created if this is a file
 *              creation operation. If the truncate flag is specified, the
 *              subfiling configuration file will be re-created in order to
 *              account for any possible changes in the subfiling
 *              configuration.
 *
 *              Note that the HDF5 file opening protocol may attempt to
 *              open a file twice. A first open attempt is made without any
 *              truncate or other flags which would modify the file state
 *              if it already exists. Then, if this tentative open wasn't
 *              sufficient, the file is closed and a second file open using
 *              the user supplied open flags is invoked.
 *
 * Return:      Non-negative on success/Negative on failure
 *
 *-------------------------------------------------------------------------
 */
static herr_t
H5FD__subfiling_ioc_open_files(int64_t file_context_id, int file_acc_flags)
{
    subfiling_context_t *sf_context   = NULL;
    mode_t               mode         = S_IRUSR | S_IWUSR | S_IRGRP | S_IROTH;
    char                *filepath     = NULL;
    char                *subfile_dir  = NULL;
    char                *base         = NULL;
    int                  num_subfiles = 0;
    int                  num_digits   = 0;
    herr_t               ret_value    = SUCCEED;

    FUNC_ENTER_PACKAGE

    if (NULL == (sf_context = H5FD__subfiling_get_object(file_context_id)))
        HGOTO_ERROR(H5E_VFL, H5E_CANTOPENFILE, FAIL, "couldn't get subfiling object from context ID");

    assert(sf_context->h5_file_id != UINT64_MAX);
    assert(sf_context->h5_filename);
    assert(sf_context->sf_fids);
    assert(sf_context->sf_num_subfiles > 0);
    assert(sf_context->sf_num_fids > 0);
    assert(sf_context->topology);
    assert(sf_context->topology->ioc_idx >= 0); /* Only IOC ranks should be here */

    /* Get the basename of the full HDF5 filename */
    if (H5_basename(sf_context->h5_filename, &base) < 0)
        HGOTO_ERROR(H5E_VFL, H5E_CANTALLOC, FAIL, "can't get HDF5 file basename");

    /*
     * Get the directory prefix where subfiles will be placed.
     * Under normal circumstances, the subfiles are co-located
     * with the HDF5 file, but users may specify a different
     * directory name.
     */
    if (sf_context->subfile_prefix) {
        if (NULL == (subfile_dir = H5MM_strdup(sf_context->subfile_prefix)))
            HGOTO_ERROR(H5E_VFL, H5E_CANTALLOC, FAIL, "couldn't copy subfile prefix");
    }
    else if (H5_dirname(sf_context->h5_filename, &subfile_dir) < 0)
        HGOTO_ERROR(H5E_VFL, H5E_CANTALLOC, FAIL, "couldn't get HDF5 file dirname");

    if (NULL == (filepath = H5MM_malloc(PATH_MAX)))
        HGOTO_ERROR(H5E_VFL, H5E_CANTALLOC, FAIL, "couldn't allocate space for subfile filename");

    num_subfiles = sf_context->sf_num_subfiles;
    num_digits   = (int)(log10(num_subfiles) + 1);

    /*
     * For each subfile this IOC rank owns, generate the name
     * of the subfile and create/open it
     */
    for (int i = 0; i < sf_context->sf_num_fids; i++) {
        int subfile_idx;

        /* Round-robin subfiles among the available IOCs */
        subfile_idx = (i * sf_context->topology->n_io_concentrators) + sf_context->topology->ioc_idx + 1;

        /*
         * Generate the name of the subfile. The subfile naming should
         * produce files of the following form:
         * If we assume the HDF5 file is named ABC.h5, and 20 subfiles
         * are used, then the subfiles will have names:
         *   ABC.h5.subfile_<file-number>_01_of_20,
         *   ABC.h5.subfile_<file-number>_02_of_20, etc.
         *
         * and the configuration file will be named:
         *   ABC.h5.subfile_<file-number>.config
         */
        snprintf(filepath, PATH_MAX, "%s/" H5FD_SUBFILING_FILENAME_TEMPLATE, subfile_dir, base,
                 sf_context->h5_file_id, num_digits, subfile_idx, num_subfiles);

        if ((sf_context->sf_fids[i] = HDopen(filepath, file_acc_flags, mode)) < 0)
            HSYS_GOTO_ERROR(H5E_VFL, H5E_CANTOPENFILE, FAIL, "failed to open subfile");
    }

    if (file_acc_flags & O_CREAT)
        sf_context->sf_eof = 0;

    /*
     * If subfiles were created (rather than simply opened),
     * check if we also need to create a config file.
     */
    if ((file_acc_flags & O_CREAT) && (sf_context->topology->ioc_idx == 0)) {
        char *config_dir = NULL;

        /*
         * If a config file prefix has been specified, place the
         * config file there, otherwise place it next to the
         * generated subfiles.
         */
        if (sf_context->config_file_prefix)
            config_dir = sf_context->config_file_prefix;
        else
            config_dir = subfile_dir;

        if (H5FD__subfiling_create_config_file(sf_context, base, config_dir, subfile_dir,
                                               (file_acc_flags & O_TRUNC)) < 0)
            HGOTO_ERROR(H5E_VFL, H5E_CANTCREATE, FAIL, "couldn't create subfiling configuration file");
    }

done:
    if (ret_value < 0)
        if (sf_context)
            for (int i = 0; i < sf_context->sf_num_fids; i++) {
                if (sf_context->sf_fids[i] >= 0 && HDclose(sf_context->sf_fids[i]) < 0)
                    HDONE_ERROR(H5E_VFL, H5E_CANTCLOSEFILE, FAIL, "failed to close subfile");
                sf_context->sf_fids[i] = -1;
            }

    H5MM_free(base);
    H5MM_free(subfile_dir);
    H5MM_free(filepath);

    FUNC_LEAVE_NOAPI(ret_value)
}

/*-------------------------------------------------------------------------
 * Function:    H5FD__subfiling_create_config_file
 *
 * Purpose:     Creates a configuration file that contains
 *              subfiling-related information for a file. This file
 *              includes information such as:
 *
 *              - the stripe size for the file's subfiles
 *              - the number of I/O concentrators used for I/O to the file's subfiles
 *              - the number of subfiles the logical HDF5 file consists of
 *              - the base HDF5 filename
 *              - the optional directory prefix where the file's subfiles are placed
 *              - the names of each of the file's subfiles
 *
 * Return:      Non-negative on success/Negative on failure
 *-------------------------------------------------------------------------
 */
static herr_t
H5FD__subfiling_create_config_file(subfiling_context_t *sf_context, const char *base_filename,
                                   const char *config_dir, const char *subfile_dir, bool truncate_if_exists)
{
    bool   config_file_exists = false;
    FILE  *config_file        = NULL;
    char  *config_filename    = NULL;
    char  *line_buf           = NULL;
    int    ret                = 0;
    herr_t ret_value          = SUCCEED;

    FUNC_ENTER_PACKAGE

    assert(sf_context);
    assert(base_filename);
    assert(config_dir);
    assert(subfile_dir);

    if (sf_context->h5_file_id == UINT64_MAX)
        HGOTO_ERROR(H5E_VFL, H5E_BADVALUE, FAIL, "invalid HDF5 file ID %" PRIu64, sf_context->h5_file_id);
    if (*base_filename == '\0')
        HGOTO_ERROR(H5E_VFL, H5E_BADVALUE, FAIL, "invalid base HDF5 filename '%s'", base_filename);
    if (*config_dir == '\0')
        config_dir = ".";
    if (*subfile_dir == '\0')
        subfile_dir = ".";

    if (NULL == (config_filename = H5MM_malloc(PATH_MAX)))
        HGOTO_ERROR(H5E_VFL, H5E_CANTALLOC, FAIL,
                    "couldn't allocate space for subfiling configuration filename");

    snprintf(config_filename, PATH_MAX, "%s/" H5FD_SUBFILING_CONFIG_FILENAME_TEMPLATE, config_dir,
             base_filename, sf_context->h5_file_id);

    /* Determine whether a subfiling configuration file exists */
    errno = 0;
    ret   = HDaccess(config_filename, F_OK);

    config_file_exists = (ret == 0) || ((ret < 0) && (ENOENT != errno));

    if (config_file_exists && ret != 0)
        HSYS_GOTO_ERROR(H5E_VFL, H5E_CANTOPENFILE, FAIL,
                        "couldn't check existence of subfiling configuration file");

    /*
     * If a config file doesn't exist, create one. If a config file does exist,
     * don't touch it unless the O_TRUNC flag was specified. In this case,
     * truncate the existing config file and create a new one.
     */
    if (!config_file_exists || truncate_if_exists) {
        int n_subfiles = sf_context->sf_num_subfiles;
        int num_digits;

        if (NULL == (config_file = fopen(config_filename, "w+")))
            HSYS_GOTO_ERROR(H5E_VFL, H5E_CANTOPENFILE, FAIL,
                            "couldn't create/truncate subfiling configuration file");

        if (NULL == (line_buf = H5MM_malloc(PATH_MAX)))
            HGOTO_ERROR(H5E_VFL, H5E_CANTALLOC, FAIL,
                        "couldn't allocate buffer for writing to subfiling configuration file");

        /* Write the subfiling stripe size to the configuration file */
        snprintf(line_buf, PATH_MAX, "stripe_size=%" PRId64 "\n", sf_context->sf_stripe_size);
        if (fwrite(line_buf, strlen(line_buf), 1, config_file) != 1)
            HSYS_GOTO_ERROR(H5E_VFL, H5E_WRITEERROR, FAIL, "failed to write to subfiling configuration file");

        /* Write the number of I/O concentrators to the configuration file */
        snprintf(line_buf, PATH_MAX, "aggregator_count=%d\n", sf_context->topology->n_io_concentrators);
        if (fwrite(line_buf, strlen(line_buf), 1, config_file) != 1)
            HSYS_GOTO_ERROR(H5E_VFL, H5E_WRITEERROR, FAIL, "failed to write to subfiling configuration file");

        /* Write the number of subfiles to the configuration file */
        snprintf(line_buf, PATH_MAX, "subfile_count=%d\n", n_subfiles);
        if (fwrite(line_buf, strlen(line_buf), 1, config_file) != 1)
            HSYS_GOTO_ERROR(H5E_VFL, H5E_WRITEERROR, FAIL, "failed to write to subfiling configuration file");

        /* Write the base HDF5 filename to the configuration file */
        snprintf(line_buf, PATH_MAX, "hdf5_file=%s\n", sf_context->h5_filename);
        if (fwrite(line_buf, strlen(line_buf), 1, config_file) != 1)
            HSYS_GOTO_ERROR(H5E_VFL, H5E_WRITEERROR, FAIL, "failed to write to subfiling configuration file");

        /* Write the optional subfile directory prefix to the configuration file */
        snprintf(line_buf, PATH_MAX, "subfile_dir=%s\n", subfile_dir);
        if (fwrite(line_buf, strlen(line_buf), 1, config_file) != 1)
            HSYS_GOTO_ERROR(H5E_VFL, H5E_WRITEERROR, FAIL, "failed to write to subfiling configuration file");

        /* Write out each subfile name to the configuration file */
        num_digits = (int)(log10(n_subfiles) + 1);
        for (int k = 0; k < n_subfiles; k++) {
            snprintf(line_buf, PATH_MAX, H5FD_SUBFILING_FILENAME_TEMPLATE "\n", base_filename,
                     sf_context->h5_file_id, num_digits, k + 1, n_subfiles);

            if (fwrite(line_buf, strlen(line_buf), 1, config_file) != 1)
                HSYS_GOTO_ERROR(H5E_VFL, H5E_WRITEERROR, FAIL,
                                "failed to write to subfiling configuration file");
        }
    }

done:
    if (config_file)
        if (EOF == fclose(config_file))
            HDONE_ERROR(H5E_VFL, H5E_CANTCLOSEFILE, FAIL, "couldn't close subfiling configuration file");

    H5MM_free(line_buf);
    H5MM_free(config_filename);

    FUNC_LEAVE_NOAPI(ret_value)
}

/*-------------------------------------------------------------------------
 * Function:    H5FD__subfiling_open_config_file
 *
 * Purpose:     Opens the subfiling configuration file for a given HDF5
 *              file and sets `config_file_out`, if a configuration file
 *              exists. Otherwise, `config_file_out` is set to NULL.
 *
 *              It is the caller's responsibility to check `config_file_out`
 *              on success and close an opened file as necessary.
 *
 * Return:      Non-negative on success/Negative on failure
 *-------------------------------------------------------------------------
 */
static herr_t
H5FD__subfiling_open_config_file(const char *base_filename, const char *config_dir, uint64_t file_id,
                                 const char *mode, FILE **config_file_out)
{
    bool   config_file_exists = false;
    FILE  *config_file        = NULL;
    char  *config_filename    = NULL;
    int    ret                = 0;
    herr_t ret_value          = SUCCEED;

    FUNC_ENTER_PACKAGE

    assert(base_filename);
    assert(config_dir);
    assert(file_id != UINT64_MAX);
    assert(mode);
    assert(config_file_out);

    *config_file_out = NULL;

    if (*base_filename == '\0')
        HGOTO_ERROR(H5E_VFL, H5E_BADVALUE, FAIL, "invalid base HDF5 filename '%s'", base_filename);
    if (*config_dir == '\0')
        config_dir = ".";

    if (NULL == (config_filename = H5MM_malloc(PATH_MAX)))
        HGOTO_ERROR(H5E_VFL, H5E_CANTALLOC, FAIL,
                    "couldn't allocate space for subfiling configuration filename");

    snprintf(config_filename, PATH_MAX, "%s/" H5FD_SUBFILING_CONFIG_FILENAME_TEMPLATE, config_dir,
             base_filename, file_id);

    /* Determine whether a subfiling configuration file exists */
    errno = 0;
    ret   = HDaccess(config_filename, F_OK);

    config_file_exists = (ret == 0) || ((ret < 0) && (ENOENT != errno));

    if (!config_file_exists)
        HGOTO_DONE(SUCCEED);

    if (config_file_exists && ret != 0)
        HSYS_GOTO_ERROR(H5E_VFL, H5E_CANTOPENFILE, FAIL,
                        "couldn't check existence of subfiling configuration file");

    if (NULL == (config_file = fopen(config_filename, mode)))
        HSYS_GOTO_ERROR(H5E_VFL, H5E_CANTOPENFILE, FAIL, "couldn't open subfiling configuration file");

    *config_file_out = config_file;

done:
    if (ret_value < 0)
        if (config_file && (EOF == fclose(config_file)))
            HDONE_ERROR(H5E_VFL, H5E_CANTCLOSEFILE, FAIL, "couldn't close subfiling configuration file");

    H5MM_free(config_filename);

    FUNC_LEAVE_NOAPI(ret_value)
}

/*-------------------------------------------------------------------------
 * Function:    H5FD__subfiling_get_config_from_file
 *
 * Purpose:     Reads a Subfiling configuration file to get the stripe size
 *              and number of subfiles used for the logical HDF5 file.
 *
 * Return:      Non-negative on success/Negative on failure
 *
 *-------------------------------------------------------------------------
 */
herr_t
H5FD__subfiling_get_config_from_file(FILE *config_file, int64_t *stripe_size, int64_t *num_subfiles)
{
    int64_t read_stripe_size  = 0;
    int64_t read_num_subfiles = 0;
    char   *config_buf        = NULL;
    char   *substr            = NULL;
    long    config_file_len   = 0;
    herr_t  ret_value         = SUCCEED;

    FUNC_ENTER_PACKAGE

    assert(config_file);

    if (HDfseek(config_file, 0, SEEK_END) < 0)
        HSYS_GOTO_ERROR(H5E_VFL, H5E_SEEKERROR, FAIL, "couldn't seek to end of subfiling configuration file");

    if ((config_file_len = HDftell(config_file)) < 0)
        HSYS_GOTO_ERROR(H5E_VFL, H5E_CANTGET, FAIL, "couldn't get size of subfiling configuration file");

    if (HDfseek(config_file, 0, SEEK_SET) < 0)
        HSYS_GOTO_ERROR(H5E_VFL, H5E_SEEKERROR, FAIL,
                        "couldn't seek to beginning of subfiling configuration file");

    if (NULL == (config_buf = H5MM_malloc((size_t)config_file_len + 1)))
        HGOTO_ERROR(H5E_VFL, H5E_CANTALLOC, FAIL,
                    "couldn't allocate space for reading from subfiling configuration file");

    if (fread(config_buf, (size_t)config_file_len, 1, config_file) != 1)
        HSYS_GOTO_ERROR(H5E_VFL, H5E_READERROR, FAIL, "couldn't read from subfiling configuration file");

    config_buf[config_file_len] = '\0';

    if (stripe_size) {
        if (NULL == (substr = strstr(config_buf, "stripe_size")))
            HGOTO_ERROR(H5E_VFL, H5E_BADVALUE, FAIL,
                        "malformed subfiling configuration file - no stripe size entry");

        if (EOF == sscanf(substr, "stripe_size=%" PRId64, &read_stripe_size))
            HSYS_GOTO_ERROR(H5E_VFL, H5E_CANTGET, FAIL,
                            "couldn't get stripe size from subfiling configuration file");

        if (read_stripe_size <= 0)
            HGOTO_ERROR(H5E_VFL, H5E_BADVALUE, FAIL,
                        "invalid stripe size (%" PRId64 ") read from subfiling configuration file",
                        read_stripe_size);

        *stripe_size = read_stripe_size;
    }

    if (num_subfiles) {
        if (NULL == (substr = strstr(config_buf, "subfile_count")))
            HGOTO_ERROR(H5E_VFL, H5E_BADVALUE, FAIL,
                        "malformed subfiling configuration file - no subfile count entry");

        if (EOF == sscanf(substr, "subfile_count=%" PRId64, &read_num_subfiles))
            HSYS_GOTO_ERROR(H5E_VFL, H5E_CANTGET, FAIL,
                            "couldn't get number of subfiles from subfiling configuration file");

        if (read_num_subfiles <= 0)
            HGOTO_ERROR(H5E_VFL, H5E_BADVALUE, FAIL,
                        "invalid number of subfiles (%" PRId64 ") read from subfiling configuration file",
                        read_num_subfiles);

        *num_subfiles = read_num_subfiles;
    }

done:
    H5MM_free(config_buf);

    FUNC_LEAVE_NOAPI(ret_value)
}

/*-------------------------------------------------------------------------
 * Function:    H5FD__subfiling_resolve_pathname
 *
 * Purpose:     Simple wrapper routine around realpath(3) to fully resolve
 *              a given filepath. Collective across the specified MPI
 *              communicator in order to minimize file system contention
 *              between MPI ranks.
 *
 *              The resolved filepath returned through `resolved_filepath`
 *              must be freed by the caller with free.
 *
 * Return       Non-negative on success/Negative on failure
 *
 *-------------------------------------------------------------------------
 */
herr_t
H5FD__subfiling_resolve_pathname(const char *filepath, MPI_Comm comm, char **resolved_filepath)
{
    hsize_t path_len         = HSIZE_UNDEF;
    bool    bcasted_path_len = false;
    bool    bcasted_path     = false;
    char   *resolved_path    = NULL;
    char   *file_basename    = NULL;
    char   *file_dirname     = NULL;
    char   *cwd              = NULL;
    int     mpi_rank;
    int     mpi_size;
    int     mpi_code;
    herr_t  ret_value = SUCCEED;

    FUNC_ENTER_PACKAGE

    assert(filepath);
    assert(resolved_filepath);

    if (MPI_SUCCESS != (mpi_code = MPI_Comm_rank(comm, &mpi_rank)))
        HMPI_GOTO_ERROR(FAIL, "MPI_Comm_rank failed", mpi_code);
    if (MPI_SUCCESS != (mpi_code = MPI_Comm_size(comm, &mpi_size)))
        HMPI_GOTO_ERROR(FAIL, "MPI_Comm_size failed", mpi_code);

    if (mpi_rank == 0) {
        errno = 0;
        if (NULL == (resolved_path = HDrealpath(filepath, NULL))) {
            if (ENOENT == errno) {
                if (H5_dirname(filepath, &file_dirname) < 0)
                    HGOTO_ERROR(H5E_VFL, H5E_CANTALLOC, FAIL, "can't get file dirname");

                /* If filepath is just the filename, set up path using CWD */
                if (!strcmp(file_dirname, ".")) {
                    if (NULL == (resolved_path = H5MM_malloc(PATH_MAX)))
                        HGOTO_ERROR(H5E_VFL, H5E_CANTALLOC, FAIL, "can't allocate buffer for filepath");
                    if (H5_basename(filepath, &file_basename) < 0)
                        HGOTO_ERROR(H5E_VFL, H5E_CANTALLOC, FAIL, "can't get file basename");
                    if (NULL == (cwd = H5MM_malloc(PATH_MAX)))
                        HGOTO_ERROR(H5E_VFL, H5E_CANTALLOC, FAIL, "can't allocate buffer for CWD");

                    if (NULL == HDgetcwd(cwd, PATH_MAX))
                        HGOTO_ERROR(H5E_VFL, H5E_CANTGET, FAIL,
                                    "can't get current working directory, errno = %d, error message = '%s'",
                                    errno, strerror(errno));

                    snprintf(resolved_path, PATH_MAX, "%s/%s", cwd, file_basename);
                }
                else
                    /* Otherwise, just use what was given as the pathname */
                    if (NULL == (resolved_path = strdup(filepath)))
                        HGOTO_ERROR(H5E_VFL, H5E_CANTALLOC, FAIL, "can't copy filename");
            }
            else
                HGOTO_ERROR(H5E_VFL, H5E_CANTGET, FAIL,
                            "can't resolve subfile path, errno = %d, error message = '%s'", errno,
                            strerror(errno));
        }

        if (resolved_path)
            H5_CHECKED_ASSIGN(path_len, hsize_t, (strlen(resolved_path) + 1), size_t);
        else
            path_len = HSIZE_UNDEF;
    }

    /* Broadcast the size of the resolved filepath string to other ranks */
    bcasted_path_len = true;
    if (mpi_size > 1)
        if (MPI_SUCCESS != (mpi_code = MPI_Bcast(&path_len, 1, HSIZE_AS_MPI_TYPE, 0, comm)))
            HMPI_GOTO_ERROR(FAIL, "MPI_Bcast failed", mpi_code);

    if (path_len == HSIZE_UNDEF)
        HGOTO_ERROR(H5E_VFL, H5E_CANTGET, FAIL, "couldn't resolve filepath");

    if (mpi_rank != 0)
        if (NULL == (resolved_path = H5MM_malloc(path_len)))
            HGOTO_ERROR(H5E_VFL, H5E_CANTALLOC, FAIL, "can't allocate file name buffer");

    /* Broadcast the resolved filepath to other ranks */
    bcasted_path = true;
    if (mpi_size > 1) {
        H5_CHECK_OVERFLOW(path_len, hsize_t, int);
        if (MPI_SUCCESS != (mpi_code = MPI_Bcast(resolved_path, (int)path_len, MPI_CHAR, 0, comm)))
            HMPI_GOTO_ERROR(FAIL, "MPI_Bcast failed", mpi_code);
    }

    *resolved_filepath = resolved_path;

done:
    H5MM_free(cwd);
    H5MM_free(file_basename);
    H5MM_free(file_dirname);

    if (ret_value < 0) {
        if (!bcasted_path_len)
            if (MPI_SUCCESS != (mpi_code = MPI_Bcast(&path_len, 1, HSIZE_AS_MPI_TYPE, 0, comm)))
                HMPI_DONE_ERROR(FAIL, "MPI_Bcast failed", mpi_code);
        if (!bcasted_path && (path_len != HSIZE_UNDEF)) {
            H5_CHECK_OVERFLOW(path_len, hsize_t, int);
            if (MPI_SUCCESS != (mpi_code = MPI_Bcast(resolved_path, (int)path_len, MPI_CHAR, 0, comm)))
                HMPI_DONE_ERROR(FAIL, "MPI_Bcast failed", mpi_code);
        }

        H5MM_free(resolved_path);
    }

    FUNC_LEAVE_NOAPI(ret_value)
}

/*-------------------------------------------------------------------------
 * Function:    H5FD__subfiling_close_subfiles
 *
 * Purpose:     When closing an HDF5 file, we need to close any associated
 *              subfiles as well.  This function cycles through all known
 *              IO Concentrators to send a file CLOSE_OP command.
 *
 *              This function is collective across all MPI ranks which
 *              have opened HDF5 file which associated with the provided
 *              sf_context.  Once the request has been issued by all
 *              ranks, the subfile at each IOC will be closed and an
 *              completion ACK will be received.
 *
 *              Once the subfiles are closed, we initiate a teardown of
 *              the IOC and associated thread_pool threads.
 *
 * Return:      Success (0) or Failure (non-zero)
 * Errors:      If MPI operations fail for some reason.
 *
 *-------------------------------------------------------------------------
 */
herr_t
H5FD__subfiling_close_subfiles(int64_t subfiling_context_id, MPI_Comm file_comm)
{
    subfiling_context_t *sf_context  = NULL;
    MPI_Request          barrier_req = MPI_REQUEST_NULL;
    int                  mpi_size;
    int                  mpi_code;
    herr_t               ret_value = SUCCEED;

    FUNC_ENTER_PACKAGE

    if (NULL == (sf_context = H5FD__subfiling_get_object(subfiling_context_id)))
        HGOTO_ERROR(H5E_VFL, H5E_CANTGET, FAIL, "couldn't get subfiling object from context ID");

    if (MPI_SUCCESS != (mpi_code = MPI_Comm_size(file_comm, &mpi_size)))
        HMPI_GOTO_ERROR(FAIL, "MPI_Comm_size failed", mpi_code);

    /* We make the subfile close operation collective.  Otherwise, there may be a
     * race condition between our closing the subfiles and the user application
     * moving ahead and possibly re-opening a file.
     *
     * If we can, we utilize an async barrier which gives us the opportunity to
     * reduce the CPU load due to MPI spinning while waiting for the barrier to
     * complete.  This is especially important if there is heavy thread
     * utilization due to subfiling activities, i.e. the thread pool might be
     * busy servicing I/O requests from all HDF5 application ranks.
     */
    if (mpi_size > 1) {
#if H5_CHECK_MPI_VERSION(3, 1)
        int barrier_complete = 0;

        if (MPI_SUCCESS != (mpi_code = MPI_Ibarrier(file_comm, &barrier_req)))
            HMPI_GOTO_ERROR(FAIL, "MPI_Ibarrier failed", mpi_code);

        while (!barrier_complete) {
            useconds_t t_delay = 5;
            usleep(t_delay);

            if (MPI_SUCCESS != (mpi_code = MPI_Test(&barrier_req, &barrier_complete, MPI_STATUS_IGNORE)))
                HMPI_GOTO_ERROR(FAIL, "MPI_Test failed", mpi_code);
        }
#else
        if (MPI_SUCCESS != (mpi_code = MPI_Barrier(file_comm)))
            HMPI_GOTO_ERROR(FAIL, "MPI_Barrier failed", mpi_code);
#endif
    }

    /* The map from file handle to subfiling context can now be cleared */
    if (sf_context->h5_file_id != UINT64_MAX)
        H5FD__subfiling_clear_fid_map_entry(sf_context->h5_file_id, sf_context->sf_context_id);

    if (sf_context->topology->rank_is_ioc)
        if (sf_context->sf_fids)
            for (int i = 0; i < sf_context->sf_num_fids; i++) {
                errno = 0;
                if (sf_context->sf_fids[i] >= 0 && HDclose(sf_context->sf_fids[i]) < 0)
                    HSYS_GOTO_ERROR(H5E_VFL, H5E_CANTCLOSEFILE, FAIL, "couldn't close subfile");
                sf_context->sf_fids[i] = -1;
            }

    /*
     * Run another barrier to prevent some ranks from running ahead, and opening
     * another file before this file is completely closed down.
     */
    if (mpi_size > 1) {
#if H5_CHECK_MPI_VERSION(3, 1)
        int barrier_complete = 0;

        if (MPI_SUCCESS != (mpi_code = MPI_Ibarrier(file_comm, &barrier_req)))
            HMPI_GOTO_ERROR(FAIL, "MPI_Ibarrier failed", mpi_code);

        while (!barrier_complete) {
            useconds_t t_delay = 5;
            usleep(t_delay);

            if (MPI_SUCCESS != (mpi_code = MPI_Test(&barrier_req, &barrier_complete, MPI_STATUS_IGNORE)))
                HMPI_GOTO_ERROR(FAIL, "MPI_Test failed", mpi_code);
        }
#else
        if (MPI_SUCCESS != (mpi_code = MPI_Barrier(file_comm)))
            HMPI_GOTO_ERROR(FAIL, "MPI_Barrier failed", mpi_code);
#endif
    }

#ifdef H5_SUBFILING_DEBUG
    if (sf_context->sf_logfile) {
        struct tm *tm = NULL;
        time_t     cur_time;

        cur_time = time(NULL);
        tm       = localtime(&cur_time);

        H5FD__subfiling_log(sf_context->sf_context_id, "\n-- LOGGING FINISH - %s", asctime(tm));

        fclose(sf_context->sf_logfile);
        sf_context->sf_logfile = NULL;
    }
#endif

done:
    FUNC_LEAVE_NOAPI(ret_value)
}

/*-------------------------------------------------------------------------
 * Function:    H5FD__subfiling_set_config_prop
 *
 * Purpose:     Sets the specified Subfiling VFD configuration as a
 *              property on the given FAPL pointer. The Subfiling VFD uses
 *              this property to pass its configuration down to the IOC VFD
 *              without needing each IOC VFD to include it as part of its
 *              public configuration.
 *
 * Return:      Non-negative on success/Negative on failure
 *
 *-------------------------------------------------------------------------
 */
herr_t
H5FD__subfiling_set_config_prop(H5P_genplist_t *plist, const H5FD_subfiling_params_t *vfd_config)
{
    htri_t prop_exists = FAIL;
    herr_t ret_value   = SUCCEED;

    FUNC_ENTER_PACKAGE

    if (!plist)
        HGOTO_ERROR(H5E_ARGS, H5E_BADVALUE, FAIL, "NULL FAPL pointer");
    if (!vfd_config)
        HGOTO_ERROR(H5E_ARGS, H5E_BADVALUE, FAIL, "invalid subfiling configuration pointer");

    if ((prop_exists = H5P_exist_plist(plist, H5FD_SUBFILING_CONFIG_PROP)) < 0)
        HGOTO_ERROR(H5E_VFL, H5E_CANTGET, FAIL,
                    "can't check if subfiling configuration property exists in FAPL");

    if (prop_exists) {
        if (H5P_set(plist, H5FD_SUBFILING_CONFIG_PROP, vfd_config) < 0)
            HGOTO_ERROR(H5E_VFL, H5E_CANTSET, FAIL, "can't set subfiling configuration property on FAPL");
    }
    else
        /*
         * Cast away const since H5P_insert doesn't match the signature
         * for "value" as H5P_set
         */
        if (H5P_insert(plist, H5FD_SUBFILING_CONFIG_PROP, sizeof(H5FD_subfiling_params_t),
                       H5FD__subfiling_cast_to_void(vfd_config), NULL, NULL, NULL, NULL, NULL, NULL, NULL,
                       NULL) < 0)
            HGOTO_ERROR(H5E_VFL, H5E_CANTREGISTER, FAIL,
                        "unable to register subfiling configuration property in FAPL");

done:
    FUNC_LEAVE_NOAPI(ret_value)
}

/*-------------------------------------------------------------------------
 * Function:    H5FD__subfiling_get_config_prop
 *
 * Purpose:     Retrieves the Subfiling VFD configuration from the given
 *              FAPL pointer. The Subfiling VFD uses this property to pass
 *              its configuration down to the IOC VFD without needing each
 *              IOC VFD to include it as part of its public configuration.
 *
 * Return:      Non-negative on success/Negative on failure
 *
 *-------------------------------------------------------------------------
 */
herr_t
H5FD__subfiling_get_config_prop(H5P_genplist_t *plist, H5FD_subfiling_params_t *vfd_config)
{
    htri_t prop_exists = FAIL;
    herr_t ret_value   = SUCCEED;

    FUNC_ENTER_PACKAGE

    if (!plist)
        HGOTO_ERROR(H5E_ARGS, H5E_BADVALUE, FAIL, "NULL FAPL pointer");
    if (!vfd_config)
        HGOTO_ERROR(H5E_ARGS, H5E_BADVALUE, FAIL, "invalid subfiling configuration pointer");

    if ((prop_exists = H5P_exist_plist(plist, H5FD_SUBFILING_CONFIG_PROP)) < 0)
        HGOTO_ERROR(H5E_VFL, H5E_CANTGET, FAIL,
                    "can't check if subfiling configuration property exists in FAPL");

    if (prop_exists) {
        if (H5P_get(plist, H5FD_SUBFILING_CONFIG_PROP, vfd_config) < 0)
            HGOTO_ERROR(H5E_VFL, H5E_CANTGET, FAIL, "can't get subfiling configuration property from FAPL");
    }
    else {
        vfd_config->ioc_selection = SELECT_IOC_ONE_PER_NODE;
        vfd_config->stripe_size   = H5FD_SUBFILING_DEFAULT_STRIPE_SIZE;
        vfd_config->stripe_count  = H5FD_SUBFILING_DEFAULT_STRIPE_COUNT;
    }

done:
    FUNC_LEAVE_NOAPI(ret_value)
}

/*-------------------------------------------------------------------------
 * Function:    H5FD__subfiling_set_file_id_prop
 *
 * Purpose:     Sets the specified file ID (Inode) value as a property on
 *              the given FAPL pointer. The Subfiling VFD uses this
 *              property to pass the HDF5 stub file ID value down to the
 *              IOC VFD.
 *
 * Return:      Non-negative on success/Negative on failure
 *
 *-------------------------------------------------------------------------
 */
herr_t
H5FD__subfiling_set_file_id_prop(H5P_genplist_t *plist, uint64_t file_id)
{
    htri_t prop_exists = FAIL;
    herr_t ret_value   = SUCCEED;

    FUNC_ENTER_PACKAGE

    if (!plist)
        HGOTO_ERROR(H5E_ARGS, H5E_BADVALUE, FAIL, "NULL FAPL pointer");
    if (file_id == UINT64_MAX)
        HGOTO_ERROR(H5E_ARGS, H5E_BADVALUE, FAIL, "invalid file ID value");

    if ((prop_exists = H5P_exist_plist(plist, H5FD_SUBFILING_STUB_FILE_ID)) < 0)
        HGOTO_ERROR(H5E_VFL, H5E_CANTGET, FAIL, "can't check if file ID property exists in FAPL");

    if (prop_exists) {
        if (H5P_set(plist, H5FD_SUBFILING_STUB_FILE_ID, &file_id) < 0)
            HGOTO_ERROR(H5E_VFL, H5E_CANTSET, FAIL, "can't set file ID property on FAPL");
    }
    else if (H5P_insert(plist, H5FD_SUBFILING_STUB_FILE_ID, sizeof(uint64_t), &file_id, NULL, NULL, NULL,
                        NULL, NULL, NULL, NULL, NULL) < 0)
        HGOTO_ERROR(H5E_VFL, H5E_CANTREGISTER, FAIL, "unable to register file ID property in FAPL");

done:
    FUNC_LEAVE_NOAPI(ret_value)
}

/*-------------------------------------------------------------------------
 * Function:    H5FD__subfiling_get_file_id_prop
 *
 * Purpose:     Retrieves the file ID (Inode) value from the given FAPL
 *              pointer. The Subfiling VFD uses this property to pass the
 *              HDF5 stub file ID value down to the IOC VFD.
 *
 * Return:      Non-negative on success/Negative on failure
 *
 *-------------------------------------------------------------------------
 */
herr_t
H5FD__subfiling_get_file_id_prop(H5P_genplist_t *plist, uint64_t *file_id)
{
    htri_t prop_exists = FAIL;
    herr_t ret_value   = SUCCEED;

    FUNC_ENTER_PACKAGE

    if (!plist)
        HGOTO_ERROR(H5E_ARGS, H5E_BADVALUE, FAIL, "NULL FAPL pointer");
    if (!file_id)
        HGOTO_ERROR(H5E_ARGS, H5E_BADVALUE, FAIL, "NULL file ID pointer");

    if ((prop_exists = H5P_exist_plist(plist, H5FD_SUBFILING_STUB_FILE_ID)) < 0)
        HGOTO_ERROR(H5E_VFL, H5E_CANTGET, FAIL, "can't check if file ID property exists in FAPL");

    if (prop_exists) {
        if (H5P_get(plist, H5FD_SUBFILING_STUB_FILE_ID, file_id) < 0)
            HGOTO_ERROR(H5E_VFL, H5E_CANTGET, FAIL, "can't get file ID property from FAPL");
    }
    else
        *file_id = UINT64_MAX;

done:
    FUNC_LEAVE_NOAPI(ret_value)
}

/*-------------------------------------------------------------------------
 * Function:    H5FD__subfile_fid_to_context
 *
 * Purpose:     This is a basic lookup function which returns the subfiling
 *              context ID associated with the specified file ID. If no
 *              such context ID exists, `context_id_out` will be set to a
 *              negative value.
 *
 * Return:      Non-negative on success/Negative on failure
 *
 *-------------------------------------------------------------------------
 */
herr_t
H5FD__subfile_fid_to_context(uint64_t file_id, int64_t *context_id_out)
{
    herr_t ret_value = SUCCEED;

    FUNC_ENTER_PACKAGE

    assert(context_id_out);

    *context_id_out = -1;

    if (H5FD__subfiling_init_open_file_map() < 0)
        HGOTO_ERROR(H5E_VFL, H5E_CANTINIT, FAIL, "couldn't initialize open file mapping");

    for (int i = 0; i < sf_file_map_size; i++)
        if (sf_open_file_map[i].file_id == file_id)
            *context_id_out = sf_open_file_map[i].sf_context_id;

done:
    FUNC_LEAVE_NOAPI(ret_value)
} /* end H5FD__subfile_fid_to_context() */

/*-------------------------------------------------------------------------
 * Function:    H5FD__subfiling_validate_config_params
 *
 * Purpose:     Checks that the given subfiling configuration parameters
 *              are valid
 *
 * Return:      Non-negative on success/Negative on failure
 *-------------------------------------------------------------------------
 */
herr_t
H5FD__subfiling_validate_config_params(const H5FD_subfiling_params_t *subf_config)
{
    H5FD_subfiling_ioc_select_t ioc_sel_type;
    herr_t                      ret_value = SUCCEED;

    FUNC_ENTER_PACKAGE

    if (!subf_config)
        HGOTO_ERROR(H5E_ARGS, H5E_BADVALUE, FAIL, "NULL subfiling configuration pointer");

    /*
     * Compare against each IOC selection value directly since
     * the enum might be a signed or unsigned type and a comparison
     * against < 0 could generate a warning
     */
    ioc_sel_type = subf_config->ioc_selection;
    if (ioc_sel_type != SELECT_IOC_ONE_PER_NODE && ioc_sel_type != SELECT_IOC_EVERY_NTH_RANK &&
        ioc_sel_type != SELECT_IOC_WITH_CONFIG && ioc_sel_type != SELECT_IOC_TOTAL)
        HGOTO_ERROR(H5E_ARGS, H5E_BADVALUE, FAIL, "invalid IOC selection method");

    if (subf_config->stripe_size <= 0)
        HGOTO_ERROR(H5E_ARGS, H5E_BADVALUE, FAIL, "invalid stripe size");

    if (subf_config->stripe_count <= 0 && subf_config->stripe_count != H5FD_SUBFILING_DEFAULT_STRIPE_COUNT)
        HGOTO_ERROR(H5E_ARGS, H5E_BADVALUE, FAIL, "invalid stripe count");

done:
    FUNC_LEAVE_NOAPI(ret_value)
}

/*-------------------------------------------------------------------------
 * Function:    H5FD__subfiling_terminate
 *
 * Purpose:     A cleanup routine to be called by the Subfiling VFD when
 *              it is terminating. Cleans up internal resources such as the
 *              context and topology caches.
 *
 * Return:      Non-negative on success/Negative on failure
 *
 *-------------------------------------------------------------------------
 */
herr_t
H5FD__subfiling_terminate(void)
{
    herr_t ret_value = SUCCEED;

    FUNC_ENTER_PACKAGE

    /* Clean up subfiling context and topology caches */
    if (sf_context_cache) {
        for (size_t i = 0; i < sf_context_cache_size; i++)
            if (sf_context_cache[i]) {
                if (H5FD__subfiling_free_context(sf_context_cache[i]) < 0)
                    HGOTO_ERROR(H5E_VFL, H5E_CANTFREE, FAIL, "couldn't free subfiling context object");
                sf_context_cache[i] = NULL;
            }

        sf_context_cache_size       = 0;
        sf_context_cache_next_index = 0;

        H5MM_free(sf_context_cache);
        sf_context_cache = NULL;
    }
    if (sf_topology_cache) {
        for (size_t i = 0; i < sf_topology_cache_num_entries; i++) {
            if (H5FD__subfiling_free_topology(sf_topology_cache[i]) < 0)
                HGOTO_ERROR(H5E_VFL, H5E_CANTFREE, FAIL, "couldn't free subfiling topology object");
            sf_topology_cache[i] = NULL;
        }

        sf_topology_cache_size        = 0;
        sf_topology_cache_num_entries = 0;

        H5MM_free(sf_topology_cache);
        sf_topology_cache = NULL;
    }

    /* Clean up the file ID to context object mapping */
    sf_file_map_size = 0;
    H5MM_free(sf_open_file_map);
    sf_open_file_map = NULL;

done:
    FUNC_LEAVE_NOAPI(ret_value)
}

#ifdef H5_SUBFILING_DEBUG
void
H5FD__subfiling_log(int64_t sf_context_id, const char *fmt, ...)
{
    subfiling_context_t *sf_context = NULL;
    va_list              log_args;

    FUNC_ENTER_PACKAGE_NOERR

    va_start(log_args, fmt);

    /* Retrieve the subfiling object for the newly-created context ID */
    if (NULL == (sf_context = H5FD__subfiling_get_object(sf_context_id))) {
        printf("%s: couldn't get subfiling object from context ID\n", __func__);
        goto done;
    }

    H5TS_mutex_lock(&sf_context->mutex);

    if (sf_context->sf_logfile) {
        vfprintf(sf_context->sf_logfile, fmt, log_args);
        fputs("\n", sf_context->sf_logfile);
        fflush(sf_context->sf_logfile);
    }
    else {
        vprintf(fmt, log_args);
        puts("");
        fflush(stdout);
    }

    H5TS_mutex_unlock(&sf_context->mutex);

done:
    va_end(log_args);

    FUNC_LEAVE_NOAPI_VOID
}

void
H5FD__subfiling_log_nonewline(int64_t sf_context_id, const char *fmt, ...)
{
    subfiling_context_t *sf_context = NULL;
    va_list              log_args;

    FUNC_ENTER_PACKAGE_NOERR

    va_start(log_args, fmt);

    /* Retrieve the subfiling object for the newly-created context ID */
    if (NULL == (sf_context = H5FD__subfiling_get_object(sf_context_id))) {
        printf("%s: couldn't get subfiling object from context ID\n", __func__);
        goto done;
    }

    H5TS_mutex_lock(&sf_context->mutex);

    if (sf_context->sf_logfile) {
        vfprintf(sf_context->sf_logfile, fmt, log_args);
        fflush(sf_context->sf_logfile);
    }
    else {
        vprintf(fmt, log_args);
        fflush(stdout);
    }

    H5TS_mutex_unlock(&sf_context->mutex);

done:
    va_end(log_args);

    FUNC_LEAVE_NOAPI_VOID
}
#endif<|MERGE_RESOLUTION|>--- conflicted
+++ resolved
@@ -375,50 +375,9 @@
         mpi_finalized = 1;
     }
 
-<<<<<<< HEAD
-    sf_context->sf_context_id  = -1;
-    sf_context->h5_file_id     = UINT64_MAX;
-    sf_context->threads_inited = false;
     if (H5TS_mutex_destroy(&sf_context->mutex) < 0)
-        return FAIL;
-    sf_context->file_ref                = 0;
-    sf_context->sf_num_fids             = 0;
-    sf_context->sf_num_subfiles         = -1;
-    sf_context->sf_write_count          = 0;
-    sf_context->sf_read_count           = 0;
-    sf_context->sf_eof                  = HADDR_UNDEF;
-    sf_context->sf_stripe_size          = -1;
-    sf_context->sf_blocksize_per_stripe = -1;
-    sf_context->sf_base_addr            = -1;
-
-    if (sf_context->sf_msg_comm != MPI_COMM_NULL) {
-        if (!mpi_finalized) {
-            if (H5_mpi_comm_free(&sf_context->sf_msg_comm) < 0)
-                return FAIL;
-        }
-        sf_context->sf_msg_comm = MPI_COMM_NULL;
-    }
-    if (sf_context->sf_data_comm != MPI_COMM_NULL) {
-        if (!mpi_finalized) {
-            if (H5_mpi_comm_free(&sf_context->sf_data_comm) < 0)
-                return FAIL;
-        }
-        sf_context->sf_data_comm = MPI_COMM_NULL;
-    }
-    if (sf_context->sf_eof_comm != MPI_COMM_NULL) {
-        if (!mpi_finalized) {
-            if (H5_mpi_comm_free(&sf_context->sf_eof_comm) < 0)
-                return FAIL;
-        }
-        sf_context->sf_eof_comm = MPI_COMM_NULL;
-    }
-    if (sf_context->sf_node_comm != MPI_COMM_NULL) {
-        if (!mpi_finalized) {
-            if (H5_mpi_comm_free(&sf_context->sf_node_comm) < 0)
-                return FAIL;
-        }
-        sf_context->sf_node_comm = MPI_COMM_NULL;
-=======
+        HDONE_ERROR(H5E_VFL, H5E_CANTFREE, FAIL, "can't destroy subfiling context's mutex");
+
     if (!mpi_finalized) {
         if (H5_mpi_comm_free(&sf_context->sf_msg_comm) < 0)
             HDONE_ERROR(H5E_VFL, H5E_CANTFREE, FAIL, "can't free MPI communicator");
@@ -430,7 +389,6 @@
             HDONE_ERROR(H5E_VFL, H5E_CANTFREE, FAIL, "can't free MPI communicator");
         if (H5_mpi_comm_free(&sf_context->sf_group_comm) < 0)
             HDONE_ERROR(H5E_VFL, H5E_CANTFREE, FAIL, "can't free MPI communicator");
->>>>>>> bf843c54
     }
 
     H5MM_free(sf_context->subfile_prefix);
@@ -1760,19 +1718,11 @@
     if (NULL == (sf_context = H5FD__subfiling_get_object(context_id)))
         HGOTO_ERROR(H5E_VFL, H5E_CANTGET, FAIL, "couldn't create new subfiling object");
 
-<<<<<<< HEAD
-    sf_context->h5_file_id     = file_id;
-    sf_context->threads_inited = false;
-    if (H5TS_mutex_init(&sf_context->mutex, H5TS_MUTEX_TYPE_PLAIN) < 0)
-        return FAIL;
-    sf_context->file_ref        = 0;
-    sf_context->sf_fids         = NULL;
-    sf_context->sf_num_fids     = 0;
-=======
     /* Set non-zero fields */
     sf_context->h5_file_id      = file_id;
+    if (H5TS_mutex_init(&sf_context->mutex, H5TS_MUTEX_TYPE_PLAIN) < 0)
+        HGOTO_ERROR(H5E_VFL, H5E_CANTINIT, FAIL, "couldn't init subfiling context's mutex");
     sf_context->sf_context_id   = context_id;
->>>>>>> bf843c54
     sf_context->sf_num_subfiles = subfiling_config->stripe_count;
     sf_context->sf_eof          = HADDR_UNDEF;
     sf_context->sf_stripe_size  = H5FD_SUBFILING_DEFAULT_STRIPE_SIZE;
