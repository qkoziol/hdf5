/* * * * * * * * * * * * * * * * * * * * * * * * * * * * * * * * * * * * * * *
 * Copyright by The HDF Group.                                               *
 * Copyright by the Board of Trustees of the University of Illinois.         *
 * All rights reserved.                                                      *
 *                                                                           *
 * This file is part of HDF5.  The full HDF5 copyright notice, including     *
 * terms governing use, modification, and redistribution, is contained in    *
 * the COPYING file, which can be found at the root of the source code       *
 * distribution tree, or in https://support.hdfgroup.org/ftp/HDF5/releases.  *
 * If you do not have access to either file, you may request a copy from     *
 * help@hdfgroup.org.                                                        *
 * * * * * * * * * * * * * * * * * * * * * * * * * * * * * * * * * * * * * * */

/*
 * FILE:    H5I.c - Internal storage routines for handling "IDs"
 *
 * REMARKS: IDs which allow objects (void * currently) to be bundled
 *          into "types" for more general storage.
 *
 * DESIGN:  The types are stored in an array of pointers to store each
 *          type in an element. Each "type" node contains a link to a
 *          hash table to manage the IDs in each type.  Allowed types are
 *          values within the range 1 to H5I_MAX_NUM_TYPES and are given out
 *          at run-time.  Types used by the library are stored in global
 *          variables defined in H5Ipublic.h.
 */

#include "H5Imodule.h"          /* This source code file is part of the H5I module */
#define H5T_FRIEND              /* Suppress error about including H5Tpkg */


#include "H5private.h"          /* Generic Functions                        */
#include "H5ACprivate.h"        /* Metadata cache                           */
#include "H5CXprivate.h"        /* API Contexts                             */
#include "H5Dprivate.h"         /* Datasets                                 */
#include "H5Eprivate.h"        /* Error handling                           */
#include "H5Fprivate.h"        /* File access                    */
#include "H5FLprivate.h"    /* Free Lists                               */
#include "H5Gprivate.h"         /* Groups                                   */
#include "H5Ipkg.h"             /* IDs                                      */
#include "H5MMprivate.h"        /* Memory management                        */
#include "H5Oprivate.h"         /* Object headers                           */
#include "H5SLprivate.h"        /* Skip Lists                               */
#include "H5Tpkg.h"             /* Datatypes                                */
#include "H5VLprivate.h"        /* Virtual Object Layer                     */


/* Local Macros */

/* Combine a Type number and an atom index into an atom */
#define H5I_MAKE(g,i)    ((((hid_t)(g) & TYPE_MASK) << ID_BITS) |      \
                ((hid_t)(i) & ID_MASK))

/* Local typedefs */

/* Atom information structure used */
typedef struct H5I_id_info_t {
    hid_t    id;        /* ID for this info                */
    unsigned    count;        /* ref. count for this atom            */
    unsigned    app_count;      /* ref. count of application visible atoms  */
    const void    *obj_ptr;    /* pointer associated with the atom        */
} H5I_id_info_t;

/* ID type structure used */
typedef struct {
    const H5I_class_t *cls;     /* Pointer to ID class                      */
    unsigned    init_count;    /* # of times this type has been initialized*/
    uint64_t    id_count;    /* Current number of IDs held            */
    uint64_t    nextid;        /* ID to use for the next atom            */
    H5I_id_info_t *last_info;   /* Info for most recent ID looked up        */
    H5SL_t      *ids;           /* Pointer to skip list that stores IDs     */
} H5I_id_type_t;

typedef struct {
    H5I_search_func_t   app_cb;     /* Application's callback routine */
    void               *app_key;    /* Application's "key" (user data) */
    void               *ret_obj;    /* Object to return */
} H5I_search_ud_t;

typedef struct {
    H5I_iterate_func_t  op;             /* Application's callback routine */
    void               *op_data;        /* Application's user data */
} H5I_iterate_pub_ud_t;

/* User data for iterator callback for retrieving an ID corresponding to an object pointer */
typedef struct {
    const void         *object;         /* object pointer to search for */
    H5I_type_t          obj_type;       /* type of object we are searching for */
    hid_t               ret_id;         /* ID returned */
} H5I_get_id_ud_t;

/* User data for iterator callback for ID iteration */
typedef struct {
    H5I_search_func_t   user_func;      /* 'User' function to invoke */
    void               *user_udata;     /* User data to pass to 'user' function */
    hbool_t             app_ref;        /* Whether this is an appl. ref. call */
    H5I_type_t          obj_type;       /* Type of object we are iterating over */
} H5I_iterate_ud_t;

/* User data for H5I__clear_type_cb */
typedef struct {
    H5I_id_type_t *type_ptr;    /* Pointer to the type being cleard */
    hbool_t force;              /* Whether to always remove the id */
    hbool_t app_ref;            /* Whether this is an appl. ref. call */
} H5I_clear_type_ud_t;

/* Package initialization variable */
hbool_t H5_PKG_INIT_VAR = FALSE;

/*-------------------- Locally scoped variables -----------------------------*/

/* Array of pointers to atomic types */
static H5I_id_type_t *H5I_id_type_list_g[H5I_MAX_NUM_TYPES];

/* Variable to keep track of the number of types allocated.  Its value is the */
/* next type ID to be handed out, so it is always one greater than the number */
/* of types. */
/* Starts at 1 instead of 0 because it makes trace output look nicer.  If more */
/* types (or IDs within a type) are needed, adjust TYPE_BITS in H5Ipkg.h       */
/* and/or increase size of hid_t */
static int H5I_next_type = (int)H5I_NTYPES;

/* Declare a free list to manage the H5I_id_info_t struct */
H5FL_DEFINE_STATIC(H5I_id_info_t);

/* Declare a free list to manage the H5I_id_type_t struct */
H5FL_DEFINE_STATIC(H5I_id_type_t);

/* Declare a free list to manage the H5I_class_t struct */
H5FL_DEFINE_STATIC(H5I_class_t);

H5FL_EXTERN(H5VL_object_t);

/*--------------------- Local function prototypes ---------------------------*/
static void *H5I__unwrap(void *obj_ptr, H5I_type_t type);
static htri_t H5I__clear_type_cb(void *_id, void *key, void *udata);
static int H5I__destroy_type(H5I_type_t type);
static void *H5I__remove_verify(hid_t id, H5I_type_t id_type);
static void *H5I__remove_common(H5I_id_type_t *type_ptr, hid_t id);
static int H5I__inc_type_ref(H5I_type_t type);
static int H5I__get_type_ref(H5I_type_t type);
static int H5I__search_cb(void *obj, hid_t id, void *_udata);
static H5I_id_info_t *H5I__find_id(hid_t id);
static int H5I__iterate_pub_cb(void *obj, hid_t id, void *udata);
static int H5I__find_id_cb(void *_item, void *_key, void *_udata);
static int H5I__id_dump_cb(void *_item, void *_key, void *_udata);


/*-------------------------------------------------------------------------
 * Function:    H5I_term_package
 *
 * Purpose:     Terminate the H5I interface: release all memory, reset all
 *              global variables to initial values. This only happens if all
 *              types have been destroyed from other interfaces.
 *
 * Return:      Success:    Positive if any action was taken that might
 *                          affect some other interface; zero otherwise.
 *
 *              Failure:    Negative
 *
 *-------------------------------------------------------------------------
 */
int
H5I_term_package(void)
{
    int    n = 0;

    FUNC_ENTER_NOAPI_NOINIT_NOERR

    if(H5_PKG_INIT_VAR) {
        H5I_id_type_t *type_ptr;        /* Pointer to ID type */
        int type;                       /* Type of ID */

        /* How many types are still being used? */
        for(type = 0; type < H5I_next_type; type++)
            if((type_ptr = H5I_id_type_list_g[type]) && type_ptr->ids)
                n++;

        /* If no types are used then clean up */
        if(0 == n) {
            for(type = 0; type < H5I_next_type; type++) {
                type_ptr = H5I_id_type_list_g[type];
                if(type_ptr) {
                    HDassert(NULL == type_ptr->ids);
                    type_ptr = H5FL_FREE(H5I_id_type_t, type_ptr);
                    H5I_id_type_list_g[type] = NULL;
                    n++;
                } /* end if */
            } /* end for */

            /* Mark interface closed */
            if(0 == n)
                H5_PKG_INIT_VAR = FALSE;
        } /* end if */
    } /* end if */

    FUNC_LEAVE_NOAPI(n)
} /* end H5I_term_package() */


/*-------------------------------------------------------------------------
 * Function:    H5Iregister_type
 *
 * Purpose:     Public interface to H5I_register_type.  Creates a new type
 *              of ID's to give out.  A specific number (RESERVED) of type
 *              entries may be reserved to enable "constant" values to be handed
 *              out which are valid IDs in the type, but which do not map to any
 *              data structures and are not allocated dynamically later. HASH_SIZE is
 *              the minimum hash table size to use for the type. FREE_FUNC is
 *              called with an object pointer when the object is removed from
 *              the type.
 *
 * Return:      Success:    Type ID of the new type
 *              Failure:    H5I_BADID
 *
 *-------------------------------------------------------------------------
 */
H5I_type_t
H5Iregister_type(size_t H5_ATTR_DEBUG_API_USED hash_size, unsigned reserved,
    H5I_free_t free_func)
{
    H5I_class_t *cls = NULL;            /* New ID class */
    H5I_type_t new_type;                /* New ID type value */
    H5I_type_t ret_value = H5I_BADID;   /* Return value */

    FUNC_ENTER_API(H5I_BADID)
    H5TRACE3("It", "zIux", hash_size, reserved, free_func);

    /* Generate a new H5I_type_t value */

    /* Increment the number of types */
    if(H5I_next_type < H5I_MAX_NUM_TYPES) {
        new_type = (H5I_type_t)H5I_next_type;
        H5I_next_type++;
    } /* end if */
    else {
        hbool_t done;       /* Indicate that search was successful */
        int i;              /* Local index variable */

        /* Look for a free type to give out */
        done = FALSE;
        for(i = H5I_NTYPES; i < H5I_MAX_NUM_TYPES && done == FALSE; i++) {
            if(NULL == H5I_id_type_list_g[i]) {
                /* Found a free type ID */
                new_type = (H5I_type_t)i;
                done = TRUE;
            } /* end if */
        } /* end for */

        /* Verify that we found a type to give out */
        if(done == FALSE)
            HGOTO_ERROR(H5E_ATOM, H5E_NOSPACE, H5I_BADID, "Maximum number of ID types exceeded")
    } /* end else */

    /* Allocate new ID class */
    if(NULL == (cls = H5FL_CALLOC(H5I_class_t)))
        HGOTO_ERROR(H5E_ATOM, H5E_CANTALLOC, H5I_BADID, "ID class allocation failed")

    /* Initialize class fields */
    cls->type_id = new_type;
    cls->flags = H5I_CLASS_IS_APPLICATION;
    cls->reserved = reserved;
    cls->free_func = free_func;

    /* Register the new ID class */
    if(H5I_register_type(cls) < 0)
        HGOTO_ERROR(H5E_ATOM, H5E_CANTINIT, H5I_BADID, "can't initialize ID class")

    /* Set return value */
    ret_value = new_type;

done:
    /* Clean up on error */
    if(ret_value < 0)
        if(cls)
            cls = H5FL_FREE(H5I_class_t, cls);

    FUNC_LEAVE_API(ret_value)
} /* end H5Iregister_type() */


/*-------------------------------------------------------------------------
 * Function:    H5I_register_type
 *
 * Purpose:     Creates a new type of ID's to give out.
 *              The class is initialized or its reference count is incremented
 *              (if it is already initialized).
 *
 * Return:      SUCCEED/FAIL
 *
 *-------------------------------------------------------------------------
 */
herr_t
H5I_register_type(const H5I_class_t *cls)
{
    H5I_id_type_t *type_ptr = NULL;    /* Ptr to the atomic type*/
    herr_t ret_value = SUCCEED;         /* Return value */

    FUNC_ENTER_NOAPI(FAIL)

    /* Sanity check */
    HDassert(cls);
    HDassert(cls->type_id > 0 && (int)cls->type_id < H5I_MAX_NUM_TYPES);

    /* Initialize the type */
    if(NULL == H5I_id_type_list_g[cls->type_id]) {
        /* Allocate the type information for new type */
        if(NULL == (type_ptr = (H5I_id_type_t *)H5FL_CALLOC(H5I_id_type_t)))
            HGOTO_ERROR(H5E_ATOM, H5E_CANTALLOC, FAIL, "ID type allocation failed")
        H5I_id_type_list_g[cls->type_id] = type_ptr;
    } /* end if */
    else {
        /* Get the pointer to the existing type */
        type_ptr = H5I_id_type_list_g[cls->type_id];
    } /* end else */

    /* Initialize the ID type structure for new types */
    if(type_ptr->init_count == 0) {
        type_ptr->cls = cls;
        type_ptr->id_count = 0;
        type_ptr->nextid = cls->reserved;
        type_ptr->last_info = NULL;
        if(NULL == (type_ptr->ids = H5SL_create(H5SL_TYPE_HID, NULL)))
            HGOTO_ERROR(H5E_ATOM, H5E_CANTCREATE, FAIL, "skip list creation failed")
    } /* end if */

    /* Increment the count of the times this type has been initialized */
    type_ptr->init_count++;

done:
    if(ret_value < 0) {    /* Clean up on error */
        if(type_ptr) {
            if(type_ptr->ids)
                H5SL_close(type_ptr->ids);
            (void)H5FL_FREE(H5I_id_type_t, type_ptr);
        } /* end if */
    } /* end if */

    FUNC_LEAVE_NOAPI(ret_value)
} /* end H5I_register_type() */


/*-------------------------------------------------------------------------
 * Function:    H5Itype_exists
 *
 * Purpose:     Query function to inform the user if a given type is
 *              currently registered with the library.
 *
 * Return:      TRUE/FALSE/FAIL
 *
 *-------------------------------------------------------------------------
 */
htri_t
H5Itype_exists(H5I_type_t type)
{
    htri_t ret_value = TRUE;                      /* Return value */

    FUNC_ENTER_API(FAIL)
    H5TRACE1("t", "It", type);

    /* Validate parameter */
    if(H5I_IS_LIB_TYPE(type))
        HGOTO_ERROR(H5E_ATOM, H5E_BADGROUP, FAIL, "cannot call public function on library type")
    if(type <= H5I_BADID || (int)type >= H5I_next_type)
        HGOTO_ERROR(H5E_ARGS, H5E_BADRANGE, FAIL, "invalid type number")

    if(NULL == H5I_id_type_list_g[type])
        ret_value = FALSE;

done:
    FUNC_LEAVE_API(ret_value)
} /* end H5Itype_exists() */


/*-------------------------------------------------------------------------
 * Function:    H5Inmembers
 *
 * Purpose:     Returns the number of members in a type.  Public interface to
 *              H5I_nmembers.  The public interface throws an error if the
 *              supplied type does not exist.  This is different than the
 *              private interface, which will just return 0.
 *
 * Return:      SUCCEED/FAIL
 *
 * Programmer:    James Laird
 *        Nathaniel Furrer
 *              Friday, April 23, 2004
 *
 *-------------------------------------------------------------------------
 */
herr_t
H5Inmembers(H5I_type_t type, hsize_t *num_members)
{
    int ret_value = SUCCEED;                      /* Return value */

    FUNC_ENTER_API(FAIL)
    H5TRACE2("e", "It*h", type, num_members);

    if(H5I_IS_LIB_TYPE(type))
        HGOTO_ERROR(H5E_ATOM, H5E_BADGROUP, FAIL, "cannot call public function on library type")

    /* Validate parameters.  This needs to be done here, instead of letting
     * the private interface handle it, because the public interface throws
     * an error when the supplied type does not exist.
     */
    if(type <= H5I_BADID || (int)type >= H5I_next_type)
        HGOTO_ERROR(H5E_ARGS, H5E_BADRANGE, FAIL, "invalid type number")
    if(NULL == H5I_id_type_list_g[type])
        HGOTO_ERROR(H5E_ARGS, H5E_BADRANGE, FAIL, "supplied type does not exist")

    if(num_members) {
        int64_t members;

        if((members = H5I_nmembers(type)) < 0)
            HGOTO_ERROR(H5E_ATOM, H5E_CANTCOUNT, FAIL, "can't compute number of members")

        H5_CHECKED_ASSIGN(*num_members, hsize_t, members, int64_t);
    } /* end if */

done:
    FUNC_LEAVE_API(ret_value)
} /* end H5Inmembers() */


/*-------------------------------------------------------------------------
 * Function:    H5I_nmembers
 *
 * Purpose:     Returns the number of members in a type.
 *
 * Return:      Success:    Number of members; zero if the type is empty
 *                          or has been deleted.
 *
 *              Failure:    Negative
 *
 * Programmer:    Robb Matzke
 *              Wednesday, March 24, 1999
 *
 *-------------------------------------------------------------------------
 */
int64_t
H5I_nmembers(H5I_type_t type)
{
    H5I_id_type_t *type_ptr;            /* Pointer to the ID type */
    int64_t ret_value = 0;              /* Return value */

    FUNC_ENTER_NOAPI(FAIL)

    /* Validate parameter */
    if(type <= H5I_BADID || (int)type >= H5I_next_type)
        HGOTO_ERROR(H5E_ARGS, H5E_BADRANGE, FAIL, "invalid type number")
    if(NULL == (type_ptr = H5I_id_type_list_g[type]) || type_ptr->init_count <= 0)
        HGOTO_DONE(0);

    /* Set return value */
    H5_CHECKED_ASSIGN(ret_value, int64_t, type_ptr->id_count, uint64_t);

done:
    FUNC_LEAVE_NOAPI(ret_value)
} /* end H5I_nmembers() */


/*-------------------------------------------------------------------------
 * Function:    H5I__unwrap
 *
 * Purpose:     Unwraps the object pointer for the 'item' that corresponds
 *              to an ID.
 *
 * Return:      Pointer to the unwrapped pointer (can't fail)
 *
 * Programmer:  Quincey Koziol
 *              Friday, October 19, 2018
 *
 *-------------------------------------------------------------------------
 */
static void *
H5I__unwrap(void *obj_ptr, H5I_type_t type)
{
    void *ret_value = NULL;     /* Return value */

    FUNC_ENTER_STATIC_NOERR

    /* Sanity checks */
    HDassert(obj_ptr);

    /* The stored object pointer might be an H5VL_object_t, in which
     * case we'll need to get the wrapped object struct (H5F_t *, etc.).
     */
    if(H5I_FILE == type || H5I_GROUP == type || H5I_DATASET == type || H5I_ATTR == type) {
        const H5VL_object_t *vol_obj;

        vol_obj = (const H5VL_object_t *)obj_ptr;
        ret_value = H5VL_object_data(vol_obj);
    } /* end if */
    else if(H5I_DATATYPE == type) {
        H5T_t *dt = (H5T_t *)obj_ptr;

        ret_value = (void *)H5T_get_actual_type(dt);
    } /* end if */
    else
        ret_value = obj_ptr;

    FUNC_LEAVE_NOAPI(ret_value)
} /* end H5I__unwrap() */


/*-------------------------------------------------------------------------
 * Function:    H5Iclear_type
 *
 * Purpose:     Removes all objects from the type, calling the free
 *              function for each object regardless of the reference count.
 *              Public interface to H5I_clear_type.
 *
 * Return:      SUCCEED/FAIL
 *
 * Programmer:    James Laird
 *        Nathaniel Furrer
 *              Friday, April 23, 2004
 *
 *-------------------------------------------------------------------------
 */
herr_t
H5Iclear_type(H5I_type_t type, hbool_t force)
{
    herr_t ret_value = FAIL;    /* Return value */

    FUNC_ENTER_API(FAIL)
    H5TRACE2("e", "Itb", type, force);

    if(H5I_IS_LIB_TYPE(type))
        HGOTO_ERROR(H5E_ATOM, H5E_BADGROUP, FAIL, "cannot call public function on library type")

    ret_value = H5I_clear_type(type, force, TRUE);

done:
    FUNC_LEAVE_API(ret_value)
} /* end H5Iclear_type() */


/*-------------------------------------------------------------------------
 * Function:    H5I_clear_type
 *
 * Purpose:     Removes all objects from the type, calling the free
 *              function for each object regardless of the reference count.
 *
 * Return:      SUCCEED/FAIL
 *
 * Programmer:    Robb Matzke
 *              Wednesday, March 24, 1999
 *
 *-------------------------------------------------------------------------
 */
herr_t
H5I_clear_type(H5I_type_t type, hbool_t force, hbool_t app_ref)
{
    H5I_clear_type_ud_t udata;          /* udata struct for callback */
    int         ret_value = SUCCEED;    /* Return value */

    FUNC_ENTER_NOAPI(FAIL)

    /* Validate parameters */
    if(type <= H5I_BADID || (int)type >= H5I_next_type)
        HGOTO_ERROR(H5E_ARGS, H5E_BADRANGE, FAIL, "invalid type number")

    udata.type_ptr = H5I_id_type_list_g[type];
    if(udata.type_ptr == NULL || udata.type_ptr->init_count <= 0)
        HGOTO_ERROR(H5E_ATOM, H5E_BADGROUP, FAIL, "invalid type")

    /* Finish constructing udata */
    udata.force = force;
    udata.app_ref = app_ref;

    /* Attempt to free all ids in the type */
    if(H5SL_try_free_safe(udata.type_ptr->ids, H5I__clear_type_cb, &udata) < 0)
        HGOTO_ERROR(H5E_ATOM, H5E_CANTDELETE, FAIL, "can't free ids in type")

done:
    FUNC_LEAVE_NOAPI(ret_value)
} /* end H5I_clear_type() */


/*-------------------------------------------------------------------------
 * Function:    H5I__clear_type_cb
 *
 * Purpose:     Attempts to free the specified ID, calling the free
 *              function for the object.
 *
 * Return:      TRUE/FALSE/FAIL
 *
 * Programmer:  Neil Fortner
 *              Friday, July 10, 2015
 *
 *-------------------------------------------------------------------------
 */
static htri_t
H5I__clear_type_cb(void *_id, void H5_ATTR_UNUSED *key, void *_udata)
{
    H5I_id_info_t       *id = (H5I_id_info_t *)_id; /* Current ID being worked with */
    H5I_clear_type_ud_t *udata = (H5I_clear_type_ud_t *)_udata; /* udata struct */
    htri_t              ret_value = FALSE;    /* Return value */

    FUNC_ENTER_STATIC_NOERR

    /* Sanity checks */
    HDassert(id);
    HDassert(udata);
    HDassert(udata->type_ptr);

    /* Do nothing to the object if the reference count is larger than
     * one and forcing is off.
     */
    if(udata->force || (id->count - (!udata->app_ref * id->app_count)) <= 1) {
        /* Check for a 'free' function and call it, if it exists */
        if(udata->type_ptr->cls->free_func && (udata->type_ptr->cls->free_func)((void *)id->obj_ptr, H5_REQUEST_NULL) < 0) { /* (Casting away const OK -QAK) */
            if(udata->force) {
#ifdef H5I_DEBUG
                if(H5DEBUG(I)) {
                    HDfprintf(H5DEBUG(I), "H5I: free type=%d obj=0x%08lx "
                            "failure ignored\n",
                            (int)udata->type_ptr->cls->type_id,
                            (unsigned long)(id->obj_ptr));
                } /* end if */
#endif /*H5I_DEBUG*/

                /* Indicate node should be removed from list */
                ret_value = TRUE;
            } /* end if */
        } /* end if */
        else {
            /* Indicate node should be removed from list */
            ret_value = TRUE;
        } /* end else */

        /* Remove ID if requested */
        if(ret_value) {
            /* Free ID info */
            id = H5FL_FREE(H5I_id_info_t, id);

            /* Decrement the number of IDs in the type */
            udata->type_ptr->id_count--;
        } /* end if */
    } /* end if */

    FUNC_LEAVE_NOAPI(ret_value)
} /* end H5I__clear_type_cb() */


/*-------------------------------------------------------------------------
 * Function:    H5Idestroy_type
 *
 * Purpose:     Destroys a type along with all atoms in that type
 *              regardless of their reference counts. Destroying IDs
 *              involves calling the free-func for each ID's object and
 *              then adding the ID struct to the ID free list.  Public
 *              interface to H5I__destroy_type.
 *
 * Return:      SUCCEED/FAIL
 *
 * Programmer:    Nathaniel Furrer
 *        James Laird
 *
 *-------------------------------------------------------------------------
 */
herr_t
H5Idestroy_type(H5I_type_t type)
{
    herr_t ret_value = FAIL;    /* Return value */

    FUNC_ENTER_API(FAIL)
    H5TRACE1("e", "It", type);

    if(H5I_IS_LIB_TYPE(type))
        HGOTO_ERROR(H5E_ATOM, H5E_BADGROUP, FAIL, "cannot call public function on library type")

    ret_value = H5I__destroy_type(type);

done:
    FUNC_LEAVE_API(ret_value)
} /* end H5Idestroy_type() */


/*-------------------------------------------------------------------------
 * Function:    H5I__destroy_type
 *
 * Purpose:     Destroys a type along with all atoms in that type
 *              regardless of their reference counts. Destroying IDs
 *              involves calling the free-func for each ID's object and
 *              then adding the ID struct to the ID free list.
 *
 * Return:      SUCCEED/FAIL
 *
 * Programmer:    Nathaniel Furrer
 *        James Laird
 *
 *-------------------------------------------------------------------------
 */
static herr_t
H5I__destroy_type(H5I_type_t type)
{
    H5I_id_type_t *type_ptr;    /* ptr to the atomic type */
    herr_t ret_value = SUCCEED; /* Return value */

    FUNC_ENTER_STATIC

    /* Validate parameter */
    if(type <= H5I_BADID || (int)type >= H5I_next_type)
        HGOTO_ERROR(H5E_ARGS, H5E_BADRANGE, FAIL, "invalid type number")

    type_ptr = H5I_id_type_list_g[type];
    if(type_ptr == NULL || type_ptr->init_count <= 0)
        HGOTO_ERROR(H5E_ATOM, H5E_BADGROUP, FAIL, "invalid type")

    /* Close/clear/destroy all IDs for this type */
    H5E_BEGIN_TRY {
        H5I_clear_type(type, TRUE, FALSE);
    } H5E_END_TRY       /*don't care about errors*/

    /* Check if we should release the ID class */
    if(type_ptr->cls->flags & H5I_CLASS_IS_APPLICATION)
        type_ptr->cls = H5FL_FREE(H5I_class_t, (void *)type_ptr->cls);

    if(H5SL_close(type_ptr->ids) < 0)
        HGOTO_ERROR(H5E_ATOM, H5E_CANTCLOSEOBJ, FAIL, "can't close skip list")
    type_ptr->ids = NULL;

    type_ptr = H5FL_FREE(H5I_id_type_t, type_ptr);
    H5I_id_type_list_g[type] = NULL;

done:
    FUNC_LEAVE_NOAPI(ret_value)
} /* end H5I__destroy_type() */


/*-------------------------------------------------------------------------
 * Function:    H5Iregister
 *
 * Purpose:     Public interface to H5I_register.
 *
 * Return:      Success:    New object ID
 *              Failure:    H5I_INVALID_HID
 *
 *-------------------------------------------------------------------------
 */
hid_t
H5Iregister(H5I_type_t type, const void *object)
{
    hid_t ret_value = H5I_INVALID_HID;  /* Return value */

    FUNC_ENTER_API(H5I_INVALID_HID)
    H5TRACE2("i", "It*x", type, object);

    if(H5I_IS_LIB_TYPE(type))
        HGOTO_ERROR(H5E_ATOM, H5E_BADGROUP, FAIL, "cannot call public function on library type")

    ret_value = H5I_register(type, object, TRUE);

done:
    FUNC_LEAVE_API(ret_value)
} /* end H5Iregister() */


/*-------------------------------------------------------------------------
 * Function:    H5I_register
 *
 * Purpose:     Registers an OBJECT in a TYPE and returns an ID for it.
 *              This routine does _not_ check for unique-ness of the objects,
 *              if you register an object twice, you will get two different
 *              IDs for it.  This routine does make certain that each ID in a
 *              type is unique.  IDs are created by getting a unique number
 *              for the type the ID is in and incorporating the type into
 *              the ID which is returned to the user.
 *
 * Return:      Success:    New object ID
 *              Failure:    H5I_INVALID_HID
 *
 *-------------------------------------------------------------------------
 */
hid_t
H5I_register(H5I_type_t type, const void *object, hbool_t app_ref)
{
    H5I_id_type_t   *type_ptr = NULL;       /* ptr to the type                  */
    H5I_id_info_t   *id_ptr = NULL;         /* ptr to the new ID information    */
    hid_t           new_id = -1;            /* new ID                           */
    hid_t           ret_value = H5I_INVALID_HID;    /* return value             */

    FUNC_ENTER_NOAPI(FAIL)

    /* Check arguments */
    if (type <= H5I_BADID || (int)type >= H5I_next_type)
        HGOTO_ERROR(H5E_ARGS, H5E_BADRANGE, H5I_INVALID_HID, "invalid type number")
    type_ptr = H5I_id_type_list_g[type];
    if ((NULL == type_ptr) || (type_ptr->init_count <= 0))
        HGOTO_ERROR(H5E_ATOM, H5E_BADGROUP, H5I_INVALID_HID, "invalid type")
    if (NULL == (id_ptr = H5FL_MALLOC(H5I_id_info_t)))
        HGOTO_ERROR(H5E_ATOM, H5E_NOSPACE, H5I_INVALID_HID, "memory allocation failed")

    /* Create the struct & its ID */
    new_id = H5I_MAKE(type, type_ptr->nextid);
    id_ptr->id          = new_id;
    id_ptr->count       = 1; /* initial reference count */
    id_ptr->app_count   = !!app_ref;
    id_ptr->obj_ptr     = object;

    /* Insert into the type */
    if (H5SL_insert(type_ptr->ids, id_ptr, &id_ptr->id) < 0)
        HGOTO_ERROR(H5E_ATOM, H5E_CANTINSERT, H5I_INVALID_HID, "can't insert ID node into skip list")
    type_ptr->id_count++;
    type_ptr->nextid++;

    /* Sanity check for the 'nextid' getting too large and wrapping around */
    HDassert(type_ptr->nextid <= ID_MASK);

    /* Set the most recent ID to this object */
    type_ptr->last_info = id_ptr;

    /* Set return value */
    ret_value = new_id;

done:
    FUNC_LEAVE_NOAPI(ret_value)
} /* end H5I_register() */


/*-------------------------------------------------------------------------
 * Function:    H5I_register_using_existing_id
 *
 * Purpose:     Registers an OBJECT in a TYPE with the supplied ID for it.
 *              This routine will check to ensure the supplied ID is not already
 *              in use, and ensure that it is a valid ID for the given type,
 *              but will NOT check to ensure the OBJECT is not already
 *              registered (thus, it is possible to register one object under
 *              multiple IDs).
 *
 * NOTE:        Intended for use in refresh calls, where we have to close
 *              and re-open the underlying data, then hook the object back
 *              up to the original ID.
 *
 * Return:      SUCCEED/FAIL
 *
 *-------------------------------------------------------------------------
 */
herr_t
H5I_register_using_existing_id(H5I_type_t type, void *object, hbool_t app_ref, hid_t existing_id)
{
    H5I_id_type_t  *type_ptr;               /* ptr to the type                  */
    H5I_id_info_t  *id_ptr;                 /* ptr to the new ID information    */
    herr_t          ret_value = SUCCEED;    /* return value                     */

    FUNC_ENTER_NOAPI(FAIL)

    /* Check arguments */
    HDassert(object);

    /* Make sure ID is not already in use */
    if(NULL != (id_ptr = H5I__find_id(existing_id)))
        HGOTO_ERROR(H5E_ATOM, H5E_BADRANGE, FAIL, "ID already in use")

    /* Make sure type number is valid */
    if(type <= H5I_BADID || (int)type >= H5I_next_type)
        HGOTO_ERROR(H5E_ARGS, H5E_BADRANGE, FAIL, "invalid type number")

    /* Get type pointer from list of types */
    type_ptr = H5I_id_type_list_g[type];

    if(NULL == type_ptr || type_ptr->init_count <= 0)
        HGOTO_ERROR(H5E_ATOM, H5E_BADGROUP, FAIL, "invalid type")

    /* Make sure requested ID belongs to object's type */
    if(H5I_TYPE(existing_id) != type)
        HGOTO_ERROR(H5E_ATOM, H5E_BADRANGE, FAIL, "invalid type for provided ID")

    /* Allocate new structure to house this ID */
    if(NULL == (id_ptr = H5FL_MALLOC(H5I_id_info_t)))
        HGOTO_ERROR(H5E_ATOM, H5E_NOSPACE, FAIL, "memory allocation failed")

    /* Create the struct & insert requested ID */
    id_ptr->id          = existing_id;
    id_ptr->count       = 1; /* initial reference count*/
    id_ptr->app_count   = !!app_ref;
    id_ptr->obj_ptr     = object;

    /* Insert into the type */
    if(H5SL_insert(type_ptr->ids, id_ptr, &id_ptr->id) < 0)
        HGOTO_ERROR(H5E_ATOM, H5E_CANTINSERT, FAIL, "can't insert ID node into skip list")
    type_ptr->id_count++;

    /* Set the most recent ID to this object */
    type_ptr->last_info = id_ptr;

done:
    FUNC_LEAVE_NOAPI(ret_value)
} /* end H5I_register_using_existing_id() */


/*-------------------------------------------------------------------------
 * Function:    H5I_subst
 *
 * Purpose:     Substitute a new object pointer for the specified ID.
 *
 * Return:      Success:    Non-NULL previous object pointer associated
 *                          with the specified ID.
 *              Failure:    NULL
 *
 * Programmer:    Quincey Koziol
 *        Saturday, February 27, 2010
 *
 *-------------------------------------------------------------------------
 */
void *
H5I_subst(hid_t id, const void *new_object)
{
    H5I_id_info_t *id_ptr;      /* Pointer to the atom */
    void *ret_value = NULL;    /* Return value */

    FUNC_ENTER_NOAPI(NULL)

    /* General lookup of the ID */
    if(NULL == (id_ptr = H5I__find_id(id)))
        HGOTO_ERROR(H5E_ATOM, H5E_NOTFOUND, NULL, "can't get ID ref count")

    /* Get the old object pointer to return */
    ret_value = (void *)id_ptr->obj_ptr;        /* (Casting away const OK -QAK) */

    /* Set the new object pointer for the ID */
    id_ptr->obj_ptr = new_object;

done:
    FUNC_LEAVE_NOAPI(ret_value)
} /* end H5I_subst() */


/*-------------------------------------------------------------------------
 * Function:    H5I_object
 *
 * Purpose:     Find an object pointer for the specified ID.
 *
 * Return:      Success:    Non-NULL object pointer associated with the
 *                          specified ID
 *
 *              Failure:    NULL
 *
 *-------------------------------------------------------------------------
 */
void *
H5I_object(hid_t id)
{
    H5I_id_info_t    *id_ptr;            /* Pointer to the new atom  */
    void            *ret_value = NULL;  /* Return value             */

    FUNC_ENTER_NOAPI_NOERR

    /* General lookup of the ID */
    if(NULL != (id_ptr = H5I__find_id(id))) {
        /* Get the object pointer to return */
        ret_value = (void *)id_ptr->obj_ptr;        /* (Casting away const OK -QAK) */
    }

    FUNC_LEAVE_NOAPI(ret_value)
} /* end H5I_object() */


/*-------------------------------------------------------------------------
 * Function:    H5Iobject_verify
 *
 * Purpose:     Find an object pointer for the specified ID, verifying that
 *              its in a particular type.  Public interface to
 *              H5I_object_verify.
 *
 * Return:      Success:    Non-NULL object pointer associated with the
 *                          specified ID.
 *              Failure:    NULL
 *
 *-------------------------------------------------------------------------
 */
void *
H5Iobject_verify(hid_t id, H5I_type_t id_type)
{
    void *ret_value = NULL;             /* Return value */

    FUNC_ENTER_API(NULL)
    H5TRACE2("*x", "iIt", id, id_type);

    /* Validate parameters */
    if(H5I_IS_LIB_TYPE(id_type))
        HGOTO_ERROR(H5E_ATOM, H5E_BADGROUP, NULL, "cannot call public function on library type")
    if(id_type < 1 || (int)id_type >= H5I_next_type)
        HGOTO_ERROR(H5E_ATOM, H5E_BADGROUP, NULL, "identifier has invalid type")

    ret_value = H5I_object_verify(id, id_type);

done:
    FUNC_LEAVE_API(ret_value)
} /* end H5Iobject_verify() */


/*-------------------------------------------------------------------------
 * Function:    H5I_object_verify
 *
 * Purpose:     Find an object pointer for the specified ID, verifying that
 *              its in a particular type.
 *
 * Return:      Success:    Non-NULL object pointer associated with the
 *                          specified ID.
 *              Failure:    NULL
 *
 * Programmer:    Quincey Koziol
 *        Wednesday, July 31, 2002
 *
 *-------------------------------------------------------------------------
 */
void *
H5I_object_verify(hid_t id, H5I_type_t id_type)
{
    H5I_id_info_t  *id_ptr      = NULL;     /* Pointer to the new atom  */
    void           *ret_value   = NULL;     /* Return value             */

    FUNC_ENTER_NOAPI_NOERR

    HDassert(id_type >= 1 && (int)id_type < H5I_next_type);

    /* Verify that the type of the ID is correct & lookup the ID */
    if(id_type == H5I_TYPE(id) && NULL != (id_ptr = H5I__find_id(id))) {
        /* Get the object pointer to return */
        ret_value = (void *)id_ptr->obj_ptr;        /* (Casting away const OK -QAK) */
    }

    FUNC_LEAVE_NOAPI(ret_value)
} /* H5I_object_verify() */


/*-------------------------------------------------------------------------
 * Function:    H5I_get_type
 *
 * Purpose:     Given an object ID return the type to which it
 *              belongs.  The ID need not be the ID of an object which
 *              currently exists because the type number is encoded
 *              in the object ID.
 *
 * Return:      Success:    A positive integer (corresponding to an H5I_type_t
 *                          enum value for library ID types, but not for user
 *                          ID types).
 *              Failure:    H5I_BADID
 *
 * Programmer:    Robb Matzke
 *        Friday, February 19, 1999
 *
 *-------------------------------------------------------------------------
 */
H5I_type_t
H5I_get_type(hid_t id)
{
    H5I_type_t ret_value = H5I_BADID;           /* Return value */

    FUNC_ENTER_NOAPI_NOERR

    if(id > 0)
        ret_value = H5I_TYPE(id);

    HDassert(ret_value >= H5I_BADID && (int)ret_value < H5I_next_type);

    FUNC_LEAVE_NOAPI(ret_value)
} /* end H5I_get_type() */


/*-------------------------------------------------------------------------
 * Function:    H5Iget_type
 *
 * Purpose:     The public version of H5I_get_type(), obtains a type number
 *              when given an ID.  The ID need not be the ID of an
 *              object which currently exists because the type number is
 *              encoded as part of the ID.
 *
 * Return:      Success:    A positive integer (corresponding to an H5I_type_t
 *                          enum value for library ID types, but not for user
 *                          ID types).
 *              Failure:    H5I_BADID
 *
 *-------------------------------------------------------------------------
 */
H5I_type_t
H5Iget_type(hid_t id)
{
    H5I_type_t ret_value = H5I_BADID;   /* Return value */

    FUNC_ENTER_API(H5I_BADID)
    H5TRACE1("It", "i", id);

    ret_value = H5I_get_type(id);

    if(ret_value <= H5I_BADID || (int)ret_value >= H5I_next_type || NULL == H5I_object(id))
    HGOTO_DONE(H5I_BADID);

done:
    FUNC_LEAVE_API(ret_value)
} /* end H5Iget_type() */


/*-------------------------------------------------------------------------
 * Function:    H5I_is_file_object
 *
 * Purpose:     Convenience function to determine if an ID represents
 *              a file object.
 *
 *              In H5O calls, you can't use object_verify to ensure
 *              the ID was of the correct class since there's no
 *              H5I_OBJECT ID class.
 *
 * Return:      Success:    TRUE/FALSE
 *              Failure:    FAIL
 *
 *-------------------------------------------------------------------------
 */
htri_t
H5I_is_file_object(hid_t id)
{
    H5I_type_t  id_type     = H5I_get_type(id);
    htri_t      ret_value   = FAIL;

    FUNC_ENTER_NOAPI(FAIL);

    /* Fail if the ID type is out of range */
    if (id_type < 1 || id_type >= H5I_NTYPES)
        HGOTO_ERROR(H5E_ARGS, H5E_BADTYPE, FAIL, "ID type out of range");

    /* Return TRUE if the ID is a file object (dataset, group, map, or committed
     * datatype), FALSE otherwise.
     */
    if (H5I_DATASET == id_type || H5I_GROUP == id_type || H5I_MAP == id_type) {
        ret_value = TRUE;
    }
    else if (H5I_DATATYPE == id_type) {

        H5T_t *dt = NULL;

        if(NULL == (dt = (H5T_t *)H5I_object(id)))
            HGOTO_ERROR(H5E_ARGS, H5E_BADTYPE, FAIL, "unable to get underlying datatype struct");

        ret_value = H5T_is_named(dt);
    }
    else {
        ret_value = FALSE;
    }

done:
    FUNC_LEAVE_NOAPI(ret_value);
} /* H5I_is_file_object() */


/*-------------------------------------------------------------------------
 * Function:    H5Iremove_verify
 *
 * Purpose:     Removes the specified ID from its type, first checking that the
 *              type of the ID and the type type are the same.  Public interface to
 *              H5I__remove_verify.
 *
 * Return:      Success:    A pointer to the object that was removed, the
 *                          same pointer which would have been found by
 *                          calling H5I_object().
 *              Failure:    NULL
 *
 * Programmer:    James Laird
 *        Nathaniel Furrer
 *
 *-------------------------------------------------------------------------
 */
void *
H5Iremove_verify(hid_t id, H5I_type_t id_type)
{
    void *ret_value = NULL;     /* Return value */

    FUNC_ENTER_API(NULL)
    H5TRACE2("*x", "iIt", id, id_type);

    if(H5I_IS_LIB_TYPE(id_type))
        HGOTO_ERROR(H5E_ATOM, H5E_BADGROUP, NULL, "cannot call public function on library type")

    /* Remove the id */
    ret_value = H5I__remove_verify(id, id_type);

done:
    FUNC_LEAVE_API(ret_value)
} /* end H5Iremove_verify() */


/*-------------------------------------------------------------------------
 * Function:    H5I__remove_verify
 *
 * Purpose:     Removes the specified ID from its type, first checking that
 *              the ID's type is the same as the ID type supplied as an argument
 *
 * Return:      Success:    A pointer to the object that was removed, the
 *                          same pointer which would have been found by
 *                          calling H5I_object().
 *              Failure:    NULL
 *
 * Programmer:    James Laird
 *        Nat Furrer
 *
 *-------------------------------------------------------------------------
 */
static void *
H5I__remove_verify(hid_t id, H5I_type_t id_type)
{
    void * ret_value = NULL;    /*return value            */

    FUNC_ENTER_STATIC_NOERR

    /* Argument checking will be performed by H5I_remove() */

    /* Verify that the type of the ID is correct */
    if(id_type == H5I_TYPE(id))
        ret_value = H5I_remove(id);

    FUNC_LEAVE_NOAPI(ret_value)
} /* end H5I__remove_verify() */


/*-------------------------------------------------------------------------
 * Function:    H5I__remove_common
 *
 * Purpose:     Common code to remove a specified ID from its type.
 *
 * Return:      Success:    A pointer to the object that was removed, the
 *                          same pointer which would have been found by
 *                          calling H5I_object().
 *              Failure:    NULL
 *
 * Programmer:  Quincey Koziol
 *              October 3, 2013
 *
 *-------------------------------------------------------------------------
 */
static void *
H5I__remove_common(H5I_id_type_t *type_ptr, hid_t id)
{
    H5I_id_info_t *curr_id;    /* Pointer to the current atom */
    void *ret_value = NULL;    /* Return value */

    FUNC_ENTER_STATIC

    /* Sanity check */
    HDassert(type_ptr);

    /* Get the ID node for the ID */
    if(NULL == (curr_id = (H5I_id_info_t *)H5SL_remove(type_ptr->ids, &id)))
        HGOTO_ERROR(H5E_ATOM, H5E_CANTDELETE, NULL, "can't remove ID node from skip list")

    /* Check if this ID was the last one accessed */
    if(type_ptr->last_info == curr_id)
        type_ptr->last_info = NULL;

    ret_value = (void *)curr_id->obj_ptr;       /* (Casting away const OK -QAK) */
    curr_id = H5FL_FREE(H5I_id_info_t, curr_id);

    /* Decrement the number of IDs in the type */
    (type_ptr->id_count)--;

done:
    FUNC_LEAVE_NOAPI(ret_value)
} /* end H5I__remove_common() */


/*-------------------------------------------------------------------------
 * Function:    H5I_remove
 *
 * Purpose:     Removes the specified ID from its type.
 *
 * Return:      Success:    A pointer to the object that was removed, the
 *                          same pointer which would have been found by
 *                          calling H5I_object().
 *              Failure:    NULL
 *
 * Programmer:    Unknown
 *
 *-------------------------------------------------------------------------
 */
void *
H5I_remove(hid_t id)
{
    H5I_id_type_t    *type_ptr;            /* Pointer to the atomic type */
    H5I_type_t        type;                /* Atom's atomic type */
    void *            ret_value = NULL;    /* Return value */

    FUNC_ENTER_NOAPI(NULL)

    /* Check arguments */
    type = H5I_TYPE(id);
    if(type <= H5I_BADID || (int)type >= H5I_next_type)
        HGOTO_ERROR(H5E_ARGS, H5E_BADRANGE, NULL, "invalid type number")
    type_ptr = H5I_id_type_list_g[type];
    if(type_ptr == NULL || type_ptr->init_count <= 0)
        HGOTO_ERROR(H5E_ATOM, H5E_BADGROUP, NULL, "invalid type")

    /* Remove the node from the type */
    if(NULL == (ret_value = H5I__remove_common(type_ptr, id)))
        HGOTO_ERROR(H5E_ATOM, H5E_CANTDELETE, NULL, "can't remove ID node")

done:
    FUNC_LEAVE_NOAPI(ret_value)
} /* end H5I_remove() */


/*-------------------------------------------------------------------------
 * Function:    H5Idec_ref
 *
 * Purpose:     Decrements the number of references outstanding for an ID.
 *              If the reference count for an ID reaches zero, the object
 *              will be closed.
 *
 * Return:      Success:    New reference count
 *              Failure:    -1
 *
 * Programmer:  Quincey Koziol
 *              Dec  7, 2003
 *
 *-------------------------------------------------------------------------
 */
int
H5Idec_ref(hid_t id)
{
    int ret_value = 0;          /* Return value */

    FUNC_ENTER_API((-1))
    H5TRACE1("Is", "i", id);

    /* Check arguments */
    if(id < 0)
        HGOTO_ERROR(H5E_ATOM, H5E_BADATOM, (-1), "invalid ID")

    /* Do actual decrement operation */
    if((ret_value = H5I_dec_app_ref(id)) < 0)
        HGOTO_ERROR(H5E_ATOM, H5E_CANTDEC, (-1), "can't decrement ID ref count")

done:
    FUNC_LEAVE_API(ret_value)
} /* end H5Idec_ref() */


/*-------------------------------------------------------------------------
 * Function:    H5I_dec_ref
 *
 * Purpose:     Decrements the number of references outstanding for an ID.
 *              This will fail if the type is not a reference counted type.
 *              The ID type's 'free' function will be called for the ID
 *              if the reference count for the ID reaches 0 and a free
 *              function has been defined at type creation time.
 *
 * Return:      Success:    New reference count
 *
 *              Failure:    -1
 *
 *-------------------------------------------------------------------------
 */
int
H5I_dec_ref(hid_t id)
{
    H5I_id_info_t *id_ptr;      /* Pointer to the new ID */
    int ret_value = 0;          /* Return value */

    FUNC_ENTER_NOAPI((-1))

    /* Sanity check */
    HDassert(id >= 0);

    /* General lookup of the ID */
    if(NULL == (id_ptr = H5I__find_id(id)))
        HGOTO_ERROR(H5E_ATOM, H5E_BADATOM, (-1), "can't locate ID")

    /* If this is the last reference to the object then invoke the type's
     * free method on the object. If the free method is undefined or
     * successful then remove the object from the type; otherwise leave
     * the object in the type without decrementing the reference
     * count. If the reference count is more than one then decrement the
     * reference count without calling the free method.
     *
     * Beware: the free method may call other H5I functions.
     *
     * If an object is closing, we can remove the ID even though the free
     * method might fail.  This can happen when a mandatory filter fails to
     * write when a dataset is closed and the chunk cache is flushed to the
     * file.  We have to close the dataset anyway. (SLU - 2010/9/7)
     */
    if(1 == id_ptr->count) {
        H5I_id_type_t    *type_ptr;        /*ptr to the type    */

        /* Get the ID's type */
        type_ptr = H5I_id_type_list_g[H5I_TYPE(id)];

        /* (Casting away const OK -QAK) */
        if(!type_ptr->cls->free_func || (type_ptr->cls->free_func)((void *)id_ptr->obj_ptr, H5_REQUEST_NULL) >= 0) {
            /* Remove the node from the type */
            if(NULL == H5I__remove_common(type_ptr, id))
                HGOTO_ERROR(H5E_ATOM, H5E_CANTDELETE, (-1), "can't remove ID node")
            ret_value = 0;
        } /* end if */
        else
            ret_value = -1;
    } /* end if */
    else {
        --(id_ptr->count);
        ret_value = (int)id_ptr->count;
    } /* end else */

done:
    FUNC_LEAVE_NOAPI(ret_value)
} /* end H5I_dec_ref() */


<<<<<<< HEAD

/*-------------------------------------------------------------------------
 * Function:    H5I_dec_ref_async
 *
 * Purpose:     Asynchronous version of H5I_dec_ref
 *              This will fail if the type is not a reference counted type.
 *              The ID type's 'free' function will be called for the ID
 *              if the reference count for the ID reaches 0 and a free
 *              function has been defined at type creation time.
 *
 * Return:      Success:    New reference count
 *
 *              Failure:    -1
 *
 *-------------------------------------------------------------------------
 */
int
H5I_dec_ref_async(hid_t id, void **token)
{
    H5I_id_info_t *id_ptr;      /* Pointer to the new ID */
    int ret_value = 0;          /* Return value */

    FUNC_ENTER_NOAPI((-1))

    /* Sanity check */
    HDassert(id >= 0);

    /* General lookup of the ID */
    if(NULL == (id_ptr = H5I__find_id(id)))
        HGOTO_ERROR(H5E_ATOM, H5E_BADATOM, (-1), "can't locate ID")

    /* If this is the last reference to the object then invoke the type's
     * free method on the object. If the free method is undefined or
     * successful then remove the object from the type; otherwise leave
     * the object in the type without decrementing the reference
     * count. If the reference count is more than one then decrement the
     * reference count without calling the free method.
     *
     * Beware: the free method may call other H5I functions.
     *
     * If an object is closing, we can remove the ID even though the free
     * method might fail.  This can happen when a mandatory filter fails to
     * write when a dataset is closed and the chunk cache is flushed to the
     * file.  We have to close the dataset anyway. (SLU - 2010/9/7)
     */
    if(1 == id_ptr->count) {
        H5I_id_type_t	*type_ptr;		/*ptr to the type	*/

        /* Get the ID's type */
        type_ptr = H5I_id_type_list_g[H5I_TYPE(id)];

        /* (Casting away const OK -QAK) */
        if(!type_ptr->cls->free_func || (type_ptr->cls->free_func)((void *)id_ptr->obj_ptr, token) >= 0) {
            /* Remove the node from the type */
            if(NULL == H5I__remove_common(type_ptr, id))
                HGOTO_ERROR(H5E_ATOM, H5E_CANTDELETE, (-1), "can't remove ID node")
            ret_value = 0;
        } /* end if */
        else
            ret_value = -1;
    } /* end if */
    else {
        --(id_ptr->count);
        ret_value = (int)id_ptr->count;
    } /* end else */

done:
    FUNC_LEAVE_NOAPI(ret_value)
} /* end H5I_dec_ref(_async) */


/*-------------------------------------------------------------------------
 * Function:    H5I_dec_app_ref_async
 *
 * Purpose:     Asynchronous version of H5I_dec_app_ref
 *
 * Return:      Success:    New app. reference count
 *              Failure:    -1
 *
 * Programmer:  Houjun Tang
 *              Oct 21, 2019
 *
 *-------------------------------------------------------------------------
 */
int
H5I_dec_app_ref_async(hid_t id, void **token)
{
    H5I_id_info_t *id_ptr;      /* Pointer to the new ID */
    int ret_value = 0;          /* Return value */

    FUNC_ENTER_NOAPI((-1))

    /* Sanity check */
    HDassert(id >= 0);

    /* Call regular decrement reference count routine */
    if((ret_value = H5I_dec_ref_async(id, token)) < 0)
        HGOTO_ERROR(H5E_ATOM, H5E_CANTDEC, (-1), "can't decrement ID ref count")

    /* Check if the ID still exists */
    if(ret_value > 0) {
        /* General lookup of the ID */
        if(NULL == (id_ptr = H5I__find_id(id)))
            HGOTO_ERROR(H5E_ATOM, H5E_BADATOM, (-1), "can't locate ID")

        /* Adjust app_ref */
        --(id_ptr->app_count);
        HDassert(id_ptr->count >= id_ptr->app_count);

        /* Set return value */
        ret_value = (int)id_ptr->app_count;
    } /* end if */

done:
    FUNC_LEAVE_NOAPI(ret_value)
} /* end H5I_dec_app_ref_async() */



=======
>>>>>>> b480d0a3
/*-------------------------------------------------------------------------
 * Function:    H5I_dec_app_ref
 *
 * Purpose:     H5I_dec_ref wrapper for case of modifying the application ref.
 *              count for an ID as well as normal reference count.
 *
 * Return:      Success:    New app. reference count
 *              Failure:    -1
 *
 * Programmer:  Quincey Koziol
 *              Sept 16, 2010
 *
 *-------------------------------------------------------------------------
 */
int
H5I_dec_app_ref(hid_t id)
{
    H5I_id_info_t *id_ptr;      /* Pointer to the new ID */
    int ret_value = 0;          /* Return value */

    FUNC_ENTER_NOAPI((-1))

    /* Sanity check */
    HDassert(id >= 0);

    /* Call regular decrement reference count routine */
    if((ret_value = H5I_dec_ref(id)) < 0)
        HGOTO_ERROR(H5E_ATOM, H5E_CANTDEC, (-1), "can't decrement ID ref count")

    /* Check if the ID still exists */
    if(ret_value > 0) {
        /* General lookup of the ID */
        if(NULL == (id_ptr = H5I__find_id(id)))
            HGOTO_ERROR(H5E_ATOM, H5E_BADATOM, (-1), "can't locate ID")

        /* Adjust app_ref */
        --(id_ptr->app_count);
        HDassert(id_ptr->count >= id_ptr->app_count);

        /* Set return value */
        ret_value = (int)id_ptr->app_count;
    } /* end if */

done:
    FUNC_LEAVE_NOAPI(ret_value)
} /* end H5I_dec_app_ref() */


/*-------------------------------------------------------------------------
 * Function:    H5I_dec_app_ref_always_close
 *
 * Purpose:     H5I_dec_app_ref wrapper for case of always closing the ID,
 *              even when the free routine fails
 *
 * Return:      Success:    New app. reference count
 *              Failure:    -1
 *
 *-------------------------------------------------------------------------
 */
int
H5I_dec_app_ref_always_close(hid_t id)
{
    int ret_value = 0;          /* Return value */

    FUNC_ENTER_NOAPI((-1))

    /* Sanity check */
    HDassert(id >= 0);

    /* Call application decrement reference count routine */
    ret_value = H5I_dec_app_ref(id);

    /* Check for failure */
    if (ret_value < 0) {
        /*
         * If an object is closing, we can remove the ID even though the free
         * method might fail.  This can happen when a mandatory filter fails to
         * write when a dataset is closed and the chunk cache is flushed to the
         * file.  We have to close the dataset anyway. (SLU - 2010/9/7)
         */
        H5I_remove(id);

        HGOTO_ERROR(H5E_ATOM, H5E_CANTDEC, (-1), "can't decrement ID ref count")
    }

done:
    FUNC_LEAVE_NOAPI(ret_value)
} /* end H5I_dec_app_ref_always_close() */


/*-------------------------------------------------------------------------
 * Function:    H5Iinc_ref
 *
 * Purpose:     Increments the number of references outstanding for an ID.
 *
 * Return:      Success:    New reference count
 *              Failure:    -1
 *
 *-------------------------------------------------------------------------
 */
int
H5Iinc_ref(hid_t id)
{
    int ret_value;                      /* Return value */

    FUNC_ENTER_API((-1))
    H5TRACE1("Is", "i", id);

    /* Check arguments */
    if (id < 0)
        HGOTO_ERROR(H5E_ATOM, H5E_BADATOM, (-1), "invalid ID")

    /* Do actual increment operation */
    if ((ret_value = H5I_inc_ref(id, TRUE)) < 0)
        HGOTO_ERROR(H5E_ATOM, H5E_CANTINC, (-1), "can't increment ID ref count")

done:
    FUNC_LEAVE_API(ret_value)
} /* end H5Iinc_ref() */


/*-------------------------------------------------------------------------
 * Function:    H5I_inc_ref
 *
 * Purpose:     Increment the reference count for an object.
 *
 * Return:      Success:    The new reference count
 *              Failure:    -1
 *
 *-------------------------------------------------------------------------
 */
int
H5I_inc_ref(hid_t id, hbool_t app_ref)
{
    H5I_id_info_t *id_ptr;      /* Pointer to the ID */
    int ret_value = 0;          /* Return value */

    FUNC_ENTER_NOAPI((-1))

    /* Sanity check */
    HDassert(id >= 0);

    /* General lookup of the ID */
    if (NULL == (id_ptr = H5I__find_id(id)))
        HGOTO_ERROR(H5E_ATOM, H5E_BADATOM, (-1), "can't locate ID")

    /* Adjust reference counts */
    ++(id_ptr->count);
    if (app_ref)
        ++(id_ptr->app_count);

    /* Set return value */
    ret_value = (int)(app_ref ? id_ptr->app_count : id_ptr->count);

done:
    FUNC_LEAVE_NOAPI(ret_value)
} /* end H5I_inc_ref() */


/*-------------------------------------------------------------------------
 * Function:    H5Iget_ref
 *
 * Purpose:     Retrieves the number of references outstanding for an ID.
 *
 * Return:      Success:    Reference count
 *              Failure:    -1
 *
 *-------------------------------------------------------------------------
 */
int
H5Iget_ref(hid_t id)
{
    int ret_value;                      /* Return value */

    FUNC_ENTER_API((-1))
    H5TRACE1("Is", "i", id);

    /* Check arguments */
    if (id < 0)
        HGOTO_ERROR(H5E_ATOM, H5E_BADATOM, (-1), "invalid ID")

    /* Do actual retrieve operation */
    if ((ret_value = H5I_get_ref(id, TRUE)) < 0)
        HGOTO_ERROR(H5E_ATOM, H5E_CANTGET, (-1), "can't get ID ref count")

done:
    FUNC_LEAVE_API(ret_value)
} /* end H5Iget_ref() */


/*-------------------------------------------------------------------------
 * Function:    H5I_get_ref
 *
 * Purpose:     Retrieve the reference count for an object.
 *
 * Return:      Success:    The reference count
 *              Failure:    -1
 *
 *-------------------------------------------------------------------------
 */
int
H5I_get_ref(hid_t id, hbool_t app_ref)
{
    H5I_id_info_t *id_ptr;      /* Pointer to the ID */
    int ret_value = 0;          /* Return value */

    FUNC_ENTER_NOAPI((-1))

    /* Sanity check */
    HDassert(id >= 0);

    /* General lookup of the ID */
    if (NULL == (id_ptr = H5I__find_id(id)))
        HGOTO_ERROR(H5E_ATOM, H5E_BADATOM, (-1), "can't locate ID")

    /* Set return value */
    ret_value = (int)(app_ref ? id_ptr->app_count : id_ptr->count);

done:
    FUNC_LEAVE_NOAPI(ret_value)
} /* end H5I_get_ref() */


/*-------------------------------------------------------------------------
 * Function:    H5Iinc_type_ref
 *
 * Purpose:     Increments the number of references outstanding for an ID type.
 *
 * Return:      Success:    New reference count
 *              Failure:    -1
 *
 *-------------------------------------------------------------------------
 */
int
H5Iinc_type_ref(H5I_type_t type)
{
    int ret_value;                      /* Return value */

    FUNC_ENTER_API((-1))
    H5TRACE1("Is", "It", type);

    /* Check arguments */
    if(type <= 0 || (int)type >= H5I_next_type)
        HGOTO_ERROR(H5E_ATOM, H5E_BADATOM, (-1), "invalid ID type")
    if(H5I_IS_LIB_TYPE(type))
        HGOTO_ERROR(H5E_ATOM, H5E_BADGROUP, (-1), "cannot call public function on library type")

    /* Do actual increment operation */
    if((ret_value = H5I__inc_type_ref(type)) < 0)
        HGOTO_ERROR(H5E_ATOM, H5E_CANTINC, (-1), "can't increment ID type ref count")

done:
    FUNC_LEAVE_API(ret_value)
} /* end H5Iinc_ref() */


/*-------------------------------------------------------------------------
 * Function:    H5I__inc_type_ref
 *
 * Purpose:     Increment the reference count for an ID type.
 *
 * Return:      Success:    The new reference count
 *              Failure:    -1
 *
 *-------------------------------------------------------------------------
 */
static int
H5I__inc_type_ref(H5I_type_t type)
{
    H5I_id_type_t *type_ptr;    /* Pointer to the type */
    int ret_value = -1;         /* Return value */

    FUNC_ENTER_STATIC

    /* Sanity check */
    HDassert(type > 0 && (int)type < H5I_next_type);

    /* Check arguments */
    type_ptr = H5I_id_type_list_g[type];
    if(NULL == type_ptr)
        HGOTO_ERROR(H5E_ATOM, H5E_BADGROUP, (-1), "invalid type")

    /* Set return value */
    ret_value = (int)(++(type_ptr->init_count));

done:
    FUNC_LEAVE_NOAPI(ret_value)
} /* end H5I__inc_type_ref() */


/*-------------------------------------------------------------------------
 * Function:    H5Idec_type_ref
 *
 * Purpose:     Decrements the reference count on an entire type of IDs.
 *              If the type reference count becomes zero then the type is
 *              destroyed along with all atoms in that type regardless of
 *              their reference counts.     Destroying IDs involves calling
 *              the free-func for each ID's object and then adding the ID
 *              struct to the ID free list.  Public interface to
 *              H5I_dec_type_ref.
 *              Returns the number of references to the type on success; a
 *              return value of 0 means that the type will have to be
 *              re-initialized before it can be used again (and should probably
 *              be set to H5I_UNINIT).
 *
 * NOTE:        Using an error type to also represent a count is semantially
 *              incorrect. We should consider fixing this in a future major
 *              release (DER).
 *
 * Return:      Success:    Number of references to type
 *              Failure:    -1
 *
 *-------------------------------------------------------------------------
 */
herr_t
H5Idec_type_ref(H5I_type_t type)
{
    herr_t ret_value = 0;           /* Return value */

    FUNC_ENTER_API((-1))
    H5TRACE1("e", "It", type);

    if (H5I_IS_LIB_TYPE(type))
        HGOTO_ERROR(H5E_ATOM, H5E_BADGROUP, (-1), "cannot call public function on library type")

    ret_value = H5I_dec_type_ref(type);

done:
    FUNC_LEAVE_API(ret_value)
} /* end H5Idec_type_ref() */


/*-------------------------------------------------------------------------
 * Function:    H5I_dec_type_ref
 *
 * Purpose:     Decrements the reference count on an entire type of IDs.
 *              If the type reference count becomes zero then the type is
 *              destroyed along with all atoms in that type regardless of
 *              their reference counts.     Destroying IDs involves calling
 *              the free-func for each ID's object and then adding the ID
 *              struct to the ID free list.
 *              Returns the number of references to the type on success; a
 *              return value of 0 means that the type will have to be
 *              re-initialized before it can be used again (and should probably
 *              be set to H5I_UNINIT).
 *
 * Return:      Success:    Number of references to type
 *              Failure:    -1
 *
 *-------------------------------------------------------------------------
 */
int
H5I_dec_type_ref(H5I_type_t type)
{
    H5I_id_type_t *type_ptr;    /* Pointer to the ID type */
    herr_t ret_value = 0;       /* Return value */

    FUNC_ENTER_NOAPI((-1))

    if(type <= H5I_BADID || (int)type >= H5I_next_type)
        HGOTO_ERROR(H5E_ARGS, H5E_BADRANGE, (-1), "invalid type number")

    type_ptr = H5I_id_type_list_g[type];
    if(type_ptr == NULL || type_ptr->init_count <= 0)
        HGOTO_ERROR(H5E_ATOM, H5E_BADGROUP, (-1), "invalid type")

    /* Decrement the number of users of the atomic type.  If this is the
     * last user of the type then release all atoms from the type and
     * free all memory it used.  The free function is invoked for each atom
     * being freed.
     */
    if(1 == type_ptr->init_count) {
        H5I__destroy_type(type);
        ret_value = 0;
    } /* end if */
    else {
        --(type_ptr->init_count);
        ret_value = (herr_t)type_ptr->init_count;
    } /* end else */

done:
    FUNC_LEAVE_NOAPI(ret_value)
} /* end H5I_dec_type_ref() */


/*-------------------------------------------------------------------------
 * Function:    H5Iget_type_ref
 *
 * Purpose:     Retrieves the number of references outstanding for a type.
 *
 * Return:      Success:    Reference count
 *              Failure:    -1
 *
 *-------------------------------------------------------------------------
 */
int
H5Iget_type_ref(H5I_type_t type)
{
    int ret_value;                      /* Return value */

    FUNC_ENTER_API((-1))
    H5TRACE1("Is", "It", type);

    /* Check arguments */
    if(type <= 0 || (int)type >= H5I_next_type)
        HGOTO_ERROR(H5E_ATOM, H5E_BADATOM, (-1), "invalid ID type")
    if(H5I_IS_LIB_TYPE(type))
        HGOTO_ERROR(H5E_ATOM, H5E_BADGROUP, (-1), "cannot call public function on library type")

    /* Do actual retrieve operation */
    if((ret_value = H5I__get_type_ref(type)) < 0)
        HGOTO_ERROR(H5E_ATOM, H5E_CANTGET, (-1), "can't get ID type ref count")

done:
    FUNC_LEAVE_API(ret_value)
} /* end H5Iget_ref() */


/*-------------------------------------------------------------------------
 * Function:    H5I__get_type_ref
 *
 * Purpose:     Retrieve the reference count for an ID type.
 *
 * Return:      Success:    The reference count
 *
 *              Failure:    -1
 *
 *-------------------------------------------------------------------------
 */
static int
H5I__get_type_ref(H5I_type_t type)
{
    H5I_id_type_t   *type_ptr;          /* Pointer to the type  */
    int             ret_value = -1;     /* Return value         */

    FUNC_ENTER_STATIC

    /* Sanity check */
    HDassert(type >= 0);

    /* Check arguments */
    type_ptr = H5I_id_type_list_g[type];
    if (!type_ptr)
        HGOTO_ERROR(H5E_ATOM, H5E_BADGROUP, FAIL, "invalid type")

    /* Set return value */
    ret_value = (int)type_ptr->init_count;

done:
    FUNC_LEAVE_NOAPI(ret_value)
} /* end H5I__get_type_ref() */


/*-------------------------------------------------------------------------
 * Function:    H5Iis_valid
 *
 * Purpose:     Check if the given id is valid.  An id is valid if it is in
 *              use and has an application reference count of at least 1.
 *
 * Return:      TRUE/FALSE/FAIL
 *
 *-------------------------------------------------------------------------
 */
htri_t
H5Iis_valid(hid_t id)
{
    H5I_id_info_t   *id_ptr;            /* ptr to the ID */
    htri_t          ret_value = TRUE;   /* Return value */

    FUNC_ENTER_API(FAIL)
    H5TRACE1("t", "i", id);

    /* Find the ID */
    if (NULL == (id_ptr = H5I__find_id(id)))
        ret_value = FALSE;
    else if (!id_ptr->app_count) /* Check if the found id is an internal id */
        ret_value = FALSE;

done:
    FUNC_LEAVE_API(ret_value)
} /* end H5Iis_valid() */


/*-------------------------------------------------------------------------
 * Function:    H5I__search_cb
 *
 * Purpose:     Callback routine for H5Isearch, when it calls H5I_iterate.
 *              Calls "user" callback search function, and then sets return
 *              value, based on the result of that callback.
 *
 * Return:      Success:    H5_ITER_CONT (0) or H5_ITER_STOP (1)
 *              Failure:    H5_ITER_ERROR (-1)
 *
 *-------------------------------------------------------------------------
 */
static int
H5I__search_cb(void *obj, hid_t id, void *_udata)
{
    H5I_search_ud_t    *udata = (H5I_search_ud_t *)_udata;  /* User data for callback */
    herr_t              cb_ret_val;                         /* User callback return value */
    int                 ret_value = H5_ITER_ERROR;          /* Callback return value */

    FUNC_ENTER_STATIC_NOERR

    cb_ret_val = (*udata->app_cb)(obj, id, udata->app_key);

    /* Set the return value based on the callback's return value */
    if(cb_ret_val > 0) {
        ret_value = H5_ITER_STOP;    /* terminate iteration early */
        udata->ret_obj = obj;       /* also set out parameter */
    }
    else if(cb_ret_val < 0)
        ret_value = H5_ITER_ERROR;  /* indicate failure (which terminates iteration) */

    FUNC_LEAVE_NOAPI(ret_value)
} /* end H5I__search_cb() */


/*-------------------------------------------------------------------------
 * Function:    H5Isearch
 *
 * Purpose:     Apply function FUNC to each member of type TYPE and return a
 *              pointer to the first object for which FUNC returns non-zero.
 *              The FUNC should take a pointer to the object and the KEY as
 *              arguments and return non-zero to terminate the search (zero
 *              to continue).  Public interface to H5I_search.
 *
 * Limitation:  Currently there is no way to start searching from where a
 *              previous search left off.
 *
 * Return:      Success:    The first object in the type for which FUNC
 *                          returns non-zero. NULL if FUNC returned zero
 *                          for every object in the type.
 *
 *              Failure:    NULL
 *
 *-------------------------------------------------------------------------
 */
void *
H5Isearch(H5I_type_t type, H5I_search_func_t func, void *key)
{
    H5I_search_ud_t udata;      /* Context for iteration */
    void *ret_value;            /* Return value */

    FUNC_ENTER_API(NULL)
    H5TRACE3("*x", "Itx*x", type, func, key);

    /* Check arguments */
    if (H5I_IS_LIB_TYPE(type))
        HGOTO_ERROR(H5E_ATOM, H5E_BADGROUP, NULL, "cannot call public function on library type")

    /* Set up udata struct */
    udata.app_cb = func;
    udata.app_key = key;
    udata.ret_obj = NULL;

    /* Note that H5I_iterate returns an error code.  We ignore it
     * here, as we can't do anything with it without revising the API.
     */
    (void)H5I_iterate(type, H5I__search_cb, &udata, TRUE);

    /* Set return value */
    ret_value = udata.ret_obj;

done:
    FUNC_LEAVE_API(ret_value)
} /* end H5Isearch() */


/*-------------------------------------------------------------------------
 * Function:    H5I__iterate_pub_cb
 *
 * Purpose:     Callback routine for H5Iiterate, when it calls
 *              H5I_iterate.  Calls "user" callback search function, and
 *              then sets return value, based on the result of that
 *              callback.
 *
 * Return:      Success:    H5_ITER_CONT (0) or H5_ITER_STOP (1)
 *              Failure:    H5_ITER_ERROR (-1)
 *
 * Programmer:  Neil Fortner
 *              Friday, October 11, 2013
 *
 *-------------------------------------------------------------------------
 */
static int
H5I__iterate_pub_cb(void H5_ATTR_UNUSED *obj, hid_t id, void *_udata)
{
    H5I_iterate_pub_ud_t   *udata = (H5I_iterate_pub_ud_t *)_udata; /* User data for callback */
    herr_t                  cb_ret_val;                             /* User callback return value */
    int                     ret_value = H5_ITER_ERROR;              /* Callback return value */

    FUNC_ENTER_STATIC_NOERR

    /* Invoke the callback */
    cb_ret_val = (*udata->op)(id, udata->op_data);

    /* Set the return value based on the callback's return value */
    if(cb_ret_val > 0)
        ret_value = H5_ITER_STOP;    /* terminate iteration early */
    else if(cb_ret_val < 0)
        ret_value = H5_ITER_ERROR;  /* indicate failure (which terminates iteration) */
    else
        ret_value = H5_ITER_CONT; /* continue iteration */

    FUNC_LEAVE_NOAPI(ret_value)
} /* end H5I__iterate_pub_cb() */


/*-------------------------------------------------------------------------
 * Function:    H5Iiterate
 *
 * Purpose:     Call the callback funciton op for each member of the id
 *              type type.  op takes as parameters the id and a
 *              passthrough of op_data, and returns an herr_t.  A positive
 *              return from op will cause the iteration to stop and
 *              H5Iiterate will return the value returned by op.  A
 *              negative return from op will cause the iteration to stop
 *              and H5Iiterate will return failure.  A zero return from op
 *              will allow iteration to continue, as long as there are
 *              other ids remaining in type.
 *
 * Limitation:  Currently there is no way to start searching from where a
 *              previous search left off.
 *
 * Return:      The last value returned by op
 *
 * Programmer:  Neil Fortner
 *              Friday, October 11, 2013
 *
 *-------------------------------------------------------------------------
 */
herr_t
H5Iiterate(H5I_type_t type, H5I_iterate_func_t op, void *op_data)
{
    H5I_iterate_pub_ud_t int_udata;  /* Internal user data */
    herr_t ret_value;            /* Return value */

    FUNC_ENTER_API(FAIL)
    H5TRACE3("e", "Itx*x", type, op, op_data);

    /* Set up udata struct */
    int_udata.op        = op;
    int_udata.op_data   = op_data;

    /* Note that H5I_iterate returns an error code.  We ignore it
     * here, as we can't do anything with it without revising the API.
     */
    if ((ret_value = H5I_iterate(type, H5I__iterate_pub_cb, &int_udata, TRUE)) < 0)
        HGOTO_ERROR(H5E_ATOM, H5E_BADITER, FAIL, "can't iterate over ids")

done:
    FUNC_LEAVE_API(ret_value)
} /* end H5Iiterate() */


/*-------------------------------------------------------------------------
 * Function:    H5I__iterate_cb
 *
 * Purpose:     Callback routine for H5I_iterate, invokes "user" callback
 *              function, and then sets return value, based on the result of
 *              that callback.
 *
 * Return:      Success:    H5_ITER_CONT (0) or H5_ITER_STOP (1)
 *              Failure:    H5_ITER_ERROR (-1)
 *
 *-------------------------------------------------------------------------
 */
static int
H5I__iterate_cb(void *_item, void H5_ATTR_UNUSED *_key, void *_udata)
{
    H5I_id_info_t *item = (H5I_id_info_t *)_item;       /* Pointer to the ID node */
    H5I_iterate_ud_t *udata = (H5I_iterate_ud_t *)_udata; /* User data for callback */
    int ret_value = H5_ITER_CONT;     /* Callback return value */

    FUNC_ENTER_STATIC_NOERR

    /* Only invoke the callback function if this ID is visible externally and
     * its reference count is positive.
     */
    if((!udata->app_ref) || (item->app_count > 0)) {
        H5I_type_t  type        = udata->obj_type;
        void *obj_ptr;
        herr_t      cb_ret_val;

        /* The stored object pointer might be an H5VL_object_t, in which
         * case we'll need to get the wrapped object struct (H5F_t *, etc.).
         */
        obj_ptr = H5I__unwrap((void *)item->obj_ptr, type);

        /* Invoke callback function */
        cb_ret_val = (*udata->user_func)((void *)obj_ptr, item->id, udata->user_udata);     /* (Casting away const OK) */

        /* Set the return value based on the callback's return value */
        if(cb_ret_val > 0)
            ret_value = H5_ITER_STOP;    /* terminate iteration early */
        else if(cb_ret_val < 0)
            ret_value = H5_ITER_ERROR;  /* indicate failure (which terminates iteration) */
    } /* end if */

    FUNC_LEAVE_NOAPI(ret_value)
} /* end H5I__iterate_cb() */


/*-------------------------------------------------------------------------
 * Function:    H5I_iterate
 *
 * Purpose:     Apply function FUNC to each member of type TYPE (with
 *              non-zero application reference count if app_ref is TRUE).
 *              Stop if FUNC returns a non zero value (i.e. anything
 *              other than H5_ITER_CONT).
 *
 *              If FUNC returns a positive value (i.e. H5_ITER_STOP),
 *              return SUCCEED.
 *
 *              If FUNC returns a negative value (i.e. H5_ITER_ERROR),
 *              return FAIL.
 *
 *              The FUNC should take a pointer to the object and the
 *              udata as arguments and return non-zero to terminate
 *              siteration, and zero to continue.
 *
 * Limitation:  Currently there is no way to start the iteration from
 *              where a previous iteration left off.
 *
 * Return:      SUCCEED/FAIL
 *
 *-------------------------------------------------------------------------
 */
herr_t
H5I_iterate(H5I_type_t type, H5I_search_func_t func, void *udata, hbool_t app_ref)
{
    H5I_id_type_t *type_ptr;            /* Pointer to the type  */
    herr_t       ret_value = SUCCEED;     /* Return value         */

    FUNC_ENTER_NOAPI(FAIL)

    /* Check arguments */
    if(type <= H5I_BADID || (int)type >= H5I_next_type)
        HGOTO_ERROR(H5E_ARGS, H5E_BADRANGE, FAIL, "invalid type number")
    type_ptr = H5I_id_type_list_g[type];

    /* Only iterate through ID list if it is initialized and there are IDs in type */
    if(type_ptr && type_ptr->init_count > 0 && type_ptr->id_count > 0) {
        H5I_iterate_ud_t iter_udata;    /* User data for iteration callback */
        herr_t iter_status;             /* Iteration status */

        /* Set up iterator user data */
        iter_udata.user_func    = func;
        iter_udata.user_udata   = udata;
        iter_udata.app_ref      = app_ref;
        iter_udata.obj_type     = type;

        /* Iterate over IDs */
        if((iter_status = H5SL_iterate(type_ptr->ids, H5I__iterate_cb, &iter_udata)) < 0)
            HGOTO_ERROR(H5E_ATOM, H5E_BADITER, FAIL, "iteration failed")
    } /* end if */

done:
    FUNC_LEAVE_NOAPI(ret_value)
} /* end H5I_iterate() */


/*-------------------------------------------------------------------------
 * Function:    H5I__find_id
 *
 * Purpose:     Given an object ID find the info struct that describes the
 *              object.
 *
 * Return:      Success:    A pointer to the object's info struct.
 *
 *              Failure:    NULL
 *
 *-------------------------------------------------------------------------
 */
static H5I_id_info_t *
H5I__find_id(hid_t id)
{
    H5I_type_t        type;            /*ID's type        */
    H5I_id_type_t    *type_ptr;        /*ptr to the type    */
    H5I_id_info_t    *ret_value = NULL;    /* Return value */

    FUNC_ENTER_STATIC_NOERR

    /* Check arguments */
    type = H5I_TYPE(id);
    if(type <= H5I_BADID || (int)type >= H5I_next_type)
        HGOTO_DONE(NULL)
    type_ptr = H5I_id_type_list_g[type];
    if(!type_ptr || type_ptr->init_count <= 0)
        HGOTO_DONE(NULL)

    /* Check for same ID as we have looked up last time */
    if(type_ptr->last_info && type_ptr->last_info->id == id)
        ret_value = type_ptr->last_info;
    else {
        /* Locate the ID node for the ID */
        ret_value = (H5I_id_info_t *)H5SL_search(type_ptr->ids, &id);

        /* Remember this ID */
        type_ptr->last_info = ret_value;
    } /* end else */

done:
    FUNC_LEAVE_NOAPI(ret_value)
} /* end H5I__find_id() */


/*-------------------------------------------------------------------------
 * Function:    H5Iget_name
 *
 * Purpose:     Gets a name of an object from its ID.
 *
 * Return:      Success:    The length of the name
 *
 *              Failure:    -1
 *
 * NOTE:        Not safe for arbitrary VOL connectors as it relies on
 *              private H5G calls.
 *
 * Comments: Public function
 *  If 'name' is non-NULL then write up to 'size' bytes into that
 *  buffer and always return the length of the entry name.
 *  Otherwise 'size' is ignored and the function does not store the name,
 *  just returning the number of characters required to store the name.
 *  If an error occurs then the buffer pointed to by 'name' (NULL or non-NULL)
 *  is unchanged and the function returns a negative value.
 *  If a zero is returned for the name's length, then there is no name
 *  associated with the ID.
 *
 *-------------------------------------------------------------------------
 */
ssize_t
H5Iget_name(hid_t id, char *name/*out*/, size_t size)
{
    H5VL_object_t *vol_obj;     /* Object of loc_id */
    H5VL_loc_params_t loc_params;
    ssize_t       ret_value;    /* Return value */

    FUNC_ENTER_API((-1))
    H5TRACE3("Zs", "ixz", id, name, size);

    /* Get the object pointer */
    if(NULL == (vol_obj = H5VL_vol_object(id)))
        HGOTO_ERROR(H5E_ATOM, H5E_BADTYPE, (-1), "invalid identifier")

    /* Set location parameters */
    loc_params.type         = H5VL_OBJECT_BY_SELF;
    loc_params.obj_type     = H5I_get_type(id);

    /* Retrieve object's name */
    if(H5VL_object_get(vol_obj, &loc_params, H5VL_OBJECT_GET_NAME, H5P_DATASET_XFER_DEFAULT, H5_REQUEST_NULL, &ret_value, name, size) < 0)
        HGOTO_ERROR(H5E_ATOM, H5E_CANTGET, (-1), "can't retrieve object name")

done:
    FUNC_LEAVE_API(ret_value)
} /* end H5Iget_name() */


/*-------------------------------------------------------------------------
 * Function:    H5Iget_file_id
 *
 * Purpose:     Obtains the file ID given an object ID.  The user has to
 *              close this ID.
 *
 * Return:      Success:    The file ID associated with the object
 *
 *              Failure:    H5I_INVALID_HID
 *
 *-------------------------------------------------------------------------
 */
hid_t
H5Iget_file_id(hid_t obj_id)
{
    H5I_type_t  type;                           /* ID type */
    hid_t       ret_value   = H5I_INVALID_HID;  /* Return value */

    FUNC_ENTER_API(FAIL)
    H5TRACE1("i", "i", obj_id);

    /* Get object type */
    type = H5I_TYPE(obj_id);

    /* Call internal function */
    if(H5I_FILE == type || H5I_DATATYPE == type || H5I_GROUP == type || H5I_DATASET == type || H5I_ATTR == type) {
        H5VL_object_t *vol_obj;         /* Object of obj_id */

        /* Get the VOL object */
        if(NULL == (vol_obj = H5VL_vol_object(obj_id)))
            HGOTO_ERROR(H5E_ATOM, H5E_BADTYPE, H5I_INVALID_HID, "invalid location identifier")

        /* Get the file ID */
        if((ret_value = H5F_get_file_id(vol_obj, type, TRUE)) < 0)
            HGOTO_ERROR(H5E_ATOM, H5E_CANTGET, H5I_INVALID_HID, "can't retrieve file ID")
    } /* end if */
    else
        HGOTO_ERROR(H5E_ARGS, H5E_BADRANGE, H5I_INVALID_HID, "not an ID of a file object")

done:
    FUNC_LEAVE_API(ret_value)
} /* end H5Iget_file_id() */


/*-------------------------------------------------------------------------
 * Function:    H5I__find_id_cb
 *
 * Purpose:     Callback for searching for an ID with a specific pointer
 *
 * Return:      Success:    H5_ITER_CONT (0) or H5_ITER_STOP (1)
 *              Failure:    H5_ITER_ERROR (-1)
 *
 *-------------------------------------------------------------------------
 */
static int
H5I__find_id_cb(void *_item, void H5_ATTR_UNUSED *_key, void *_udata)
{
    H5I_id_info_t *item = (H5I_id_info_t *)_item;       /* Pointer to the ID node */
    H5I_get_id_ud_t *udata = (H5I_get_id_ud_t *)_udata;     /* Pointer to user data */
    H5I_type_t type = udata->obj_type;
    const void *obj_ptr = NULL;
    int ret_value = H5_ITER_CONT;                       /* Return value */

    FUNC_ENTER_STATIC_NOERR

    /* Sanity check */
    HDassert(item);
    HDassert(udata);

    /* Get a pointer to the VOL connector's data */
    obj_ptr = H5I__unwrap(item->obj_ptr, type);

    /* Check for a match */
    if (obj_ptr == udata->object) {
        udata->ret_id = item->id;
        ret_value = H5_ITER_STOP;
    } /* end if */

    FUNC_LEAVE_NOAPI(ret_value)
} /* end H5I__find_id_cb() */


/*-------------------------------------------------------------------------
 * Function:    H5I_find_id
 *
 * Purpose:     Return the ID of an object by searching through the ID list
 *              for the type.
 *
 * Return:      SUCCEED/FAIL
 *              (id will be set to H5I_INVALID_HID on errors or not found)
 *
 *-------------------------------------------------------------------------
 */
herr_t
H5I_find_id(const void *object, H5I_type_t type, hid_t *id)
{
    H5I_id_type_t  *type_ptr;               /* Pointer to the type  */
    herr_t          ret_value = SUCCEED;    /* Return value         */

    FUNC_ENTER_NOAPI(FAIL)

    HDassert(id);

    *id = H5I_INVALID_HID;

    type_ptr = H5I_id_type_list_g[type];
    if (!type_ptr || type_ptr->init_count <= 0)
        HGOTO_ERROR(H5E_ATOM, H5E_BADGROUP, FAIL, "invalid type")

    /* Only iterate through ID list if it is initialized and there are IDs in type */
    if (type_ptr->init_count > 0 && type_ptr->id_count > 0) {
        H5I_get_id_ud_t udata;    /* User data */
        herr_t iter_status;       /* Iteration status */

        /* Set up iterator user data */
        udata.object    = object;
        udata.obj_type  = type;
        udata.ret_id    = H5I_INVALID_HID;

        /* Iterate over IDs for the ID type */
        if ((iter_status = H5SL_iterate(type_ptr->ids, H5I__find_id_cb, &udata)) < 0)
            HGOTO_ERROR(H5E_ATOM, H5E_BADITER, FAIL, "iteration failed")

        *id = udata.ret_id;
    } /* end if */

done:
    FUNC_LEAVE_NOAPI(ret_value)
} /* end H5I_find_id() */


/*-------------------------------------------------------------------------
 * Function:    H5I__id_dump_cb
 *
 * Purpose:     Dump the contents of an ID to stderr for debugging.
 *
 * Return:      H5_ITER_CONT (always)
 *
 *-------------------------------------------------------------------------
 */
static int
H5I__id_dump_cb(void *_item, void H5_ATTR_UNUSED *_key, void *_udata)
{
    H5I_id_info_t  *item    = (H5I_id_info_t *)_item;       /* Pointer to the ID node */
    H5I_type_t      type    = *(H5I_type_t *)_udata;        /* User data */
    H5G_name_t     *path    = NULL;                         /* Path to file object */
    const void     *obj_ptr = NULL;                         /* Pointer to VOL connector object */

    FUNC_ENTER_STATIC_NOERR

    HDfprintf(stderr, "         id = %lu\n", (unsigned long)(item->id));
    HDfprintf(stderr, "         count = %u\n", item->count);
    HDfprintf(stderr, "         obj   = 0x%08p\n", item->obj_ptr);

    /* Get the group location, so we get get the name */
    switch (type) {
        case H5I_GROUP:
        {
            const H5VL_object_t *vol_obj = (const H5VL_object_t *)item->obj_ptr;

            obj_ptr = H5VL_object_data(vol_obj);
            if(H5_VOL_NATIVE == vol_obj->connector->cls->value)
                path = H5G_nameof((const H5G_t *)obj_ptr);
            break;
        }

        case H5I_DATASET:
        {
            const H5VL_object_t *vol_obj = (const H5VL_object_t *)item->obj_ptr;

            obj_ptr = H5VL_object_data(vol_obj);
            if(H5_VOL_NATIVE == vol_obj->connector->cls->value)
                path = H5D_nameof((const H5D_t *)obj_ptr);
            break;
        }

        case H5I_DATATYPE:
        {
            const H5T_t *dt = (const H5T_t *)item->obj_ptr;

            obj_ptr = (void *)H5T_get_actual_type((H5T_t *)dt); /* Casting away const OK - QAK */
            path = H5T_nameof((const H5T_t *)obj_ptr);
            break;
        }

        /* TODO: Maps will have to be added when they are supported in the
         *       native VOL connector.
         */
        case H5I_MAP:

        case H5I_UNINIT:
        case H5I_BADID:
        case H5I_FILE:
        case H5I_DATASPACE:
        case H5I_ATTR:
        case H5I_VFL:
        case H5I_VOL:
        case H5I_GENPROP_CLS:
        case H5I_GENPROP_LST:
        case H5I_ERROR_CLASS:
        case H5I_ERROR_MSG:
        case H5I_ERROR_STACK:
        case H5I_SPACE_SEL_ITER:
        case H5I_EVENTSET:
        case H5I_NTYPES:
        default:
            break;   /* Other types of IDs are not stored in files */
    }

    if (path) {
        if (path->user_path_r)
            HDfprintf(stderr, "                user_path = %s\n", H5RS_get_str(path->user_path_r));
        if (path->full_path_r)
            HDfprintf(stderr, "                full_path = %s\n", H5RS_get_str(path->full_path_r));
    }

    FUNC_LEAVE_NOAPI(H5_ITER_CONT)
} /* end H5I__id_dump_cb() */


/*-------------------------------------------------------------------------
 * Function:    H5I_dump_ids_for_type
 *
 * Purpose:     Dump the contents of a type to stderr for debugging.
 *
 * Return:      SUCCEED/FAIL
 *
 *-------------------------------------------------------------------------
 */
herr_t
H5I_dump_ids_for_type(H5I_type_t type)
{
    H5I_id_type_t  *type_ptr = NULL;

    FUNC_ENTER_NOAPI_NOERR

    HDfprintf(stderr, "Dumping ID type %d\n", (int)type);
    type_ptr = H5I_id_type_list_g[type];

    if(type_ptr) {

        /* Header */
        HDfprintf(stderr, "     init_count = %u\n", type_ptr->init_count);
        HDfprintf(stderr, "     reserved   = %u\n", type_ptr->cls->reserved);
        HDfprintf(stderr, "     id_count   = %llu\n", (unsigned long long)type_ptr->id_count);
        HDfprintf(stderr, "     nextid        = %llu\n", (unsigned long long)type_ptr->nextid);

        /* List */
        if(type_ptr->id_count > 0) {
            HDfprintf(stderr, "     List:\n");
            H5SL_iterate(type_ptr->ids, H5I__id_dump_cb, &type);
        }
    }
    else
        HDfprintf(stderr, "Global type info/tracking pointer for that type is NULL\n");

    FUNC_LEAVE_NOAPI(SUCCEED)
} /* end H5I_dump_ids_for_type() */
<|MERGE_RESOLUTION|>--- conflicted
+++ resolved
@@ -144,6 +144,7 @@
 static int H5I__iterate_pub_cb(void *obj, hid_t id, void *udata);
 static int H5I__find_id_cb(void *_item, void *_key, void *_udata);
 static int H5I__id_dump_cb(void *_item, void *_key, void *_udata);
+static int H5I__dec_ref_async(hid_t id, void **token);
 
 
 /*-------------------------------------------------------------------------
@@ -1404,12 +1405,10 @@
     FUNC_LEAVE_NOAPI(ret_value)
 } /* end H5I_dec_ref() */
 
-
-<<<<<<< HEAD
  
 /*-------------------------------------------------------------------------
- * Function:    H5I_dec_ref_async
+ * Function:    H5I__dec_ref_async
  *
  * Purpose:     Asynchronous version of H5I_dec_ref
  *              This will fail if the type is not a reference counted type.
@@ -1423,13 +1422,13 @@
  *
  *-------------------------------------------------------------------------
  */
-int
-H5I_dec_ref_async(hid_t id, void **token)
+static int
+H5I__dec_ref_async(hid_t id, void **token)
 {
     H5I_id_info_t *id_ptr;      /* Pointer to the new ID */
     int ret_value = 0;          /* Return value */
 
-    FUNC_ENTER_NOAPI((-1))
+    FUNC_ENTER_STATIC
 
     /* Sanity check */
     HDassert(id >= 0);
@@ -1475,7 +1474,7 @@
 
 done:
     FUNC_LEAVE_NOAPI(ret_value)
-} /* end H5I_dec_ref(_async) */
+} /* end H5I__dec_ref_async */
 
  
@@ -1504,7 +1503,7 @@
     HDassert(id >= 0);
 
     /* Call regular decrement reference count routine */
-    if((ret_value = H5I_dec_ref_async(id, token)) < 0)
+    if((ret_value = H5I__dec_ref_async(id, token)) < 0)
         HGOTO_ERROR(H5E_ATOM, H5E_CANTDEC, (-1), "can't decrement ID ref count")
 
     /* Check if the ID still exists */
@@ -1525,11 +1524,8 @@
     FUNC_LEAVE_NOAPI(ret_value)
 } /* end H5I_dec_app_ref_async() */
 
-
  
-=======
->>>>>>> b480d0a3
 /*-------------------------------------------------------------------------
  * Function:    H5I_dec_app_ref
  *
