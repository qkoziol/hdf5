/* * * * * * * * * * * * * * * * * * * * * * * * * * * * * * * * * * * * * * *
 * Copyright by The HDF Group.                                               *
 * Copyright by the Board of Trustees of the University of Illinois.         *
 * All rights reserved.                                                      *
 *                                                                           *
 * This file is part of HDF5.  The full HDF5 copyright notice, including     *
 * terms governing use, modification, and redistribution, is contained in    *
 * the COPYING file, which can be found at the root of the source code       *
 * distribution tree, or in https://support.hdfgroup.org/ftp/HDF5/releases.  *
 * If you do not have access to either file, you may request a copy from     *
 * help@hdfgroup.org.                                                        *
 * * * * * * * * * * * * * * * * * * * * * * * * * * * * * * * * * * * * * * */

/* Programmer:  Robb Matzke <matzke@llnl.gov>
 *    Friday, October 30, 1998
 *
 * Purpose:  This file is included by all HDF5 library source files to
 *    define common things which are not defined in the HDF5 API.
 *    The configuration constants like H5_HAVE_UNISTD_H etc. are
 *    defined in H5config.h which is included by H5public.h.
 *
 */

#ifndef _H5private_H
#define _H5private_H

#include "H5public.h"    /* Include Public Definitions    */

/* include the pthread header */
#ifdef H5_HAVE_THREADSAFE
 #ifdef H5_HAVE_WIN32_API
  #ifndef H5_HAVE_WIN_THREADS
   #ifdef H5_HAVE_PTHREAD_H
    #include <pthread.h>
   #endif /* H5_HAVE_PTHREAD_H */
  #endif /* H5_HAVE_WIN_THREADS */
 #else /* H5_HAVE_WIN32_API */
  #ifdef H5_HAVE_PTHREAD_H
   #include <pthread.h>
  #endif /* H5_HAVE_PTHREAD_H */
 #endif /* H5_HAVE_WIN32_API */
#endif /* H5_HAVE_THREADSAFE */

/*
 * Include ANSI-C header files.
 */
#ifdef H5_STDC_HEADERS
#   include <assert.h>
#   include <ctype.h>
#   include <errno.h>
#   include <fcntl.h>
#   include <float.h>
#   include <limits.h>
#   include <math.h>
#   include <signal.h>
#   include <stdio.h>
#   include <stdlib.h>
#   include <string.h>
#endif

/*
 * If _POSIX_VERSION is defined in unistd.h then this system is Posix.1
 * compliant. Otherwise all bets are off.
 */
#ifdef H5_HAVE_UNISTD_H
#   include <sys/types.h>
#   include <unistd.h>
#endif
#ifdef _POSIX_VERSION
#   include <sys/wait.h>
#   include <pwd.h>
#endif

/*
 * C9x integer types
 */
#ifndef __cplusplus
#ifdef H5_HAVE_STDINT_H
#   include <stdint.h>
#endif
#endif

/*
 * The `struct stat' data type for stat() and fstat(). This is a Posix file
 * but often apears on non-Posix systems also.  The `struct stat' is required
 * for hdf5 to compile, although only a few fields are actually used.
 */
#ifdef H5_HAVE_SYS_STAT_H
#   include <sys/stat.h>
#endif

/*
 * If a program may include both `time.h' and `sys/time.h' then
 * TIME_WITH_SYS_TIME is defined (see AC_HEADER_TIME in configure.ac).
 * On some older systems, `sys/time.h' includes `time.h' but `time.h' is not
 * protected against multiple inclusion, so programs should not explicitly
 * include both files. This macro is useful in programs that use, for example,
 * `struct timeval' or `struct timezone' as well as `struct tm'.  It is best
 * used in conjunction with `HAVE_SYS_TIME_H', whose existence is checked
 * by `AC_CHECK_HEADERS(sys/time.h)' in configure.ac.
 */
#if defined(H5_TIME_WITH_SYS_TIME)
#   include <sys/time.h>
#   include <time.h>
#elif defined(H5_HAVE_SYS_TIME_H)
#   include <sys/time.h>
#else
#   include <time.h>
#endif

/*
 * Longjumps are used to detect alignment constrants
 */
#ifdef H5_HAVE_SETJMP_H
#   include <setjmp.h>
#endif

/*
 * flock() in sys/file.h is used for the implemention of file locking.
 */
#if defined(H5_HAVE_FLOCK) && defined(H5_HAVE_SYS_FILE_H)
#   include <sys/file.h>
#endif

/*
 * Resource usage is not Posix.1 but HDF5 uses it anyway for some performance
 * and debugging code if available.
 */
#ifdef H5_HAVE_SYS_RESOURCE_H
#   include <sys/resource.h>
#endif

/*
 * Unix ioctls.   These are used by h5ls (and perhaps others) to determine a
 * resonable output width.
 */
#ifdef H5_HAVE_SYS_IOCTL_H
#   include <sys/ioctl.h>
#endif

/*
 * System information. These are needed on the DEC Alpha to turn off fixing
 * of unaligned accesses by the operating system during detection of
 * alignment constraints in H5detect.c:main().
 */
#ifdef H5_HAVE_SYS_SYSINFO_H
#   include <sys/sysinfo.h>
#endif
#ifdef H5_HAVE_SYS_PROC_H
#   include <sys/proc.h>
#endif
#ifdef H5_HAVE_IO_H
#   include <io.h>
#endif

/*
 * Dynamic library handling.  These are needed for dynamically loading I/O
 * filters and VFDs.
 */
#ifdef H5_HAVE_DLFCN_H
#include <dlfcn.h>
#endif
#ifdef H5_HAVE_DIRENT_H
#include <dirent.h>
#endif

/* Define the default VFD for this platform.
 * Since the removal of the Windows VFD, this is sec2 for all platforms.
 */
#define H5_DEFAULT_VFD      H5FD_SEC2

#ifdef H5_HAVE_WIN32_API
/* The following two defines must be before any windows headers are included */
#define WIN32_LEAN_AND_MEAN    /* Exclude rarely-used stuff from Windows headers */
#define NOGDI                  /* Exclude Graphic Display Interface macros */

#ifdef H5_HAVE_WINSOCK2_H
#include <winsock2.h>
#endif

#ifdef H5_HAVE_THREADSAFE
#include <process.h>        /* For _beginthread() */
#endif

#include <windows.h>
#include <direct.h>         /* For _getcwd() */

#endif /*H5_HAVE_WIN32_API*/

/* Various ways that inline functions can be declared */
#if defined(H5_HAVE___INLINE__)
    /* GNU (alternative form) */
    #define H5_INLINE __inline__
#elif defined(H5_HAVE___INLINE)
    /* Visual Studio */
    #define H5_INLINE __inline
#elif defined(H5_HAVE_INLINE)
    /* GNU, C++
     * Use "inline" as a last resort on the off-chance that there will
     * be C++ problems.
     */
    #define H5_INLINE inline
#else
    #define H5_INLINE
#endif /* inline choices */

#ifndef F_OK
#   define F_OK  00
#   define W_OK 02
#   define R_OK 04
#endif

/*
 * MPE Instrumentation support
 */
#ifdef H5_HAVE_MPE
/*------------------------------------------------------------------------
 * Purpose:    Begin to collect MPE log information for a function. It should
 *             be ahead of the actual function's process.
 *
 * Programmer: Long Wang
 *
 *------------------------------------------------------------------------
 */
#include "mpe.h"
/*
 * #define eventa(func_name)   h5_mpe_ ## func_name ## _a
 * #define eventb(func_name)   h5_mpe_ ## func_name ## _b
 */
#define eventa(func_name)   h5_mpe_eventa
#define eventb(func_name)   h5_mpe_eventb
#define MPE_LOG_VARS                                                    \
    static int eventa(FUNC) = -1;                                       \
    static int eventb(FUNC) = -1;                                       \
    char p_event_start[128];

/* Hardwire the color to "red", since that's what all the routines are using
 * now.  In the future, if we want to change that color for a given routine,
 * we should define a "FUNC_ENTER_API_COLOR" macro which takes an extra 'color'
 * parameter and then make additional FUNC_ENTER_<foo>_COLOR macros to get that
 * color information down to the BEGIN_MPE_LOG macro (which should have a new
 * BEGIN_MPE_LOG_COLOR variant). -QAK
 */
#define BEGIN_MPE_LOG                                                   \
    if (H5_MPEinit_g){                                                  \
        sprintf(p_event_start, "start %s", FUNC);                       \
        if (eventa(FUNC) == -1 && eventb(FUNC) == -1) {                 \
            const char* p_color = "red";                                \
            eventa(FUNC)=MPE_Log_get_event_number();                    \
            eventb(FUNC)=MPE_Log_get_event_number();                    \
            MPE_Describe_state(eventa(FUNC), eventb(FUNC), FUNC, p_color); \
        }                                                               \
        MPE_Log_event(eventa(FUNC), 0, p_event_start);                  \
    }


/*------------------------------------------------------------------------
 * Purpose:   Finish the collection of MPE log information for a function.
 *            It should be after the actual function's process.
 *
 * Programmer: Long Wang
 */
#define FINISH_MPE_LOG                                                  \
    if (H5_MPEinit_g) {                                                 \
        MPE_Log_event(eventb(FUNC), 0, FUNC);                           \
    }

#else /* H5_HAVE_MPE */
#define MPE_LOG_VARS /* void */
#define BEGIN_MPE_LOG /* void */
#define FINISH_MPE_LOG   /* void */

#endif /* H5_HAVE_MPE */

/*
 * dmalloc (debugging malloc) support
 */
#ifdef H5_HAVE_DMALLOC_H
#include "dmalloc.h"
#endif /* H5_HAVE_DMALLOC_H */

/*
 * NT doesn't define SIGBUS, but since NT only runs on processors
 * that do not have alignment constraints a SIGBUS would never be
 * raised, so we just replace it with SIGILL (which also should
 * never be raised by the hdf5 library).
 */
#ifndef SIGBUS
#  define SIGBUS SIGILL
#endif

/*
 * Does the compiler support the __attribute__(()) syntax?  It's no
 * big deal if we don't.
 *
 * Note that Solaris Studio supports attribute, but does not support the
 * attributes we use.
 *
 * H5_ATTR_CONST is redefined in tools/h5repack/dynlib_rpk.c to quiet
 * gcc warnings (it has to use the public API and can't include this
 * file). Be sure to update that file if the #ifdefs change here.
 */
#ifdef __cplusplus
#   define H5_ATTR_FORMAT(X,Y,Z)  /*void*/
#   define H5_ATTR_UNUSED       /*void*/
#   define H5_ATTR_NORETURN     /*void*/
#   define H5_ATTR_CONST        /*void*/
#   define H5_ATTR_PURE         /*void*/
#else /* __cplusplus */
#if defined(H5_HAVE_ATTRIBUTE) && !defined(__SUNPRO_C)
#   define H5_ATTR_FORMAT(X,Y,Z)  __attribute__((format(X, Y, Z)))
#   define H5_ATTR_UNUSED       __attribute__((unused))
#   define H5_ATTR_NORETURN     __attribute__((noreturn))
#   define H5_ATTR_CONST        __attribute__((const))
#   define H5_ATTR_PURE         __attribute__((pure))
#else
#   define H5_ATTR_FORMAT(X,Y,Z)  /*void*/
#   define H5_ATTR_UNUSED       /*void*/
#   define H5_ATTR_NORETURN     /*void*/
#   define H5_ATTR_CONST        /*void*/
#   define H5_ATTR_PURE         /*void*/
#endif
#endif /* __cplusplus */

/*
 * Status return values for the `herr_t' type.
 * Since some unix/c routines use 0 and -1 (or more precisely, non-negative
 * vs. negative) as their return code, and some assumption had been made in
 * the code about that, it is important to keep these constants the same
 * values.  When checking the success or failure of an integer-valued
 * function, remember to compare against zero and not one of these two
 * values.
 */
#define SUCCEED    0
#define FAIL    (-1)
#define UFAIL    (unsigned)(-1)

/* number of members in an array */
#ifndef NELMTS
#    define NELMTS(X)    (sizeof(X)/sizeof(X[0]))
#endif

/* minimum of two, three, or four values */
#undef MIN
#define MIN(a,b)    (((a)<(b)) ? (a) : (b))
#define MIN2(a,b)    MIN(a,b)
#define MIN3(a,b,c)    MIN(a,MIN(b,c))
#define MIN4(a,b,c,d)    MIN(MIN(a,b),MIN(c,d))

/* maximum of two, three, or four values */
#undef MAX
#define MAX(a,b)    (((a)>(b)) ? (a) : (b))
#define MAX2(a,b)    MAX(a,b)
#define MAX3(a,b,c)    MAX(a,MAX(b,c))
#define MAX4(a,b,c,d)    MAX(MAX(a,b),MAX(c,d))

/* limit the middle value to be within a range (inclusive) */
#define RANGE(LO,X,HI)    MAX(LO,MIN(X,HI))

/* absolute value */
#ifndef ABS
#   define ABS(a)    (((a)>=0) ? (a) : -(a))
#endif

/* sign of argument */
#ifndef SIGN
#   define SIGN(a)    ((a)>0 ? 1 : (a)<0 ? -1 : 0)
#endif

/* test for number that is a power of 2 */
/* (from: http://graphics.stanford.edu/~seander/bithacks.html#DetermineIfPowerOf2) */
#  define POWER_OF_TWO(n)  (!(n & (n - 1)) && n)

/* Raise an integer to a power of 2 */
#  define H5_EXP2(n)    (1 << (n))

/*
 * HDF Boolean type.
 */
#ifndef FALSE
  #define FALSE false
#endif
#ifndef TRUE
  #define TRUE true
#endif

/*
 * Numeric data types.  Some of these might be defined in Posix.1g, otherwise
 * we define them with the closest available type which is at least as large
 * as the number of bits indicated in the type name.  The `int8' types *must*
 * be exactly one byte wide because we use it for pointer calculations to
 * void* memory.
 */
#if H5_SIZEOF_INT8_T==0
    typedef signed char int8_t;
#   undef H5_SIZEOF_INT8_T
#   define H5_SIZEOF_INT8_T H5_SIZEOF_CHAR
#elif H5_SIZEOF_INT8_T==1
#else
#   error "the int8_t type must be 1 byte wide"
#endif

#if H5_SIZEOF_UINT8_T==0
    typedef unsigned char uint8_t;
#   undef H5_SIZEOF_UINT8_T
#   define H5_SIZEOF_UINT8_T H5_SIZEOF_CHAR
#elif H5_SIZEOF_UINT8_T==1
#else
#   error "the uint8_t type must be 1 byte wide"
#endif

#if H5_SIZEOF_INT16_T>=2
#elif H5_SIZEOF_SHORT>=2
    typedef short int16_t;
#   undef H5_SIZEOF_INT16_T
#   define H5_SIZEOF_INT16_T H5_SIZEOF_SHORT
#elif H5_SIZEOF_INT>=2
    typedef int int16_t;
#   undef H5_SIZEOF_INT16_T
#   define H5_SIZEOF_INT16_T H5_SIZEOF_INT
#else
#   error "nothing appropriate for int16_t"
#endif

#if H5_SIZEOF_UINT16_T>=2
#elif H5_SIZEOF_SHORT>=2
    typedef unsigned short uint16_t;
#   undef H5_SIZEOF_UINT16_T
#   define H5_SIZEOF_UINT16_T H5_SIZEOF_SHORT
#elif H5_SIZEOF_INT>=2
    typedef unsigned uint16_t;
#   undef H5_SIZEOF_UINT16_T
#   define H5_SIZEOF_UINT16_T H5_SIZEOF_INT
#else
#   error "nothing appropriate for uint16_t"
#endif

#if H5_SIZEOF_INT32_T>=4
#elif H5_SIZEOF_SHORT>=4
    typedef short int32_t;
#   undef H5_SIZEOF_INT32_T
#   define H5_SIZEOF_INT32_T H5_SIZEOF_SHORT
#elif H5_SIZEOF_INT>=4
    typedef int int32_t;
#   undef H5_SIZEOF_INT32_T
#   define H5_SIZEOF_INT32_T H5_SIZEOF_INT
#elif H5_SIZEOF_LONG>=4
    typedef long int32_t;
#   undef H5_SIZEOF_INT32_T
#   define H5_SIZEOF_INT32_T H5_SIZEOF_LONG
#else
#   error "nothing appropriate for int32_t"
#endif

/*
 * Maximum and minimum values.  These should be defined in <limits.h> for the
 * most part.
 */
#ifndef LLONG_MAX
#   define LLONG_MAX  ((long long)(((unsigned long long)1          \
              <<(8*sizeof(long long)-1))-1))
#   define LLONG_MIN    ((long long)(-LLONG_MAX)-1)
#endif
#ifndef ULLONG_MAX
#   define ULLONG_MAX  ((unsigned long long)((long long)(-1)))
#endif
#ifndef SIZET_MAX
#   define SIZET_MAX  ((size_t)(ssize_t)(-1))
#   define SSIZET_MAX  ((ssize_t)(((size_t)1<<(8*sizeof(ssize_t)-1))-1))
#endif

/*
 * Maximum & minimum values for our typedefs.
 */
#define HSIZET_MAX   ((hsize_t)ULLONG_MAX)
#define HSSIZET_MAX  ((hssize_t)LLONG_MAX)
#define HSSIZET_MIN  (~(HSSIZET_MAX))

/*
 * Types and max sizes for POSIX I/O.
 * OS X (Darwin) is odd since the max I/O size does not match the types.
 */
#if defined(H5_HAVE_WIN32_API)
#   define h5_posix_io_t                unsigned int
#   define h5_posix_io_ret_t            int
#   define H5_POSIX_MAX_IO_BYTES        INT_MAX
#elif defined(H5_HAVE_DARWIN)
#   define h5_posix_io_t                size_t
#   define h5_posix_io_ret_t            ssize_t
#   define H5_POSIX_MAX_IO_BYTES        INT_MAX
#else
#   define h5_posix_io_t                size_t
#   define h5_posix_io_ret_t            ssize_t
#   define H5_POSIX_MAX_IO_BYTES        SSIZET_MAX
#endif

/* POSIX I/O mode used as the third parameter to open/_open
 * when creating a new file (O_CREAT is set).
 */
#if defined(H5_HAVE_WIN32_API)
#   define H5_POSIX_CREATE_MODE_RW      (_S_IREAD | _S_IWRITE)
#else
#   define H5_POSIX_CREATE_MODE_RW      0666
#endif

/*
 * A macro to portably increment enumerated types.
 */
#ifndef H5_INC_ENUM
#  define H5_INC_ENUM(TYPE,VAR) (VAR)=((TYPE)((VAR)+1))
#endif

/*
 * A macro to portably decrement enumerated types.
 */
#ifndef H5_DEC_ENUM
#  define H5_DEC_ENUM(TYPE,VAR) (VAR)=((TYPE)((VAR)-1))
#endif

/* Double constant wrapper
 *
 * Quiets gcc warnings from -Wunsuffixed-float-constants.
 *
 * This is a really annoying warning since the standard specifies that
 * constants of type double do NOT get a suffix so there's no way
 * to specify a constant of type double. To quiet gcc, we specify floating
 * point constants as type long double and cast to double.
 *
 * Note that this macro only needs to be used where using a double
 * is important. For most code, suffixing constants with F will quiet the
 * compiler and not produce erroneous code.
 */
#define H5_DOUBLE(S) ((double) S ## L)

/*
 * Methods to compare the equality of floating-point values:
 *
 *    1. H5_XXX_ABS_EQUAL - check if the difference is smaller than the
 *       Epsilon value.  The Epsilon values, FLT_EPSILON, DBL_EPSILON,
 *       and LDBL_EPSILON, are defined by compiler in float.h.
 *
 *    2. H5_XXX_REL_EQUAL - check if the relative difference is smaller than a
 *       predefined value M.  See if two values are relatively equal.
 *       It's the developer's responsibility not to pass in the value 0, which
 *       may cause the equation to fail.
 */
#define H5_FLT_ABS_EQUAL(X,Y)       (HDfabsf((X)-(Y)) < FLT_EPSILON)
#define H5_DBL_ABS_EQUAL(X,Y)       (HDfabs ((X)-(Y)) < DBL_EPSILON)
#define H5_LDBL_ABS_EQUAL(X,Y)      (HDfabsl((X)-(Y)) < LDBL_EPSILON)

#define H5_FLT_REL_EQUAL(X,Y,M)     (HDfabsf(((Y)-(X)) / (X)) < (M))
#define H5_DBL_REL_EQUAL(X,Y,M)     (HDfabs (((Y)-(X)) / (X)) < (M))
#define H5_LDBL_REL_EQUAL(X,Y,M)    (HDfabsl(((Y)-(X)) / (X)) < (M))

/* KiB, MiB, GiB, TiB, PiB, EiB - Used in profiling and timing code */
#define H5_KB (1024.0F)
#define H5_MB (1024.0F * 1024.0F)
#define H5_GB (1024.0F * 1024.0F * 1024.0F)
#define H5_TB (1024.0F * 1024.0F * 1024.0F * 1024.0F)
#define H5_PB (1024.0F * 1024.0F * 1024.0F * 1024.0F * 1024.0F)
#define H5_EB (1024.0F * 1024.0F * 1024.0F * 1024.0F * 1024.0F * 1024.0F)

#ifndef H5_HAVE_FLOCK
/* flock() operations. Used in the source so we have to define them when
 * the call is not available (e.g.: Windows). These should NOT be used
 * with system-provided flock() calls since the values will come from the
 * header file.
 */
#define LOCK_SH     0x01
#define LOCK_EX     0x02
#define LOCK_NB     0x04
#define LOCK_UN     0x08
#endif /* H5_HAVE_FLOCK */

/*
 * Data types and functions for timing certain parts of the library.
 */
typedef struct {
    double  utime;    /*user time      */
    double  stime;    /*system time      */
    double  etime;    /*elapsed wall-clock time  */
} H5_timer_t;

H5_DLL void H5_timer_reset (H5_timer_t *timer);
H5_DLL void H5_timer_begin (H5_timer_t *timer);
H5_DLL void H5_timer_end (H5_timer_t *sum/*in,out*/,
         H5_timer_t *timer/*in,out*/);
H5_DLL void H5_bandwidth(char *buf/*out*/, double nbytes, double nseconds);
H5_DLL time_t H5_now(void);
H5_DLL uint64_t H5_now_usec(void);

/* Depth of object copy */
typedef enum {
    H5_COPY_SHALLOW,    /* Shallow copy from source to destination, just copy field pointers */
    H5_COPY_DEEP        /* Deep copy from source to destination, including duplicating fields pointed to */
} H5_copy_depth_t;

/* Common object copying udata (right now only used for groups and datasets) */
typedef struct H5O_copy_file_ud_common_t {
    struct H5O_pline_t *src_pline;      /* Copy of filter pipeline for object */
} H5O_copy_file_ud_common_t;

/* Unique object "position" */
typedef struct {
    unsigned long fileno;       /* The unique identifier for the file of the object */
    haddr_t addr;               /* The unique address of the object's header in that file */
} H5_obj_t;

/*
 * Redefine all the POSIX functions.  We should never see a POSIX
 * function (or any other non-HDF5 function) in the source!
 */

/* Put all platform-specific definitions in the following file */
/* so that the following definitions are platform free. */
#include "H5win32defs.h"  /* For Windows-specific definitions */

#ifndef HDabort
    #define HDabort()    abort()
#endif /* HDabort */
#ifndef HDabs
    #define HDabs(X)    abs(X)
#endif /* HDabs */
#ifndef HDaccess
    #define HDaccess(F,M)    access(F, M)
#endif /* HDaccess */
#ifndef HDacos
    #define HDacos(X)    acos(X)
#endif /* HDacos */
#ifndef HDalarm
    #ifdef H5_HAVE_ALARM
        #define HDalarm(N)              alarm(N)
    #else /* H5_HAVE_ALARM */
        #define HDalarm(N)              (0)
    #endif /* H5_HAVE_ALARM */
#endif /* HDalarm */
#ifndef HDasctime
    #define HDasctime(T)    asctime(T)
#endif /* HDasctime */
#ifndef HDasin
    #define HDasin(X)    asin(X)
#endif /* HDasin */
#ifndef HDasprintf
    #define HDasprintf    asprintf /*varargs*/
#endif /* HDasprintf */
#ifndef HDassert
    #define HDassert(X)    assert(X)
#endif /* HDassert */
#ifndef HDatan
    #define HDatan(X)    atan(X)
#endif /* HDatan */
#ifndef HDatan2
    #define HDatan2(X,Y)    atan2(X,Y)
#endif /* HDatan2 */
#ifndef HDatexit
    #define HDatexit(F)    atexit(F)
#endif /* HDatexit */
#ifndef HDatof
    #define HDatof(S)    atof(S)
#endif /* HDatof */
#ifndef HDatoi
    #define HDatoi(S)    atoi(S)
#endif /* HDatoi */
#ifndef HDatol
    #define HDatol(S)    atol(S)
#endif /* HDatol */
#ifndef HDatoll
    #define HDatoll(S)   atoll(S)
#endif /* HDatol */
#ifndef HDbsearch
    #define HDbsearch(K,B,N,Z,F)  bsearch(K,B,N,Z,F)
#endif /* HDbsearch */
#ifndef HDcalloc
    #define HDcalloc(N,Z)    calloc(N,Z)
#endif /* HDcalloc */
#ifndef HDceil
    #define HDceil(X)    ceil(X)
#endif /* HDceil */
#ifndef HDcfgetispeed
    #define HDcfgetispeed(T)  cfgetispeed(T)
#endif /* HDcfgetispeed */
#ifndef HDcfgetospeed
    #define HDcfgetospeed(T)  cfgetospeed(T)
#endif /* HDcfgetospeed */
#ifndef HDcfsetispeed
    #define HDcfsetispeed(T,S)  cfsetispeed(T,S)
#endif /* HDcfsetispeed */
#ifndef HDcfsetospeed
    #define HDcfsetospeed(T,S)  cfsetospeed(T,S)
#endif /* HDcfsetospeed */
#ifndef HDchdir
    #define HDchdir(S)    chdir(S)
#endif /* HDchdir */
#ifndef HDchmod
    #define HDchmod(S,M)    chmod(S,M)
#endif /* HDchmod */
#ifndef HDchown
    #define HDchown(S,O,G)    chown(S,O,G)
#endif /* HDchown */
#ifndef HDclearerr
    #define HDclearerr(F)    clearerr(F)
#endif /* HDclearerr */
#ifndef HDclock
    #define HDclock()    clock()
#endif /* HDclock */
#ifndef HDclock_gettime
    #define HDclock_gettime(CID, TS)    clock_gettime(CID, TS)
#endif /* HDclock_gettime */
#ifndef HDclose
    #define HDclose(F)    close(F)
#endif /* HDclose */
#ifndef HDclosedir
    #define HDclosedir(D)    closedir(D)
#endif /* HDclosedir */
#ifndef HDcos
    #define HDcos(X)    cos(X)
#endif /* HDcos */
#ifndef HDcosh
    #define HDcosh(X)    cosh(X)
#endif /* HDcosh */
#ifndef HDcreat
    #define HDcreat(S,M)    creat(S,M)
#endif /* HDcreat */
#ifndef HDctermid
    #define HDctermid(S)    ctermid(S)
#endif /* HDctermid */
#ifndef HDctime
    #define HDctime(T)    ctime(T)
#endif /* HDctime */
#ifndef HDcuserid
    #define HDcuserid(S)    cuserid(S)
#endif /* HDcuserid */
#ifndef HDdifftime
    #ifdef H5_HAVE_DIFFTIME
        #define HDdifftime(X,Y)    difftime(X,Y)
    #else /* H5_HAVE_DIFFTIME */
        #define HDdifftime(X,Y)    ((double)(X)-(double)(Y))
    #endif /* H5_HAVE_DIFFTIME */
#endif /* HDdifftime */
#ifndef HDdiv
    #define HDdiv(X,Y)    div(X,Y)
#endif /* HDdiv */
#ifndef HDdup
    #define HDdup(F)    dup(F)
#endif /* HDdup */
#ifndef HDdup2
    #define HDdup2(F,I)    dup2(F,I)
#endif /* HDdup2 */
/* execl() variable arguments */
/* execle() variable arguments */
/* execlp() variable arguments */
#ifndef HDexecv
    #define HDexecv(S,AV)    execv(S,AV)
#endif /* HDexecv */
#ifndef HDexecve
    #define HDexecve(S,AV,E)  execve(S,AV,E)
#endif /* HDexecve */
#ifndef HDexecvp
    #define HDexecvp(S,AV)    execvp(S,AV)
#endif /* HDexecvp */
#ifndef HDexit
    #define HDexit(N)    exit(N)
#endif /* HDexit */
#ifndef HD_exit
    #define HD_exit(N)    _exit(N)
#endif /* HD_exit */
#ifndef HDexp
    #define HDexp(X)    exp(X)
#endif /* HDexp */
#ifndef HDexp2
    #define HDexp2(X)    exp2(X)
#endif /* HDexp2 */
#ifndef HDfabs
    #define HDfabs(X)    fabs(X)
#endif /* HDfabs */
/* use ABS() because fabsf() fabsl() are not common yet. */
#ifndef HDfabsf
    #define HDfabsf(X)    ABS(X)
#endif /* HDfabsf */
#ifndef HDfabsl
    #define HDfabsl(X)    ABS(X)
#endif /* HDfabsl */
#ifndef HDfclose
    #define HDfclose(F)    fclose(F)
#endif /* HDfclose */
#ifdef H5_HAVE_FCNTL
    #ifndef HDfcntl
        #define HDfcntl(F,C,...)    fcntl(F,C,__VA_ARGS__)
    #endif /* HDfcntl */
#endif /* H5_HAVE_FCNTL */
#ifndef HDfdopen
    #define HDfdopen(N,S)    fdopen(N,S)
#endif /* HDfdopen */
#ifndef HDfeof
    #define HDfeof(F)    feof(F)
#endif /* HDfeof */
#ifndef HDferror
    #define HDferror(F)    ferror(F)
#endif /* HDferror */
#ifndef HDfflush
    #define HDfflush(F)    fflush(F)
#endif /* HDfflush */
#ifndef HDfgetc
    #define HDfgetc(F)    fgetc(F)
#endif /* HDfgetc */
#ifndef HDfgetpos
    #define HDfgetpos(F,P)    fgetpos(F,P)
#endif /* HDfgetpos */
#ifndef HDfgets
    #define HDfgets(S,N,F)    fgets(S,N,F)
#endif /* HDfgets */
#ifndef HDfileno
    #define HDfileno(F)    fileno(F)
#endif /* HDfileno */
/* Since flock is so prevalent, always build these functions
 * when possible to avoid them becoming dead code.
 */
#ifdef H5_HAVE_FCNTL
H5_DLL int Pflock(int fd, int operation);
#endif /* H5_HAVE_FCNTL */
H5_DLL H5_ATTR_CONST int Nflock(int fd, int operation);
#ifndef HDflock
    /* NOTE: flock(2) is not present on all POSIX systems.
     * If it is not present, we try a flock() equivalent based on
     * fcntl(2), then fall back to a function that always fails if
     * it is not present at all (Windows uses a separate Wflock()
     * function).
     */
    #if defined(H5_HAVE_FLOCK)
        #define HDflock(F,L)    flock(F,L)
    #elif defined(H5_HAVE_FCNTL)
        #define HDflock(F,L)    Pflock(F,L)
    #else
        #define HDflock(F,L)    Nflock(F,L)
    #endif /* H5_HAVE_FLOCK */
#endif /* HDflock */
#ifndef HDfloor
    #define HDfloor(X)    floor(X)
#endif /* HDfloor */
#ifndef HDfmod
    #define HDfmod(X,Y)    fmod(X,Y)
#endif /* HDfmod */
#ifndef HDfopen
    #define HDfopen(S,M)    fopen(S,M)
#endif /* HDfopen */
#ifndef HDfork
    #define HDfork()    fork()
#endif /* HDfork */
#ifndef HDfpathconf
    #define HDfpathconf(F,N)  fpathconf(F,N)
#endif /* HDfpathconf */
H5_DLL int HDfprintf (FILE *stream, const char *fmt, ...);
#ifndef HDfputc
    #define HDfputc(C,F)    fputc(C,F)
#endif /* HDfputc */
#ifndef HDfputs
    #define HDfputs(S,F)    fputs(S,F)
#endif /* HDfputs */
#ifndef HDfread
    #define HDfread(M,Z,N,F)  fread(M,Z,N,F)
#endif /* HDfread */
#ifndef HDfree
    #define HDfree(M)    free(M)
#endif /* HDfree */
#ifndef HDfreopen
    #define HDfreopen(S,M,F)  freopen(S,M,F)
#endif /* HDfreopen */
#ifndef HDfrexp
    #define HDfrexp(X,N)    frexp(X,N)
#endif /* HDfrexp */
/* Check for Cray-specific 'frexpf()' and 'frexpl()' routines */
#ifndef HDfrexpf
    #ifdef H5_HAVE_FREXPF
        #define HDfrexpf(X,N)    frexpf(X,N)
    #else /* H5_HAVE_FREXPF */
        #define HDfrexpf(X,N)    frexp(X,N)
    #endif /* H5_HAVE_FREXPF */
#endif /* HDfrexpf */
#ifndef HDfrexpl
    #ifdef H5_HAVE_FREXPL
        #define HDfrexpl(X,N)    frexpl(X,N)
    #else /* H5_HAVE_FREXPL */
        #define HDfrexpl(X,N)    frexp(X,N)
    #endif /* H5_HAVE_FREXPL */
#endif /* HDfrexpl */
/* fscanf() variable arguments */
#ifndef HDfseek
    #define HDfseek(F,O,W)  fseeko(F,O,W)
#endif /* HDfseek */
#ifndef HDfsetpos
    #define HDfsetpos(F,P)    fsetpos(F,P)
#endif /* HDfsetpos */
#ifndef HDfstat
    #define HDfstat(F,B)        fstat(F,B)
#endif /* HDfstat */
#ifndef HDlstat
    #define HDlstat(S,B)    lstat(S,B)
#endif /* HDlstat */
#ifndef HDstat
    #define HDstat(S,B)    stat(S,B)
#endif /* HDstat */

#ifndef H5_HAVE_WIN32_API
/* These definitions differ in Windows and are defined in
 * H5win32defs for that platform.
 */
typedef struct stat         h5_stat_t;
typedef off_t               h5_stat_size_t;
#define HDoff_t             off_t
#endif /* H5_HAVE_WIN32_API */

#define H5_SIZEOF_H5_STAT_SIZE_T H5_SIZEOF_OFF_T

#ifndef HDftell
    #define HDftell(F)    ftello(F)
#endif /* HDftell */
#ifndef HDftruncate
    #define HDftruncate(F,L)        ftruncate(F,L)
#endif /* HDftruncate */
#ifndef HDfwrite
    #define HDfwrite(M,Z,N,F)  fwrite(M,Z,N,F)
#endif /* HDfwrite */
#ifndef HDgetc
    #define HDgetc(F)    getc(F)
#endif /* HDgetc */
#ifndef HDgetchar
    #define HDgetchar()    getchar()
#endif /* HDgetchar */
#ifndef HDgetcwd
    #define HDgetcwd(S,Z)    getcwd(S,Z)
#endif /* HDgetcwd */
#ifndef HDgetdcwd
    #define HDgetdcwd(D,S,Z)  getcwd(S,Z)
#endif /* HDgetdcwd */
#ifndef HDgetdrive
    #define HDgetdrive()    0
#endif /* HDgetdrive */
#ifndef HDgetegid
    #define HDgetegid()    getegid()
#endif /* HDgetegid() */
#ifndef HDgetenv
    #define HDgetenv(S)    getenv(S)
#endif /* HDgetenv */
#ifndef HDgeteuid
    #define HDgeteuid()    geteuid()
#endif /* HDgeteuid */
#ifndef HDgetgid
    #define HDgetgid()    getgid()
#endif /* HDgetgid */
#ifndef HDgetgrgid
    #define HDgetgrgid(G)    getgrgid(G)
#endif /* HDgetgrgid */
#ifndef HDgetgrnam
    #define HDgetgrnam(S)    getgrnam(S)
#endif /* HDgetgrnam */
#ifndef HDgetgroups
    #define HDgetgroups(Z,G)  getgroups(Z,G)
#endif /* HDgetgroups */
#ifndef HDgethostname
    #define HDgethostname(N,L)    gethostname(N,L)
#endif /* HDgetlogin */
#ifndef HDgetlogin
    #define HDgetlogin()    getlogin()
#endif /* HDgetlogin */
#ifndef HDgetpgrp
    #define HDgetpgrp()    getpgrp()
#endif /* HDgetpgrp */
#ifndef HDgetpid
    #define HDgetpid()    getpid()
#endif /* HDgetpid */
#ifndef HDgetppid
    #define HDgetppid()    getppid()
#endif /* HDgetppid */
#ifndef HDgetpwnam
    #define HDgetpwnam(S)    getpwnam(S)
#endif /* HDgetpwnam */
#ifndef HDgetpwuid
    #define HDgetpwuid(U)    getpwuid(U)
#endif /* HDgetpwuid */
#ifndef HDgetrusage
    #define HDgetrusage(X,S)  getrusage(X,S)
#endif /* HDgetrusage */
#ifndef HDgets
    #define HDgets(S)    gets(S)
#endif /* HDgets */
#ifndef HDgettimeofday
    #define HDgettimeofday(S,P)  gettimeofday(S,P)
#endif /* HDgettimeofday */
#ifndef HDgetuid
    #define HDgetuid()    getuid()
#endif /* HDgetuid */
#ifndef HDgmtime
    #define HDgmtime(T)    gmtime(T)
#endif /* HDgmtime */
#ifndef HDisalnum
    #define HDisalnum(C)    isalnum((int)(C)) /*cast for solaris warning*/
#endif /* HDisalnum */
#ifndef HDisalpha
    #define HDisalpha(C)    isalpha((int)(C)) /*cast for solaris warning*/
#endif /* HDisalpha */
#ifndef HDisatty
    #define HDisatty(F)    isatty(F)
#endif /* HDisatty */
#ifndef HDiscntrl
    #define HDiscntrl(C)    iscntrl((int)(C)) /*cast for solaris warning*/
#endif /* HDiscntrl */
#ifndef HDisdigit
    #define HDisdigit(C)    isdigit((int)(C)) /*cast for solaris warning*/
#endif /* HDisdigit */
#ifndef HDisgraph
    #define HDisgraph(C)    isgraph((int)(C)) /*cast for solaris warning*/
#endif /* HDisgraph */
#ifndef HDislower
    #define HDislower(C)    islower((int)(C)) /*cast for solaris warning*/
#endif /* HDislower */
#ifndef HDisprint
    #define HDisprint(C)    isprint((int)(C)) /*cast for solaris warning*/
#endif /* HDisprint */
#ifndef HDispunct
    #define HDispunct(C)    ispunct((int)(C)) /*cast for solaris warning*/
#endif /* HDispunct */
#ifndef HDisspace
    #define HDisspace(C)    isspace((int)(C)) /*cast for solaris warning*/
#endif /* HDisspace */
#ifndef HDisupper
    #define HDisupper(C)    isupper((int)(C)) /*cast for solaris warning*/
#endif /* HDisupper */
#ifndef HDisxdigit
    #define HDisxdigit(C)    isxdigit((int)(C)) /*cast for solaris warning*/
#endif /* HDisxdigit */
#ifndef HDkill
    #define HDkill(P,S)    kill(P,S)
#endif /* HDkill */
#ifndef HDlabs
    #define HDlabs(X)    labs(X)
#endif /* HDlabs */
#ifndef HDldexp
    #define HDldexp(X,N)    ldexp(X,N)
#endif /* HDldexp */
#ifndef HDldiv
    #define HDldiv(X,Y)    ldiv(X,Y)
#endif /* HDldiv */
#ifndef HDlink
    #define HDlink(OLD,NEW)    link(OLD,NEW)
#endif /* HDlink */
#ifndef HDllround
    #define HDllround(V)     llround(V)
#endif /* HDround */
#ifndef HDllroundf
    #define HDllroundf(V)    llroundf(V)
#endif /* HDllroundf */
#ifndef HDllroundl
    #define HDllroundl(V)    llroundl(V)
#endif /* HDllroundl */
#ifndef HDlocaleconv
    #define HDlocaleconv()    localeconv()
#endif /* HDlocaleconv */
#ifndef HDlocaltime
    #define HDlocaltime(T)    localtime(T)
#endif /* HDlocaltime */
#ifndef HDlog
    #define HDlog(X)    log(X)
#endif /* HDlog */
#ifndef HDlog10
    #define HDlog10(X)    log10(X)
#endif /* HDlog10 */
#ifndef HDlongjmp
    #define HDlongjmp(J,N)    longjmp(J,N)
#endif /* HDlongjmp */
#ifndef HDlround
    #define HDlround(V)     lround(V)
#endif /* HDround */
#ifndef HDlroundf
    #define HDlroundf(V)    lroundf(V)
#endif /* HDlroundf */
#ifndef HDlroundl
    #define HDlroundl(V)    lroundl(V)
#endif /* HDroundl */
#ifndef HDlseek
    #define HDlseek(F,O,W)  lseek(F,O,W)
#endif /* HDlseek */
#ifndef HDmalloc
    #define HDmalloc(Z)    malloc(Z)
#endif /* HDmalloc */
#ifndef HDposix_memalign
    #define HDposix_memalign(P,A,Z) posix_memalign(P,A,Z)
#endif /* HDposix_memalign */
#ifndef HDmblen
    #define HDmblen(S,N)    mblen(S,N)
#endif /* HDmblen */
#ifndef HDmbstowcs
    #define HDmbstowcs(P,S,Z)  mbstowcs(P,S,Z)
#endif /* HDmbstowcs */
#ifndef HDmbtowc
    #define HDmbtowc(P,S,Z)    mbtowc(P,S,Z)
#endif /* HDmbtowc */
#ifndef HDmemchr
    #define HDmemchr(S,C,Z)    memchr(S,C,Z)
#endif /* HDmemchr */
#ifndef HDmemcmp
    #define HDmemcmp(X,Y,Z)    memcmp(X,Y,Z)
#endif /* HDmemcmp */
/*
 * The (char*) casts are required for the DEC when optimizations are turned
 * on and the source and/or destination are not aligned.
 */
#ifndef HDmemcpy
    #define HDmemcpy(X,Y,Z)    memcpy((char*)(X),(const char*)(Y),Z)
#endif /* HDmemcpy */
#ifndef HDmemmove
    #define HDmemmove(X,Y,Z)  memmove((char*)(X),(const char*)(Y),Z)
#endif /* HDmemmove */
#ifndef HDmemset
    #define HDmemset(X,C,Z)    memset(X,C,Z)
#endif /* HDmemset */
#ifndef HDmkdir
    #define HDmkdir(S,M)    mkdir(S,M)
#endif /* HDmkdir */
#ifndef HDmkfifo
    #define HDmkfifo(S,M)    mkfifo(S,M)
#endif /* HDmkfifo */
#ifndef HDmktime
    #define HDmktime(T)    mktime(T)
#endif /* HDmktime */
#ifndef HDmodf
    #define HDmodf(X,Y)    modf(X,Y)
#endif /* HDmodf */
#ifndef HDnanosleep
    #define HDnanosleep(N, O)    nanosleep(N, O)
#endif /* HDnanosleep */
#ifndef HDopen
    #define HDopen(F,...)    open(F,__VA_ARGS__)
#endif /* HDopen */
#ifndef HDopendir
    #define HDopendir(S)    opendir(S)
#endif /* HDopendir */
#ifndef HDpathconf
    #define HDpathconf(S,N)    pathconf(S,N)
#endif /* HDpathconf */
#ifndef HDpause
    #define HDpause()    pause()
#endif /* HDpause */
#ifndef HDperror
    #define HDperror(S)    perror(S)
#endif /* HDperror */
#ifndef HDpipe
    #define HDpipe(F)    pipe(F)
#endif /* HDpipe */
#ifndef HDpow
    #define HDpow(X,Y)    pow(X,Y)
#endif /* HDpow */
#ifndef HDpowf
    #define HDpowf(X,Y)   powf(X,Y)
#endif /* HDpowf */
#ifndef HDprintf
    #define HDprintf(...)   HDfprintf(stdout, __VA_ARGS__)
#endif /* HDprintf */
#ifndef HDputc
    #define HDputc(C,F)    putc(C,F)
#endif /* HDputc*/
#ifndef HDputchar
    #define HDputchar(C)    putchar(C)
#endif /* HDputchar */
#ifndef HDputs
    #define HDputs(S)    puts(S)
#endif /* HDputs */
#ifndef HDqsort
    #define HDqsort(M,N,Z,F)  qsort(M,N,Z,F)
#endif /* HDqsort*/
#ifndef HDraise
    #define HDraise(N)    raise(N)
#endif /* HDraise */

#ifdef H5_HAVE_RAND_R
    #ifndef HDrandom
        #define HDrandom()    HDrand()
    #endif /* HDrandom */
    H5_DLL int HDrand(void);
#elif H5_HAVE_RANDOM
    #ifndef HDrand
        #define HDrand()    random()
    #endif /* HDrand */
    #ifndef HDrandom
        #define HDrandom()    random()
    #endif /* HDrandom */
#else /* H5_HAVE_RANDOM */
    #ifndef HDrand
        #define HDrand()    rand()
    #endif /* HDrand */
    #ifndef HDrandom
        #define HDrandom()    rand()
    #endif /* HDrandom */
#endif /* H5_HAVE_RANDOM */

#ifndef HDread
    #define HDread(F,M,Z)    read(F,M,Z)
#endif /* HDread */
#ifndef HDreaddir
    #define HDreaddir(D)    readdir(D)
#endif /* HDreaddir */
#ifndef HDrealloc
    #define HDrealloc(M,Z)    realloc(M,Z)
#endif /* HDrealloc */
#ifndef HDrealpath
    #define HDrealpath(F1,F2)    realpath(F1,F2)
#endif /* HDrealloc */
#ifndef HDremove
    #define HDremove(S)    remove(S)
#endif /* HDremove */
#ifndef HDrename
    #define HDrename(OLD,NEW)  rename(OLD,NEW)
#endif /* HDrename */
#ifndef HDrewind
    #define HDrewind(F)    rewind(F)
#endif /* HDrewind */
#ifndef HDrewinddir
    #define HDrewinddir(D)    rewinddir(D)
#endif /* HDrewinddir */
#ifndef HDround
    #define HDround(V)    round(V)
#endif /* HDround */
#ifndef HDroundf
    #define HDroundf(V)    roundf(V)
#endif /* HDroundf */
#ifndef HDroundl
    #define HDroundl(V)    roundl(V)
#endif /* HDroundl */
#ifndef HDrmdir
    #define HDrmdir(S)    rmdir(S)
#endif /* HDrmdir */
/* scanf() variable arguments */
#ifndef HDselect
    #define HDselect(N,RD,WR,ER,T)    select(N,RD,WR,ER,T)
#endif /* HDsetbuf */
#ifndef HDsetbuf
    #define HDsetbuf(F,S)    setbuf(F,S)
#endif /* HDsetbuf */
#ifndef HDsetenv
    #define HDsetenv(N,V,O)    setenv(N,V,O)
#endif /* HDsetenv */
#ifndef HDsetgid
    #define HDsetgid(G)    setgid(G)
#endif /* HDsetgid */
#ifndef HDsetjmp
    #define HDsetjmp(J)    setjmp(J)
#endif /* HDsetjmp */
#ifndef HDsetlocale
    #define HDsetlocale(N,S)  setlocale(N,S)
#endif /* HDsetlocale */
#ifndef HDsetpgid
    #define HDsetpgid(P,PG)    setpgid(P,PG)
#endif /* HDsetpgid */
#ifndef HDsetsid
    #define HDsetsid()    setsid()
#endif /* HDsetsid */
#ifndef HDsetuid
    #define HDsetuid(U)    setuid(U)
#endif /* HDsetuid */
#ifndef HDsetvbuf
    #define HDsetvbuf(F,S,M,Z)  setvbuf(F,S,M,Z)
#endif /* HDsetvbuf */
#ifndef HDsigaddset
    #define HDsigaddset(S,N)  sigaddset(S,N)
#endif /* HDsigaddset */
#ifndef HDsigdelset
    #define HDsigdelset(S,N)  sigdelset(S,N)
#endif /* HDsigdelset */
#ifndef HDsigemptyset
    #define HDsigemptyset(S)  sigemptyset(S)
#endif /* HDsigemptyset */
#ifndef HDsigfillset
    #define HDsigfillset(S)    sigfillset(S)
#endif /* HDsigfillset */
#ifndef HDsigismember
    #define HDsigismember(S,N)  sigismember(S,N)
#endif /* HDsigismember */
#ifndef HDsiglongjmp
    #define HDsiglongjmp(J,N)  siglongjmp(J,N)
#endif /* HDsiglongjmp */
#ifndef HDsignal
    #define HDsignal(N,F)    signal(N,F)
#endif /* HDsignal */
#ifndef HDsigpending
    #define HDsigpending(S)    sigpending(S)
#endif /* HDsigpending */
#ifndef HDsigprocmask
    #define HDsigprocmask(H,S,O)  sigprocmask(H,S,O)
#endif /* HDsigprocmask */
#ifndef HDsigsetjmp
    #define HDsigsetjmp(J,N)  sigsetjmp(J,N)
#endif /* HDsigsetjmp */
#ifndef HDsigsuspend
    #define HDsigsuspend(S)    sigsuspend(S)
#endif /* HDsigsuspend */
#ifndef HDsin
    #define HDsin(X)    sin(X)
#endif /* HDsin */
#ifndef HDsinh
    #define HDsinh(X)    sinh(X)
#endif /* HDsinh */
#ifndef HDsleep
    #define HDsleep(N)    sleep(N)
#endif /* HDsleep */
#ifndef HDsnprintf
    #define HDsnprintf    snprintf /*varargs*/
#endif /* HDsnprintf */
#ifndef HDsprintf
    #define HDsprintf    sprintf /*varargs*/
#endif /* HDsprintf */
#ifndef HDsqrt
    #define HDsqrt(X)    sqrt(X)
#endif /* HDsqrt */
#ifdef H5_HAVE_RAND_R
    H5_DLL void HDsrand(unsigned int seed);
    #ifndef HDsrandom
        #define HDsrandom(S)    HDsrand(S)
    #endif /* HDsrandom */
#elif H5_HAVE_RANDOM
    #ifndef HDsrand
        #define HDsrand(S)    srandom(S)
    #endif /* HDsrand */
    #ifndef HDsrandom
        #define HDsrandom(S)    srandom(S)
    #endif /* HDsrandom */
#else /* H5_HAVE_RAND_R */
    #ifndef HDsrand
        #define HDsrand(S)    srand(S)
    #endif /* HDsrand */
    #ifndef HDsrandom
        #define HDsrandom(S)    srand(S)
    #endif /* HDsrandom */
#endif /* H5_HAVE_RAND_R */
/* sscanf() variable arguments */

#ifndef HDstrcat
    #define HDstrcat(X,Y)    strcat(X,Y)
#endif /* HDstrcat */
#ifndef HDstrchr
    #define HDstrchr(S,C)    strchr(S,C)
#endif /* HDstrchr */
#ifndef HDstrcmp
    #define HDstrcmp(X,Y)       strcmp(X,Y)
#endif /* HDstrcmp */
#ifndef HDstrcasecmp
    #define HDstrcasecmp(X,Y)       strcasecmp(X,Y)
#endif /* HDstrcasecmp */
#ifndef HDstrcoll
    #define HDstrcoll(X,Y)    strcoll(X,Y)
#endif /* HDstrcoll */
#ifndef HDstrcpy
    #define HDstrcpy(X,Y)    strcpy(X,Y)
#endif /* HDstrcpy */
#ifndef HDstrcspn
    #define HDstrcspn(X,Y)    strcspn(X,Y)
#endif /* HDstrcspn */
#ifndef HDstrerror
    #define HDstrerror(N)    strerror(N)
#endif /* HDstrerror */
#ifndef HDstrftime
    #define HDstrftime(S,Z,F,T)  strftime(S,Z,F,T)
#endif /* HDstrftime */
#ifndef HDstrlen
    #define HDstrlen(S)    strlen(S)
#endif /* HDstrlen */
#ifndef HDstrncat
    #define HDstrncat(X,Y,Z)  strncat(X,Y,Z)
#endif /* HDstrncat */
#ifndef HDstrncmp
    #define HDstrncmp(X,Y,Z)  strncmp(X,Y,Z)
#endif /* HDstrncmp */
#ifndef HDstrncpy
    #define HDstrncpy(X,Y,Z)  strncpy(X,Y,Z)
#endif /* HDstrncpy */
#ifndef HDstrpbrk
    #define HDstrpbrk(X,Y)    strpbrk(X,Y)
#endif /* HDstrpbrk */
#ifndef HDstrrchr
    #define HDstrrchr(S,C)    strrchr(S,C)
#endif /* HDstrrchr */
#ifndef HDstrspn
    #define HDstrspn(X,Y)    strspn(X,Y)
#endif /* HDstrspn */
#ifndef HDstrstr
    #define HDstrstr(X,Y)    strstr(X,Y)
#endif /* HDstrstr */
#ifndef HDstrtod
    #define HDstrtod(S,R)    strtod(S,R)
#endif /* HDstrtod */
#ifndef HDstrtok
    #define HDstrtok(X,Y)    strtok(X,Y)
#endif /* HDstrtok */
#ifndef HDstrtol
    #define HDstrtol(S,R,N)    strtol(S,R,N)
#endif /* HDstrtol */
#ifndef HDstrtoll
    #ifdef H5_HAVE_STRTOLL
        #define HDstrtoll(S,R,N)  strtoll(S,R,N)
    #else
        H5_DLL int64_t HDstrtoll (const char *s, const char **rest, int base);
    #endif /* H5_HAVE_STRTOLL */
#endif /* HDstrtoll */
#ifndef HDstrtoul
    #define HDstrtoul(S,R,N)  strtoul(S,R,N)
#endif /* HDstrtoul */
#ifndef HDstrtoull
    #define HDstrtoull(S,R,N)  strtoull(S,R,N)
#endif /* HDstrtoul */
#ifndef HDstrxfrm
    #define HDstrxfrm(X,Y,Z)  strxfrm(X,Y,Z)
#endif /* HDstrxfrm */
#ifdef H5_HAVE_SYMLINK
    #ifndef HDsymlink
        #define HDsymlink(F1,F2)  symlink(F1,F2)
    #endif /* HDsymlink */
#endif /* H5_HAVE_SYMLINK */
#ifndef HDsysconf
    #define HDsysconf(N)    sysconf(N)
#endif /* HDsysconf */
#ifndef HDsystem
    #define HDsystem(S)    system(S)
#endif /* HDsystem */
#ifndef HDtan
    #define HDtan(X)    tan(X)
#endif /* HDtan */
#ifndef HDtanh
    #define HDtanh(X)    tanh(X)
#endif /* HDtanh */
#ifndef HDtcdrain
    #define HDtcdrain(F)    tcdrain(F)
#endif /* HDtcdrain */
#ifndef HDtcflow
    #define HDtcflow(F,A)    tcflow(F,A)
#endif /* HDtcflow */
#ifndef HDtcflush
    #define HDtcflush(F,N)    tcflush(F,N)
#endif /* HDtcflush */
#ifndef HDtcgetattr
    #define HDtcgetattr(F,T)  tcgetattr(F,T)
#endif /* HDtcgetattr */
#ifndef HDtcgetpgrp
    #define HDtcgetpgrp(F)    tcgetpgrp(F)
#endif /* HDtcgetpgrp */
#ifndef HDtcsendbreak
    #define HDtcsendbreak(F,N)  tcsendbreak(F,N)
#endif /* HDtcsendbreak */
#ifndef HDtcsetattr
    #define HDtcsetattr(F,O,T)  tcsetattr(F,O,T)
#endif /* HDtcsetattr */
#ifndef HDtcsetpgrp
    #define HDtcsetpgrp(F,N)  tcsetpgrp(F,N)
#endif /* HDtcsetpgrp */
#ifndef HDtime
    #define HDtime(T)    time(T)
#endif /* HDtime */
#ifndef HDtimes
    #define HDtimes(T)    times(T)
#endif /* HDtimes*/
#ifndef HDtmpfile
    #define HDtmpfile()    tmpfile()
#endif /* HDtmpfile */
#ifndef HDtmpnam
    #define HDtmpnam(S)    tmpnam(S)
#endif /* HDtmpnam */
#ifndef HDtolower
    #define HDtolower(C)    tolower(C)
#endif /* HDtolower */
#ifndef HDtoupper
    #define HDtoupper(C)    toupper(C)
#endif /* HDtoupper */
#ifndef HDttyname
    #define HDttyname(F)    ttyname(F)
#endif /* HDttyname */
#ifndef HDtzset
    #define HDtzset()    tzset()
#endif /* HDtzset */
#ifndef HDumask
    #define HDumask(N)    umask(N)
#endif /* HDumask */
#ifndef HDuname
    #define HDuname(S)    uname(S)
#endif /* HDuname */
#ifndef HDungetc
    #define HDungetc(C,F)    ungetc(C,F)
#endif /* HDungetc */
#ifndef HDunlink
    #define HDunlink(S)    unlink(S)
#endif /* HDunlink */
#ifndef HDutime
    #define HDutime(S,T)    utime(S,T)
#endif /* HDutime */
#ifndef HDva_arg
    #define HDva_arg(A,T)    va_arg(A,T)
#endif /* HDva_arg */
#ifndef HDva_end
    #define HDva_end(A)    va_end(A)
#endif /* HDva_end */
#ifndef HDva_start
    #define HDva_start(A,P)    va_start(A,P)
#endif /* HDva_start */
#ifndef HDvasprintf
    #define HDvasprintf(RET,FMT,A)  vasprintf(RET,FMT,A)
#endif /* HDvasprintf */
#ifndef HDvfprintf
    #define HDvfprintf(F,FMT,A)  vfprintf(F,FMT,A)
#endif /* HDvfprintf */
#ifndef HDvprintf
    #define HDvprintf(FMT,A)  vprintf(FMT,A)
#endif /* HDvprintf */
#ifndef HDvsprintf
    #define HDvsprintf(S,FMT,A)  vsprintf(S,FMT,A)
#endif /* HDvsprintf */
#ifndef HDvsnprintf
    #define HDvsnprintf(S,N,FMT,A) vsnprintf(S,N,FMT,A)
#endif /* HDvsnprintf */
#ifndef HDwait
    #define HDwait(W)    wait(W)
#endif /* HDwait */
#ifndef HDwaitpid
    #define HDwaitpid(P,W,O)  waitpid(P,W,O)
#endif /* HDwaitpid */
#ifndef HDwcstombs
    #define HDwcstombs(S,P,Z)  wcstombs(S,P,Z)
#endif /* HDwcstombs */
#ifndef HDwctomb
    #define HDwctomb(S,C)    wctomb(S,C)
#endif /* HDwctomb */
#ifndef HDwrite
    #define HDwrite(F,M,Z)    write(F,M,Z)
#endif /* HDwrite */

/*
 * And now for a couple non-Posix functions...  Watch out for systems that
 * define these in terms of macros.
 */
#if !defined strdup && !defined H5_HAVE_STRDUP
extern char *strdup(const char *s);
#endif

#ifndef HDstrdup
    #define HDstrdup(S)     strdup(S)
#endif /* HDstrdup */

#ifndef HDpthread_self
    #define HDpthread_self()    pthread_self()
#endif /* HDpthread_self */

/* Use this version of pthread_self for printing the thread ID */
#ifndef HDpthread_self_ulong
    #define HDpthread_self_ulong()    ((unsigned long)pthread_self())
#endif /* HDpthread_self_ulong */

/* Macro for "stringizing" an integer in the C preprocessor (use H5_TOSTRING) */
/* (use H5_TOSTRING, H5_STRINGIZE is just part of the implementation) */
#define H5_STRINGIZE(x) #x
#define H5_TOSTRING(x) H5_STRINGIZE(x)

/* Macro for "glueing" together items, for re-scanning macros */
#define H5_GLUE(x,y)       x##y
#define H5_GLUE3(x,y,z)    x##y##z
#define H5_GLUE4(w,x,y,z)  w##x##y##z

/*
 * A macro for detecting over/under-flow when casting between types
 */
#ifndef NDEBUG
#define H5_CHECK_OVERFLOW(var, vartype, casttype) \
{                                                 \
    casttype _tmp_overflow = (casttype)(var);     \
    HDassert((var) == (vartype)_tmp_overflow);      \
}
#else /* NDEBUG */
#define H5_CHECK_OVERFLOW(var, vartype, casttype)
#endif /* NDEBUG */

/*
 * A macro for detecting over/under-flow when assigning between types
 */
#ifndef NDEBUG
#define ASSIGN_TO_SMALLER_SIZE(dst, dsttype, src, srctype)       \
{                                                       \
    srctype _tmp_src = (srctype)(src);  \
    dsttype _tmp_dst = (dsttype)(_tmp_src);  \
    HDassert(_tmp_src == (srctype)_tmp_dst);   \
    (dst) = _tmp_dst;                             \
}

#define ASSIGN_TO_LARGER_SIZE_SAME_SIGNED(dst, dsttype, src, srctype)       \
    (dst) = (dsttype)(src);

#define ASSIGN_TO_LARGER_SIZE_SIGNED_TO_UNSIGNED(dst, dsttype, src, srctype)       \
{                                                       \
    srctype _tmp_src = (srctype)(src);  \
    dsttype _tmp_dst = (dsttype)(_tmp_src);  \
    HDassert(_tmp_src >= 0);   \
    HDassert(_tmp_src == _tmp_dst);   \
    (dst) = _tmp_dst;                             \
}

#define ASSIGN_TO_LARGER_SIZE_UNSIGNED_TO_SIGNED(dst, dsttype, src, srctype)       \
    (dst) = (dsttype)(src);

#define ASSIGN_TO_SAME_SIZE_UNSIGNED_TO_SIGNED(dst, dsttype, src, srctype)       \
{                                                       \
    srctype _tmp_src = (srctype)(src);  \
    dsttype _tmp_dst = (dsttype)(_tmp_src);  \
    HDassert(_tmp_dst >= 0);   \
    HDassert(_tmp_src == (srctype)_tmp_dst);   \
    (dst) = _tmp_dst;                             \
}

#define ASSIGN_TO_SAME_SIZE_SIGNED_TO_UNSIGNED(dst, dsttype, src, srctype)       \
{                                                       \
    srctype _tmp_src = (srctype)(src);  \
    dsttype _tmp_dst = (dsttype)(_tmp_src);  \
    HDassert(_tmp_src >= 0);   \
    HDassert(_tmp_src == (srctype)_tmp_dst);   \
    (dst) = _tmp_dst;                             \
}

#define ASSIGN_TO_SAME_SIZE_SAME_SIGNED(dst, dsttype, src, srctype)       \
    (dst) = (dsttype)(src);

/* Include the generated overflow header file */
#include "H5overflow.h"

/* Assign a variable to one of a different size (think safer dst = (dsttype)src").
 * The code generated by the macro checks for overflows.
 */
#define H5_CHECKED_ASSIGN(dst, dsttype, src, srctype)  \
    H5_GLUE4(ASSIGN_,srctype,_TO_,dsttype)(dst,dsttype,src,srctype)\

#else /* NDEBUG */
#define H5_CHECKED_ASSIGN(dst, dsttype, src, srctype)  \
    (dst) = (dsttype)(src);
#endif /* NDEBUG */

#if defined(H5_HAVE_WINDOW_PATH)

/* directory delimiter for Windows: slash and backslash are acceptable on Windows */
#define H5_DIR_SLASH_SEPC       '/'
#define H5_DIR_SEPC             '\\'
#define H5_DIR_SEPS             "\\"
#define H5_CHECK_DELIMITER(SS)     ((SS == H5_DIR_SEPC) || (SS == H5_DIR_SLASH_SEPC))
#define H5_CHECK_ABSOLUTE(NAME)    ((HDisalpha(NAME[0])) && (NAME[1] == ':') && (H5_CHECK_DELIMITER(NAME[2])))
#define H5_CHECK_ABS_DRIVE(NAME)   ((HDisalpha(NAME[0])) && (NAME[1] == ':'))
#define H5_CHECK_ABS_PATH(NAME)    (H5_CHECK_DELIMITER(NAME[0]))

#define H5_GET_LAST_DELIMITER(NAME, ptr) {                 \
    char        *slash, *backslash;                     \
                                                        \
    slash = HDstrrchr(NAME, H5_DIR_SLASH_SEPC);         \
    backslash = HDstrrchr(NAME, H5_DIR_SEPC);           \
    if(backslash > slash)                               \
        (ptr = backslash);                              \
    else                                                \
        (ptr = slash);                                  \
}

#else /* H5_HAVE_WINDOW_PATH */

#define H5_DIR_SEPC             '/'
#define H5_DIR_SEPS             "/"
#define H5_CHECK_DELIMITER(SS)     (SS == H5_DIR_SEPC)
#define H5_CHECK_ABSOLUTE(NAME)    (H5_CHECK_DELIMITER(*NAME))
#define H5_CHECK_ABS_DRIVE(NAME)   (0)
#define H5_CHECK_ABS_PATH(NAME)    (0)
#define H5_GET_LAST_DELIMITER(NAME, ptr)   ptr = HDstrrchr(NAME, H5_DIR_SEPC);

#endif /* H5_HAVE_WINDOW_PATH */

#define   H5_COLON_SEPC  ':'


/* Use FUNC to safely handle variations of C99 __func__ keyword handling */
#ifdef H5_HAVE_C99_FUNC
#define FUNC __func__
#elif defined(H5_HAVE_FUNCTION)
#define FUNC __FUNCTION__
#else
#error "We need __func__ or __FUNCTION__ to test function names!"
#endif

/*
 * These macros check whether debugging has been requested for a certain
 * package at run-time.   Code for debugging is conditionally compiled by
 * defining constants like `H5X_DEBUG'.   In order to see the output though
 * the code must be enabled at run-time with an environment variable
 * HDF5_DEBUG which is a list of packages to debug.
 *
 * Note:  If you add/remove items from this enum then be sure to update the
 *    information about the package in H5_init_library().
 */
typedef enum {
    H5_PKG_A,       /* Attributes               */
    H5_PKG_AC,      /* Metadata cache           */
    H5_PKG_B,       /* B-trees                  */
    H5_PKG_D,       /* Datasets                 */
    H5_PKG_E,       /* Error handling           */
    H5_PKG_F,       /* Files                    */
    H5_PKG_G,       /* Groups                   */
    H5_PKG_HG,      /* Global heaps             */
    H5_PKG_HL,      /* Local heaps              */
    H5_PKG_I,       /* IDs                      */
    H5_PKG_MF,      /* File memory management   */
    H5_PKG_MM,      /* Core memory management   */
    H5_PKG_O,       /* Object headers           */
    H5_PKG_P,       /* Property lists           */
    H5_PKG_S,       /* Dataspaces               */
    H5_PKG_T,       /* Datatypes                */
    H5_PKG_V,       /* Vector functions         */
    H5_PKG_Z,       /* Raw data filters         */
    H5_NPKGS        /* Must be last             */
} H5_pkg_t;

typedef struct H5_debug_open_stream_t {
    FILE        *stream;                /* Open output stream */
    struct H5_debug_open_stream_t *next; /* Next open output stream */
} H5_debug_open_stream_t;

typedef struct H5_debug_t {
    FILE    *trace;    /*API trace output stream  */
    hbool_t             ttop;           /*Show only top-level calls?    */
    hbool_t             ttimes;         /*Show trace event times?       */
    struct {
  const char  *name;    /*package name      */
  FILE    *stream;  /*output stream  or NULL    */
    } pkg[H5_NPKGS];
    H5_debug_open_stream_t *open_stream; /* Stack of open output streams */
} H5_debug_t;

#ifdef H5_HAVE_PARALLEL
extern hbool_t H5_coll_api_sanity_check_g;
#endif /* H5_HAVE_PARALLEL */

extern H5_debug_t    H5_debug_g;
#define H5DEBUG(X)    (H5_debug_g.pkg[H5_PKG_##X].stream)
/* Do not use const else AIX strings does not show it. */
extern char H5libhdf5_settings[]; /* embedded library information */

/*-------------------------------------------------------------------------
 * Purpose: These macros are inserted automatically just after the
 *          FUNC_ENTER() macro of API functions and are used to trace
 *          application program execution. Unless H5_DEBUG_API has been
 *          defined they are no-ops.
 *
 * Arguments:   R  - Return type encoded as a string
 *              T  - Argument types encoded as a string
 *              A0-An  - Arguments.  The number at the end of the macro name
 *                                   indicates the number of arguments.
 *
 *-------------------------------------------------------------------------
 */
#ifdef H5_DEBUG_API

#define H5TRACE_DECL                                                                                    \
            const char *RTYPE = NULL;                                                                   \
            double CALLTIME;

#define H5TRACE0(R,T)                                                                                   \
            RTYPE=R;                                                                                    \
            CALLTIME=H5_trace(NULL,FUNC,T)
#define H5TRACE1(R,T,A0)                                                                                \
            RTYPE=R;                                                                                    \
            CALLTIME=H5_trace(NULL,FUNC,T,#A0,A0)
#define H5TRACE2(R,T,A0,A1)                                                                             \
            RTYPE=R;                                                                                    \
            CALLTIME=H5_trace(NULL,FUNC,T,#A0,A0,#A1,A1)
#define H5TRACE3(R,T,A0,A1,A2)                                                                          \
            RTYPE=R;                                                                                    \
            CALLTIME=H5_trace(NULL,FUNC,T,#A0,A0,#A1,A1,#A2,A2)
#define H5TRACE4(R,T,A0,A1,A2,A3)                                                                       \
            RTYPE=R;                                                                                    \
            CALLTIME=H5_trace(NULL,FUNC,T,#A0,A0,#A1,A1,#A2,A2,#A3,A3)
#define H5TRACE5(R,T,A0,A1,A2,A3,A4)                                                                    \
            RTYPE=R;                                                                                    \
            CALLTIME=H5_trace(NULL,FUNC,T,#A0,A0,#A1,A1,#A2,A2,#A3,A3,#A4,A4)
#define H5TRACE6(R,T,A0,A1,A2,A3,A4,A5)                                                                 \
            RTYPE=R;                                                                                    \
            CALLTIME=H5_trace(NULL,FUNC,T,#A0,A0,#A1,A1,#A2,A2,#A3,A3,#A4,A4,#A5,A5)
#define H5TRACE7(R,T,A0,A1,A2,A3,A4,A5,A6)                                                              \
            RTYPE=R;                                                                                    \
            CALLTIME=H5_trace(NULL,FUNC,T,#A0,A0,#A1,A1,#A2,A2,#A3,A3,#A4,A4,#A5,A5,#A6,A6)
#define H5TRACE8(R,T,A0,A1,A2,A3,A4,A5,A6,A7)                                                           \
            RTYPE=R;                                                                                    \
            CALLTIME=H5_trace(NULL,FUNC,T,#A0,A0,#A1,A1,#A2,A2,#A3,A3,#A4,A4,#A5,A5,#A6,A6,#A7,A7)
#define H5TRACE9(R,T,A0,A1,A2,A3,A4,A5,A6,A7,A8)                                                        \
            RTYPE=R;                                                                                    \
            CALLTIME=H5_trace(NULL,FUNC,T,#A0,A0,#A1,A1,#A2,A2,#A3,A3,#A4,A4,#A5,A5,#A6,A6,#A7,A7,      \
                                          #A8,A8)
#define H5TRACE10(R,T,A0,A1,A2,A3,A4,A5,A6,A7,A8,A9)                                                    \
            RTYPE=R;                                                                                    \
            CALLTIME=H5_trace(NULL,FUNC,T,#A0,A0,#A1,A1,#A2,A2,#A3,A3,#A4,A4,#A5,A5,#A6,A6,#A7,A7,      \
                                          #A8,A8,#A9,A9)
#define H5TRACE11(R,T,A0,A1,A2,A3,A4,A5,A6,A7,A8,A9,A10)                                                \
            RTYPE=R;                                                                                    \
            CALLTIME=H5_trace(NULL,FUNC,T,#A0,A0,#A1,A1,#A2,A2,#A3,A3,#A4,A4,#A5,A5,#A6,A6,#A7,A7,      \
                                          #A8,A8,#A9,A9,#A10,A10)
#define H5TRACE12(R,T,A0,A1,A2,A3,A4,A5,A6,A7,A8,A9,A10,A11)                                            \
            RTYPE=R;                                                                                    \
            CALLTIME=H5_trace(NULL,FUNC,T,#A0,A0,#A1,A1,#A2,A2,#A3,A3,#A4,A4,#A5,A5,#A6,A6,#A7,A7,      \
                                          #A8,A8,#A9,A9,#A10,A10,#A11,A11)

#define H5TRACE_RETURN(V)                                                                               \
            if (RTYPE) {                                                                                \
                H5_trace(&CALLTIME, FUNC, RTYPE, NULL, V);                                              \
                RTYPE = NULL;                                                                           \
            }
#else
#define H5TRACE_DECL                                            /*void*/
#define H5TRACE0(R,T)                                           /*void*/
#define H5TRACE1(R,T,A0)                                        /*void*/
#define H5TRACE2(R,T,A0,A1)                                     /*void*/
#define H5TRACE3(R,T,A0,A1,A2)                                  /*void*/
#define H5TRACE4(R,T,A0,A1,A2,A3)                               /*void*/
#define H5TRACE5(R,T,A0,A1,A2,A3,A4)                            /*void*/
#define H5TRACE6(R,T,A0,A1,A2,A3,A4,A5)                         /*void*/
#define H5TRACE7(R,T,A0,A1,A2,A3,A4,A5,A6)                      /*void*/
#define H5TRACE8(R,T,A0,A1,A2,A3,A4,A5,A6,A7)                   /*void*/
#define H5TRACE9(R,T,A0,A1,A2,A3,A4,A5,A6,A7,A8)                /*void*/
#define H5TRACE10(R,T,A0,A1,A2,A3,A4,A5,A6,A7,A8,A9)            /*void*/
#define H5TRACE11(R,T,A0,A1,A2,A3,A4,A5,A6,A7,A8,A9,A10)        /*void*/
#define H5TRACE12(R,T,A0,A1,A2,A3,A4,A5,A6,A7,A8,A9,A10,A11)    /*void*/
#define H5TRACE_RETURN(V)                                       /*void*/
#endif /* H5_DEBUG_API */

H5_DLL double H5_trace(const double *calltime, const char *func, const char *type, ...);


/*-------------------------------------------------------------------------
 * Purpose:  Register function entry for library initialization and code
 *    profiling.
 *
 * Notes:  Every file must have a file-scope variable called
 *    `initialize_interface_g' of type hbool_t which is initialized
 *    to FALSE.
 *
 *    Don't use local variable initializers which contain
 *    calls to other library functions since the initializer
 *    would happen before the FUNC_ENTER() gets called.  Don't
 *    use initializers that require special cleanup code to
 *    execute if FUNC_ENTER() fails since a failing FUNC_ENTER()
 *    returns immediately without branching to the `done' label.
 *
 * Programmer:  Quincey Koziol
 *
 *-------------------------------------------------------------------------
 */

/* `S' is the name of a function which is being tested to check if it's
 *  an API function.
 *
 *  BADNESS:
 *      - Underscore at positions 2 or 3 (0-indexed string). Handles
 *        H5_ and H5X_.
 *      - Underscore at position 4 if position 3 is uppercase or a digit.
 *        Handles H5XY_.
 */
#define H5_IS_API(S) (\
    '_'!=((const char *)S)[2]       /* underscore at position 2     */  \
    && '_'!=((const char *)S)[3]    /* underscore at position 3     */  \
    && !(                                       /* NOT              */  \
        ((const char *)S)[4]                    /* pos 4 exists     */  \
        && (HDisupper(S[3]) || HDisdigit(S[3])) /* pos 3 dig | uc   */  \
        && '_'==((const char *)S)[4]            /* pos 4 underscore */  \
    )\
)

/* `S' is the name of a function which is being tested to check if it's */
/*      a public API function */
#define H5_IS_PUB(S) (((HDisdigit(S[1]) || HDisupper(S[1])) && HDislower(S[2])) || \
    ((HDisdigit(S[2]) || HDisupper(S[2])) && HDislower(S[3])) || \
    (!S[4] || ((HDisdigit(S[3]) || HDisupper(S[3])) && HDislower(S[4]))))

/* `S' is the name of a function which is being tested to check if it's */
/*      a private library function */
#define H5_IS_PRIV(S) (((HDisdigit(S[1]) || HDisupper(S[1])) && '_' == S[2] && HDislower(S[3])) || \
    ((HDisdigit(S[2]) || HDisupper(S[2])) && '_' == S[3] && HDislower(S[4])) || \
    ((HDisdigit(S[3]) || HDisupper(S[3])) && '_' == S[4] && HDislower(S[5])))

/* `S' is the name of a function which is being tested to check if it's */
/*      a package private function */
#define H5_IS_PKG(S) (((HDisdigit(S[1]) || HDisupper(S[1])) && '_' == S[2] && '_' == S[3] && HDislower(S[4])) || \
    ((HDisdigit(S[2]) || HDisupper(S[2])) && '_' == S[3] && '_' == S[4] && HDislower(S[5])) || \
    ((HDisdigit(S[3]) || HDisupper(S[3])) && '_' == S[4] && '_' == S[5] && HDislower(S[6])))

/* global library version information string */
extern char  H5_lib_vers_info_g[];

/* Lock headers */
#ifdef H5_HAVE_THREADSAFE

/* Include required thread-safety header */
#include "H5TSprivate.h"

/* replacement structure for original global variable */
typedef struct H5_api_struct {
    H5TS_mutex_t init_lock;  /* API entrance mutex */
    hbool_t H5_libinit_g;    /* Has the library been initialized? */
    hbool_t H5_libterm_g;    /* Is the library being shutdown? */
} H5_api_t;

/* Macros for accessing the global variables */
#define H5_INIT_GLOBAL (H5_g.H5_libinit_g)
#define H5_TERM_GLOBAL (H5_g.H5_libterm_g)

/* Macro for first thread initialization */
#ifdef H5_HAVE_WIN_THREADS
#define H5_FIRST_THREAD_INIT InitOnceExecuteOnce(&H5TS_first_init_g, H5TS_win32_process_enter, NULL, NULL);
#else
#define H5_FIRST_THREAD_INIT pthread_once(&H5TS_first_init_g, H5TS_pthread_first_thread_init);
#endif

/* Macros for threadsafe HDF-5 Phase I locks */
#define H5_API_LOCK                                                           \
     H5TS_mutex_lock(&H5_g.init_lock);
#define H5_API_UNLOCK                                                         \
     H5TS_mutex_unlock(&H5_g.init_lock);

/* Macros for thread cancellation-safe mechanism */
#define H5_API_UNSET_CANCEL                                                   \
    H5TS_cancel_count_inc();

#define H5_API_SET_CANCEL                                                     \
    H5TS_cancel_count_dec();

extern H5_api_t H5_g;

#else /* H5_HAVE_THREADSAFE */

/* disable any first thread init mechanism */
#define H5_FIRST_THREAD_INIT

/* disable locks (sequential version) */
#define H5_API_LOCK
#define H5_API_UNLOCK

/* disable cancelability (sequential version) */
#define H5_API_UNSET_CANCEL
#define H5_API_SET_CANCEL

/* extern global variables */
extern hbool_t H5_libinit_g;    /* Has the library been initialized? */
extern hbool_t H5_libterm_g;    /* Is the library being shutdown? */

/* Macros for accessing the global variables */
#define H5_INIT_GLOBAL (H5_libinit_g)
#define H5_TERM_GLOBAL (H5_libterm_g)

#endif /* H5_HAVE_THREADSAFE */

#ifdef H5_HAVE_CODESTACK

/* Include required function stack header */
#include "H5CSprivate.h"

#define H5_PUSH_FUNC            H5CS_push(FUNC);
#define H5_POP_FUNC             H5CS_pop();
#else /* H5_HAVE_CODESTACK */
#define H5_PUSH_FUNC            /* void */
#define H5_POP_FUNC             /* void */
#endif /* H5_HAVE_CODESTACK */

#ifdef H5_HAVE_MPE
extern hbool_t H5_MPEinit_g;   /* Has the MPE Library been initialized? */
#endif

/* Macros for referencing package initialization symbols */
#define H5_PACKAGE_INIT_VAR(x)    H5_GLUE(x, _init_g)
#define H5_PACKAGE_INIT_FUNC(x)   H5_GLUE(x, __init_package)

/* Macros for defining package initialization routines */
#ifdef H5_MY_PKG
#define H5_PKG_INIT_VAR                 H5_PACKAGE_INIT_VAR(H5_MY_PKG)
#define H5_PKG_INIT_FUNC                H5_PACKAGE_INIT_FUNC(H5_MY_PKG)
#define H5_PACKAGE_YES_INIT(err)                                              \
    /* Initialize this interface or bust */                                   \
    if(!H5_PKG_INIT_VAR && !H5_TERM_GLOBAL) {                                 \
        H5_PKG_INIT_VAR = TRUE;                                               \
        if(H5_PKG_INIT_FUNC() < 0) {                                          \
            H5_PKG_INIT_VAR = FALSE;                                          \
            HGOTO_ERROR(H5E_FUNC, H5E_CANTINIT, err, "interface initialization failed") \
        }                                                                     \
    }
#define H5_PACKAGE_NO_INIT(err)                                               \
    /* Initialize this interface or bust */                                   \
    if(!H5_PKG_INIT_VAR && !H5_TERM_GLOBAL)                                   \
        H5_PKG_INIT_VAR = TRUE;
#define H5_PACKAGE_INIT(pkg_init, err)  H5_GLUE3(H5_PACKAGE_, pkg_init, _INIT)(err)
#else /* H5_MY_PKG */
#define H5_PKG_INIT_VAR                 (TRUE)
#define H5_PACKAGE_INIT(pkg_init, err)
#endif /* H5_MY_PKG */

/* Forward declaration of H5CXpush() / H5CXpop() */
/* (Including H5CXprivate.h creates bad circular dependencies - QAK, 3/18/2018) */
H5_DLL herr_t H5CX_push(void);
H5_DLL herr_t H5CX_pop(void);


#ifndef NDEBUG
#define FUNC_ENTER_CHECK_NAME(asrt)                                           \
    {                                                                         \
        static hbool_t func_check = FALSE;                                    \
                                                                              \
        if(!func_check) {                                                     \
            /* Check function naming status */                                \
            HDassert(asrt && "Function naming conventions are incorrect - check H5_IS_API|PUB|PRIV|PKG macros in H5private.h (this is usually due to an incorrect number of underscores)");                                                   \
                                                                              \
            /* Don't check again */                                           \
            func_check = TRUE;                                                \
        } /* end if */                                                        \
    } /* end scope */
#else /* NDEBUG */
#define FUNC_ENTER_CHECK_NAME(asrt)
#endif /* NDEBUG */


#define FUNC_ENTER_COMMON(asrt)                                               \
    hbool_t err_occurred = FALSE;                                             \
                                                                              \
    FUNC_ENTER_CHECK_NAME(asrt);

#define FUNC_ENTER_COMMON_NOERR(asrt)                                         \
    FUNC_ENTER_CHECK_NAME(asrt);

/* Threadsafety initialization code for API routines */
#define FUNC_ENTER_API_THREADSAFE                                             \
   /* Initialize the thread-safe code */                                      \
   H5_FIRST_THREAD_INIT                                                       \
                                                                              \
   /* Grab the mutex for the library */                                       \
   H5_API_UNSET_CANCEL                                                        \
   H5_API_LOCK

/* Local variables for API routines */
#define FUNC_ENTER_API_VARS                                                   \
    MPE_LOG_VARS                                                              \
    H5TRACE_DECL                                                              \

#define FUNC_ENTER_API_COMMON                                                 \
    FUNC_ENTER_API_VARS                                                       \
    FUNC_ENTER_COMMON(H5_IS_API(FUNC));                                       \
    FUNC_ENTER_API_THREADSAFE;

#define FUNC_ENTER_API_INIT(err)                                              \
    /* Initialize the library */                                              \
    if(!H5_INIT_GLOBAL && !H5_TERM_GLOBAL) {                                  \
        H5_INIT_GLOBAL = TRUE;                                                \
        if(H5_init_library() < 0)                                             \
            HGOTO_ERROR(H5E_FUNC, H5E_CANTINIT, err, "library initialization failed") \
    } /* end if */                                                            \
                                                                              \
    /* Initialize the package, if appropriate */                              \
    H5_PACKAGE_INIT(H5_MY_PKG_INIT, err)                                      \
                                                                              \
    /* Push the name of this function on the function stack */                \
    H5_PUSH_FUNC                                                              \
                                                                              \
    /* Push the API context */                                                \
    if(H5CX_push() < 0)                                                       \
        HGOTO_ERROR(H5E_FUNC, H5E_CANTSET, err, "can't set API context")      \
                                                                              \
    BEGIN_MPE_LOG

/* Use this macro for all "normal" API functions */
#define FUNC_ENTER_API(err) {{                                                \
    FUNC_ENTER_API_COMMON                                                     \
    FUNC_ENTER_API_INIT(err);                                                 \
    /* Clear thread error stack entering public functions */                  \
    H5E_clear_stack(NULL);                                                    \
    {

/*
 * Use this macro for API functions that shouldn't clear the error stack
 *      like H5Eprint and H5Ewalk.
 */
#define FUNC_ENTER_API_NOCLEAR(err) {{                                        \
    FUNC_ENTER_API_COMMON                                                     \
    FUNC_ENTER_API_INIT(err);                                                 \
    {

/*
 * Use this macro for API functions that shouldn't perform _any_ initialization
 *      of the library or an interface, just perform tracing, etc.  Examples
 *      are: H5allocate_memory, H5is_library_threadsafe, etc.
 *
 */
#define FUNC_ENTER_API_NOINIT {{                                              \
    FUNC_ENTER_API_COMMON                                                     \
    H5_PUSH_FUNC                                                              \
    BEGIN_MPE_LOG                                                             \
    {

/*
 * Use this macro for API functions that shouldn't perform _any_ initialization
 *      of the library or an interface or push themselves on the function
 *      stack, just perform tracing, etc.  Examples
 *      are: H5close, H5check_version, etc.
 *
 */
#define FUNC_ENTER_API_NOINIT_NOERR_NOFS {{                                   \
    FUNC_ENTER_API_VARS                                                       \
    FUNC_ENTER_COMMON_NOERR(H5_IS_API(FUNC));                                 \
    FUNC_ENTER_API_THREADSAFE;                                                \
    BEGIN_MPE_LOG                                                             \
    {

/* Note: this macro only works when there's _no_ interface initialization routine for the module */
#define FUNC_ENTER_NOAPI_INIT(err)                                            \
    /* Initialize the package, if appropriate */                              \
    H5_PACKAGE_INIT(H5_MY_PKG_INIT, err)                                      \
                                                                              \
    /* Push the name of this function on the function stack */                \
    H5_PUSH_FUNC

/* Use this macro for all "normal" non-API functions */
#define FUNC_ENTER_NOAPI(err) {                                               \
    FUNC_ENTER_COMMON(!H5_IS_API(FUNC));                                      \
    FUNC_ENTER_NOAPI_INIT(err)                                                \
    if(H5_PKG_INIT_VAR || !H5_TERM_GLOBAL) {

/* Use this macro for all non-API functions, which propagate errors, but don't issue them */
#define FUNC_ENTER_NOAPI_NOERR {                                              \
    FUNC_ENTER_COMMON_NOERR(!H5_IS_API(FUNC));                                \
    FUNC_ENTER_NOAPI_INIT(-)                                                  \
    if(H5_PKG_INIT_VAR || !H5_TERM_GLOBAL) {

/*
 * Use this macro for non-API functions which fall into these categories:
 *      - static functions, since they must be called from a function in the
 *              interface, the library and interface must already be
 *              initialized.
 *      - functions which are called during library shutdown, since we don't
 *              want to re-initialize the library.
 */
#define FUNC_ENTER_NOAPI_NOINIT {                                             \
    FUNC_ENTER_COMMON(!H5_IS_API(FUNC));                                      \
    H5_PUSH_FUNC                                                              \
    if(H5_PKG_INIT_VAR || !H5_TERM_GLOBAL) {

/*
 * Use this macro for non-API functions which fall into these categories:
 *      - static functions, since they must be called from a function in the
 *              interface, the library and interface must already be
 *              initialized.
 *      - functions which are called during library shutdown, since we don't
 *              want to re-initialize the library.
 *      - functions that propagate, but don't issue errors
 */
#define FUNC_ENTER_NOAPI_NOINIT_NOERR {                                       \
    FUNC_ENTER_COMMON_NOERR(!H5_IS_API(FUNC));                                \
    H5_PUSH_FUNC                                                              \
    if(H5_PKG_INIT_VAR || !H5_TERM_GLOBAL) {

/*
 * Use this macro for non-API functions which fall into these categories:
 *      - functions which shouldn't push their name on the function stack
 *              (so far, just the H5CS routines themselves)
 *
 */
#define FUNC_ENTER_NOAPI_NOFS {                                               \
    FUNC_ENTER_COMMON(!H5_IS_API(FUNC));                                      \
                                                                              \
    /* Initialize the package, if appropriate */                              \
    H5_PACKAGE_INIT(H5_MY_PKG_INIT, err)                                      \
    if(H5_PKG_INIT_VAR || !H5_TERM_GLOBAL) {

/*
 * Use this macro for non-API functions which fall into these categories:
 *      - functions which shouldn't push their name on the function stack
 *              (so far, just the H5CS routines themselves)
 *
 * This macro is used for functions which fit the above categories _and_
 * also don't use the 'FUNC' variable (i.e. don't push errors on the error stack)
 *
 */
#define FUNC_ENTER_NOAPI_NOERR_NOFS {                                         \
    FUNC_ENTER_COMMON_NOERR(!H5_IS_API(FUNC));                                \
    if(H5_PKG_INIT_VAR || !H5_TERM_GLOBAL) {

/* Use the following two macros as replacements for the FUNC_ENTER_NOAPI
 * and FUNC_ENTER_NOAPI_NOINIT macros when the function needs to set
 * up a metadata tag. */
#define FUNC_ENTER_NOAPI_TAG(tag, err) {                                      \
    haddr_t prev_tag = HADDR_UNDEF;                                           \
                                                                              \
    FUNC_ENTER_COMMON(!H5_IS_API(FUNC));                                      \
    H5AC_tag(tag, &prev_tag);                                                 \
    FUNC_ENTER_NOAPI_INIT(err)                                                \
    if(H5_PKG_INIT_VAR || !H5_TERM_GLOBAL) {

#define FUNC_ENTER_NOAPI_NOINIT_TAG(tag) {                                    \
    haddr_t prev_tag = HADDR_UNDEF;                                           \
                                                                              \
    FUNC_ENTER_COMMON(!H5_IS_API(FUNC));                                      \
    H5AC_tag(tag, &prev_tag);                                                 \
    H5_PUSH_FUNC                                                              \
    if(H5_PKG_INIT_VAR || !H5_TERM_GLOBAL) {

/* Use this macro for all "normal" package-level functions */
#define FUNC_ENTER_PACKAGE {                                                  \
    FUNC_ENTER_COMMON(H5_IS_PKG(FUNC));                                       \
    H5_PUSH_FUNC                                                              \
    if(H5_PKG_INIT_VAR || !H5_TERM_GLOBAL) {

/* Use this macro for all package-level functions that are VOL entry-points */
#define FUNC_ENTER_PACKAGE_VOL {                                              \
    FUNC_ENTER_COMMON(H5_IS_PKG(FUNC));                                       \
    H5_PUSH_FUNC                                                              \
    if(H5_PKG_INIT_VAR || !H5_TERM_GLOBAL) {

/* Use this macro for package-level functions which propgate errors, but don't issue them */
#define FUNC_ENTER_PACKAGE_NOERR {                                            \
    FUNC_ENTER_COMMON_NOERR(H5_IS_PKG(FUNC));                                 \
    H5_PUSH_FUNC                                                              \
    if(H5_PKG_INIT_VAR || !H5_TERM_GLOBAL) {

/* Use the following macro as replacement for the FUNC_ENTER_PACKAGE
 * macro when the function needs to set up a metadata tag. */
#define FUNC_ENTER_PACKAGE_TAG(tag) {                                         \
    haddr_t prev_tag = HADDR_UNDEF;                                           \
                                                                              \
    FUNC_ENTER_COMMON(H5_IS_PKG(FUNC));                                       \
    H5AC_tag(tag, &prev_tag);                                                 \
    H5_PUSH_FUNC                                                              \
    if(H5_PKG_INIT_VAR || !H5_TERM_GLOBAL) {

/* Use the following macro as replacement for the FUNC_ENTER_PACKAGE
 * macro when the function needs to set up a metadata tag and is also a
 * VOL entry-point. */
#define FUNC_ENTER_PACKAGE_VOL_TAG(tag) {                                     \
    haddr_t prev_tag = HADDR_UNDEF;                                           \
                                                                              \
    FUNC_ENTER_COMMON(H5_IS_PKG(FUNC));                                       \
    H5AC_tag(tag, &prev_tag);                                                 \
    H5_PUSH_FUNC                                                              \
    if(H5_PKG_INIT_VAR || !H5_TERM_GLOBAL) {

/* Use this macro for all "normal" staticly-scoped functions */
#define FUNC_ENTER_STATIC {                                                   \
    FUNC_ENTER_COMMON(H5_IS_PKG(FUNC));                                       \
    H5_PUSH_FUNC                                                              \
    if(H5_PKG_INIT_VAR || !H5_TERM_GLOBAL) {

/* Use this macro for all "normal" staticly-scoped functions that are VOL entry-points */
#define FUNC_ENTER_STATIC_VOL {                                               \
    FUNC_ENTER_COMMON(H5_IS_PKG(FUNC));                                       \
    H5_PUSH_FUNC                                                              \
    if(H5_PKG_INIT_VAR || !H5_TERM_GLOBAL) {

/* Use this macro for staticly-scoped functions which propgate errors, but don't issue them */
#define FUNC_ENTER_STATIC_NOERR {                                             \
    FUNC_ENTER_COMMON_NOERR(H5_IS_PKG(FUNC));                                 \
    H5_PUSH_FUNC                                                              \
    if(H5_PKG_INIT_VAR || !H5_TERM_GLOBAL) {

/* Use this macro for staticly-scoped functions which propgate errors, but don't issue them */
/* And that shouldn't push their name on the function stack */
#define FUNC_ENTER_STATIC_NOERR_NOFS {                                        \
    FUNC_ENTER_COMMON_NOERR(H5_IS_PKG(FUNC));                                 \
    if(H5_PKG_INIT_VAR || !H5_TERM_GLOBAL) {

/* Use the following macro as replacement for the FUNC_ENTER_STATIC
 * macro when the function needs to set up a metadata tag. */
#define FUNC_ENTER_STATIC_TAG(tag) {                                          \
    haddr_t prev_tag = HADDR_UNDEF;                                           \
                                                                              \
    FUNC_ENTER_COMMON(H5_IS_PKG(FUNC));                                       \
    H5AC_tag(tag, &prev_tag);                                                 \
    H5_PUSH_FUNC                                                              \
    if(H5_PKG_INIT_VAR || !H5_TERM_GLOBAL) {

/* Use the following macro as replacement for the FUNC_ENTER_STATIC
 * macro when the function needs to set up a metadata tag and is a VOL
 * entry-point. */
#define FUNC_ENTER_STATIC_VOL_TAG(tag) {                                      \
    haddr_t prev_tag = HADDR_UNDEF;                                           \
                                                                              \
    FUNC_ENTER_COMMON(H5_IS_PKG(FUNC));                                       \
    H5AC_tag(tag, &prev_tag);                                                 \
    H5_PUSH_FUNC                                                              \
    if(H5_PKG_INIT_VAR || !H5_TERM_GLOBAL) {


/*-------------------------------------------------------------------------
 * Purpose:  Register function exit for code profiling.  This should be
 *    the last statement executed by a function.
 *
 * Programmer:  Quincey Koziol
 *
 *-------------------------------------------------------------------------
 */
/* Threadsafety termination code for API routines */
#define FUNC_LEAVE_API_THREADSAFE                                             \
    H5_API_UNLOCK                                                             \
    H5_API_SET_CANCEL

#define FUNC_LEAVE_API_COMMON(ret_value)                                      \
        ;                                                                     \
    } /*end scope from end of FUNC_ENTER*/                                    \
    FINISH_MPE_LOG                                                            \
    H5TRACE_RETURN(ret_value);

#define FUNC_LEAVE_API(ret_value)                                             \
    FUNC_LEAVE_API_COMMON(ret_value);                                         \
    (void)H5CX_pop();                                                         \
    H5_POP_FUNC                                                               \
    if(err_occurred)                                                          \
       (void)H5E_dump_api_stack(TRUE);                                        \
    FUNC_LEAVE_API_THREADSAFE                                                 \
    return(ret_value);                                                        \
}} /*end scope from beginning of FUNC_ENTER*/

/* Use this macro to match the FUNC_ENTER_API_NOINIT macro */
#define FUNC_LEAVE_API_NOINIT(ret_value)                                      \
    FUNC_LEAVE_API_COMMON(ret_value);                                         \
    H5_POP_FUNC                                                               \
    if(err_occurred)                                                          \
       (void)H5E_dump_api_stack(TRUE);                                        \
    FUNC_LEAVE_API_THREADSAFE                                                 \
    return(ret_value);                                                        \
}} /*end scope from beginning of FUNC_ENTER*/

/* Use this macro to match the FUNC_ENTER_API_NOINIT_NOERR_NOFS macro */
#define FUNC_LEAVE_API_NOFS(ret_value)                                        \
    FUNC_LEAVE_API_COMMON(ret_value);                                         \
    FUNC_LEAVE_API_THREADSAFE                                                 \
    return(ret_value);                                                        \
}} /*end scope from beginning of FUNC_ENTER*/

#define FUNC_LEAVE_NOAPI(ret_value)                                           \
        ;                                                                     \
    } /*end scope from end of FUNC_ENTER*/                                    \
    H5_POP_FUNC                                                               \
    return(ret_value);                                                        \
} /*end scope from beginning of FUNC_ENTER*/

#define FUNC_LEAVE_NOAPI_VOL(ret_value)                                       \
        ;                                                                     \
    } /*end scope from end of FUNC_ENTER*/                                    \
    H5_POP_FUNC                                                               \
    return(ret_value);                                                        \
} /*end scope from beginning of FUNC_ENTER*/

#define FUNC_LEAVE_NOAPI_VOID                                                 \
        ;                                                                     \
    } /*end scope from end of FUNC_ENTER*/                                    \
    H5_POP_FUNC                                                               \
    return;                                                                   \
} /*end scope from beginning of FUNC_ENTER*/

/*
 * Use this macro for non-API functions which fall into these categories:
 *      - functions which didn't push their name on the function stack
 *              (so far, just the H5CS routines themselves)
 */
#define FUNC_LEAVE_NOAPI_NOFS(ret_value)                                      \
        ;                                                                     \
    } /*end scope from end of FUNC_ENTER*/                                    \
    return(ret_value);                                                        \
} /*end scope from beginning of FUNC_ENTER*/

/* Use this macro when exiting a function that set up a metadata tag */
#define FUNC_LEAVE_NOAPI_TAG(ret_value)                                       \
        ;                                                                     \
    } /*end scope from end of FUNC_ENTER*/                                    \
    H5AC_tag(prev_tag, NULL);                                                 \
    H5_POP_FUNC                                                               \
    return(ret_value);                                                        \
} /*end scope from beginning of FUNC_ENTER*/

/* Use this macro when exiting a VOL entry-point function that set up a metadata tag */
#define FUNC_LEAVE_NOAPI_VOL_TAG(ret_value)                                   \
        ;                                                                     \
    } /*end scope from end of FUNC_ENTER*/                                    \
    H5AC_tag(prev_tag, NULL);                                                 \
    H5_POP_FUNC                                                               \
    return(ret_value);                                                        \
} /*end scope from beginning of FUNC_ENTER*/


/****************************************/
/* Revisions to FUNC_ENTER/LEAVE Macros */
/****************************************/

/* Macros to check if a package is initialized */
#define H5_CHECK_PACKAGE_INIT_REG_YES(asrt)   HDassert(H5_PACKAGE_INIT_VAR(pkg));
#define H5_CHECK_PACKAGE_INIT_REG_NO(asrt)
#define H5_CHECK_PACKAGE_INIT_INIT_YES(asrt)
#define H5_CHECK_PACKAGE_INIT_INIT_NO(asrt)
#define H5_CHECK_PACKAGE_INIT(pkg, pkg_init, init)  H5_GLUE4(H5_CHECK_PACKAGE_INIT_, init, _, pkg_init)(pkg)

/* Macros to initialize package, if a package initialization routine is defined */
#define H5_PKG_YES_INIT(pkg)                                                  \
    if(!H5_PACKAGE_INIT_VAR(pkg) && !H5_TERM_GLOBAL) {                        \
        H5_PACKAGE_INIT_VAR(pkg) = TRUE;                                      \
        if(H5_PACKAGE_INIT_FUNC(pkg)() < 0) {                                 \
            H5_PACKAGE_INIT_VAR(pkg) = FALSE;                                 \
            /* (Can't use H5E_THROW here) */                                  \
            H5E_PRINTF(H5E_CANTINIT, "interface initialization failed");      \
            ret_value = fail_value;                                           \
            goto func_init_failed;                                            \
        } /* end if */                                                        \
    } /* end if */
#define H5_PKG_NO_INIT(pkg)                                                   \
    if(!H5_PACKAGE_INIT_VAR(pkg) && !H5_TERM_GLOBAL)                          \
        H5_PACKAGE_INIT_VAR(pkg) = TRUE;
#define H5_PKG_INIT(pkg_init, pkg)      H5_GLUE3(H5_PKG_, pkg_init, _INIT)(pkg)

/* Macros to declare package initialization function, if a package initialization routine is defined */
#ifdef H5_PKG_SINGLE_SOURCE
#define H5_PKG_DECLARE_YES_FUNC(pkg) static herr_t H5_PACKAGE_INIT_FUNC(pkg)(void);
#else  /* H5_PKG_SINGLE_SOURCE */
#define H5_PKG_DECLARE_YES_FUNC(pkg) extern herr_t H5_PACKAGE_INIT_FUNC(pkg)(void);
#endif /* H5_PKG_SINGLE_SOURCE */
#define H5_PKG_DECLARE_NO_FUNC(pkg)

/* Declare package initialization symbols (if in a package) */
#ifdef H5_PKG_SINGLE_SOURCE
#define H5_PKG_DECLARE_VAR(pkg)         static hbool_t H5_PACKAGE_INIT_VAR(pkg);
#else  /* H5_PKG_SINGLE_SOURCE */
#define H5_PKG_DECLARE_VAR(pkg)         extern hbool_t H5_PACKAGE_INIT_VAR(pkg);
#endif  /* H5_PKG_SINGLE_SOURCE */
#define H5_PKG_DECLARE_FUNC(pkg_init, pkg) H5_GLUE3(H5_PKG_DECLARE_, pkg_init, _FUNC)(pkg)
#ifdef H5_MY_PKG
H5_PKG_DECLARE_VAR(H5_MY_PKG)
H5_PKG_DECLARE_FUNC(H5_MY_PKG_INIT, H5_MY_PKG)
#endif /* H5_MY_PKG */

/* API re-entrance variable */
extern hbool_t H5_api_entered_g;    /* Has library already been entered through API? */

/* Macros for entering different scopes of routines */
#define H5_PACKAGE_ENTER(pkg, pkg_init, init)                                 \
    FUNC_ENTER_CHECK_NAME(H5_IS_PKG(FUNC))                                    \
                                                                              \
    /* The library should be initialized already */                           \
    HDassert(H5_INIT_GLOBAL);                                                 \
                                                                              \
    /* This interface should be initialized already */                        \
    /* (except for package initialization routines :-) */                     \
    H5_CHECK_PACKAGE_INIT(pkg, pkg_init, init)                                \
                                                                              \
    /* Push the name of this function on the function stack */                \
    H5_PUSH_FUNC                                                              \
                                                                              \
    /* Enter scope for this type of function */                               \
    {

#define H5_PRIVATE_ENTER(pkg, pkg_init)                                       \
    FUNC_ENTER_CHECK_NAME(H5_IS_PRIV(FUNC))                                   \
                                                                              \
    /* The library should be initialized already */                           \
    HDassert(H5_INIT_GLOBAL);                                                 \
                                                                              \
    /* Initialize this interface if desired */                                \
    H5_PKG_INIT(pkg_init, pkg)                                                \
                                                                              \
    /* Push the name of this function on the function stack */                \
    H5_PUSH_FUNC                                                              \
                                                                              \
    /* Enter scope for this type of function */                               \
    {{

#define H5_PUBLIC_ENTER(pkg, pkg_init)                                        \
    FUNC_ENTER_API_VARS                                                       \
    FUNC_ENTER_API_THREADSAFE;                                                \
    FUNC_ENTER_CHECK_NAME(H5_IS_PUB(FUNC))                                    \
                                                                              \
    /* Clear thread error stack when entering public functions */             \
    H5E_clear_stack(NULL);                                                    \
                                                                              \
    /* Initialize the library or bust */                                      \
    if(!H5_INIT_GLOBAL && !H5_TERM_GLOBAL) {                                  \
        H5_INIT_GLOBAL = TRUE;                                                \
        if(H5_init_library() < 0) {                                           \
            /* (Can't use H5E_THROW here) */                                  \
            H5E_PRINTF(H5E_CANTINIT, "interface initialization failed");      \
            ret_value = fail_value;                                           \
            goto func_init_failed;                                            \
        } /* end if */                                                        \
    } /* end if */                                                            \
                                                                              \
    /* Initialize this interface if desired */                                \
    H5_PKG_INIT(pkg_init, pkg)                                                \
                                                                              \
    /* Check for re-entering API routine */                                   \
    HDassert(!H5_api_entered_g);                                              \
    H5_api_entered_g = TRUE;                                                  \
                                                                              \
    /* Start logging MPI's MPE information */                                 \
    BEGIN_MPE_LOG                                                             \
                                                                              \
    /* Push the name of this function on the function stack */                \
    H5_PUSH_FUNC                                                              \
                                                                              \
    /* Enter scope for this type of function */                               \
    {{{

/* Macros for substituting the package name */
#define FUNC_ENT_STATIC(pkg, pkg_init)  H5_PACKAGE_ENTER(pkg, pkg_init, REG)
#define FUNC_ENT_PKGINIT(pkg, pkg_init)  H5_PACKAGE_ENTER(pkg, pkg_init, INIT)
#define FUNC_ENT_PKG(pkg, pkg_init)    H5_PACKAGE_ENTER(pkg, pkg_init, REG)
#define FUNC_ENT_PRIV(pkg, pkg_init)    H5_PRIVATE_ENTER(pkg, pkg_init)
#define FUNC_ENT_PUB(pkg, pkg_init)    H5_PUBLIC_ENTER(pkg, pkg_init)

/* Macros for substituting a function prefix */
#define FUNC_PREFIX_STATIC      static
#define FUNC_PREFIX_PKGINIT
#define FUNC_PREFIX_PKG
#define FUNC_PREFIX_PRIV
#define FUNC_PREFIX_PUB

/* Macros for declaring error variables */
/* Function can detect errors and has a specific error return value */
#define FUNC_ERR_VAR_ERR(ret_typ, err)                                        \
    hbool_t past_catch = FALSE;                                               \
    ret_typ fail_value = err;
/* Function can detect errors but cannot return an error value (Cleanup only) */
#define FUNC_ERR_VAR_ERRCATCH(ret_typ, err)                                   \
    hbool_t past_catch = FALSE;
/* Function has no need to detect or clean up from errors */
#define FUNC_ERR_VAR_NOERR(ret_typ, err)

/* Use this macro when entering all functions */
#define BEGIN_FUNC(scope, use_err, ret_typ, ret_init, err, func)              \
H5_GLUE(FUNC_PREFIX_, scope)                                                  \
ret_typ                                                                       \
func                                                                          \
/* Open function */                                                           \
{                                                                             \
    ret_typ ret_value = ret_init;                                             \
    H5_GLUE(FUNC_ERR_VAR_, use_err)(ret_typ, err)                             \
    H5_GLUE(FUNC_ENT_, scope)(H5_MY_PKG, H5_MY_PKG_INIT)

/* Use this macro when entering functions that have no return value */
#define BEGIN_FUNC_VOID(scope, use_err, func)                               \
H5_GLUE(FUNC_PREFIX_, scope)                                                \
void                                                                        \
func                                                                        \
/* Open function */                                                         \
{                                                                           \
    H5_GLUE(FUNC_ERR_VAR_, use_err)(void, -, -)                             \
    H5_GLUE(FUNC_ENT_, scope)

/* Macros for label when a function initialization can fail */
#define H5_PRIV_YES_FUNC_INIT_FAILED func_init_failed:
#define H5_PRIV_NO_FUNC_INIT_FAILED
#define H5_PRIV_FUNC_INIT_FAILED(pkg_init) H5_GLUE3(H5_PRIV_, pkg_init, _FUNC_INIT_FAILED)

/* Macros for leaving different scopes of routines */
#define FUNC_LEAVE_PKGINIT                                                    \
    /* Leave scope for this type of function */                               \
    }                                                                         \
                                                                              \
    /* Pop the name of this function off the function stack */                \
    H5_POP_FUNC

#define FUNC_LEAVE_STATIC                                                     \
    /* Leave scope for this type of function */                               \
    }                                                                         \
                                                                              \
    /* Pop the name of this function off the function stack */                \
    H5_POP_FUNC

#define FUNC_LEAVE_PKG                                                        \
    /* Leave scope for this type of function */                               \
    }                                                                         \
                                                                              \
    /* Pop the name of this function off the function stack */                \
    H5_POP_FUNC

#define FUNC_LEAVE_PRIV                                                       \
    /* Leave scope for this type of function */                               \
    }}                                                                        \
                                                                              \
    /* Label for errors during FUNC_ENTER */                                  \
    H5_PRIV_FUNC_INIT_FAILED(H5_MY_PKG_INIT)                                  \
                                                                              \
    /* Pop the name of this function off the function stack */                \
    H5_POP_FUNC

#define FUNC_LEAVE_PUB                                                        \
    /* Leave scope for this type of function */                               \
    }}}                                                                       \
                                                                              \
    /* Label for errors during FUNC_ENTER */                                  \
func_init_failed:                                                             \
                                                                              \
    /* Dump error stack if an error occurred during API routine */            \
    if(ret_value == fail_value)                                               \
        (void)H5E_dump_api_stack(TRUE);                                       \
                                                                              \
    /* Finish the API tracing info */                                         \
    H5TRACE_RETURN(ret_value);                                                \
                                                                              \
    /* Pop the name of this function off the function stack */                \
    H5_POP_FUNC                                                               \
                                                                              \
    /* Finish the MPE tracing info */                                         \
    FINISH_MPE_LOG                                                            \
                                                                              \
    /* Check for leaving API routine */                                       \
    HDassert(H5_api_entered_g);                                               \
    H5_api_entered_g = FALSE;                                                 \
                                                                              \
    /* Release thread-safety semaphore */                                     \
    FUNC_LEAVE_API_THREADSAFE

/* Use this macro when leaving all functions */
#define END_FUNC(scope)                                                       \
    /* Scope-specific function conclusion */                                  \
    H5_GLUE(FUNC_LEAVE_, scope)                                               \
                                                                              \
    /* Leave routine */                                                       \
    return(ret_value);                                                        \
                                                                              \
    /* Close Function */                                                      \
}

/* Use this macro when leaving void functions */
#define END_FUNC_VOID(scope)                                                \
    /* Scope-specific function conclusion */                                \
    H5_GLUE(FUNC_LEAVE_, scope)                                             \
                                                                            \
    /* Leave routine */                                                     \
    return;                                                                 \
                                                                            \
    /* Close Function */                                                    \
}

/* Macro to begin/end tagging (when FUNC_ENTER_*TAG macros are insufficient).
 * Make sure to use HGOTO_ERROR_TAG and HGOTO_DONE_TAG between these macros! */
#define H5_BEGIN_TAG(tag) {                                                 \
    haddr_t prv_tag = HADDR_UNDEF;                                          \
<<<<<<< HEAD
    H5AC_tag(tag, &prv_tag);
=======
    H5AC_tag(tag, &prv_tag);                                                \
>>>>>>> 1f8cb03e

#define H5_END_TAG                                                          \
    H5AC_tag(prv_tag, NULL);                                                \
}

/* Compile-time "assert" macro */
#define HDcompile_assert(e)     ((void)sizeof(char[ !!(e) ? 1 : -1]))
/* Variants that are correct, but generate compile-time warnings in some circumstances:
  #define HDcompile_assert(e)     do { enum { compile_assert__ = 1 / (e) }; } while(0)
  #define HDcompile_assert(e)     do { typedef struct { unsigned int b: (e); } x; } while(0)
*/

/* Private functions, not part of the publicly documented API */
H5_DLL herr_t H5_init_library(void);
H5_DLL void H5_term_library(void);

/* Functions to terminate interfaces */
H5_DLL int H5A_term_package(void);
H5_DLL int H5A_top_term_package(void);
H5_DLL int H5AC_term_package(void);
H5_DLL int H5CX_term_package(void);
H5_DLL int H5D_term_package(void);
H5_DLL int H5D_top_term_package(void);
H5_DLL int H5E_term_package(void);
H5_DLL int H5F_term_package(void);
H5_DLL int H5FD_term_package(void);
H5_DLL int H5FL_term_package(void);
H5_DLL int H5FS_term_package(void);
H5_DLL int H5G_term_package(void);
H5_DLL int H5G_top_term_package(void);
H5_DLL int H5I_term_package(void);
H5_DLL int H5L_term_package(void);
H5_DLL int H5P_term_package(void);
H5_DLL int H5PL_term_package(void);
H5_DLL int H5R_term_package(void);
H5_DLL int H5R_top_term_package(void);
H5_DLL int H5S_term_package(void);
H5_DLL int H5S_top_term_package(void);
H5_DLL int H5SL_term_package(void);
H5_DLL int H5T_term_package(void);
H5_DLL int H5T_top_term_package(void);
H5_DLL int H5Z_term_package(void);

/* Checksum functions */
H5_DLL uint32_t H5_checksum_fletcher32(const void *data, size_t len);
H5_DLL uint32_t H5_checksum_crc(const void *data, size_t len);
H5_DLL uint32_t H5_checksum_lookup3(const void *data, size_t len, uint32_t initval);
H5_DLL uint32_t H5_checksum_metadata(const void *data, size_t len, uint32_t initval);
H5_DLL uint32_t H5_hash_string(const char *str);

/* Time related routines */
H5_DLL time_t H5_make_time(struct tm *tm);
H5_DLL void H5_nanosleep(uint64_t nanosec);
H5_DLL double H5_get_time(void);

/* Functions for building paths, etc. */
H5_DLL herr_t   H5_build_extpath(const char *name, char **extpath /*out*/);
H5_DLL herr_t   H5_combine_path(const char *path1, const char *path2, char **full_name /*out*/);

/* Functions for debugging */
H5_DLL herr_t H5_buffer_dump(FILE *stream, int indent, const uint8_t *buf,
    const uint8_t *marker, size_t buf_offset, size_t buf_size);

#endif /* _H5private_H */
<|MERGE_RESOLUTION|>--- conflicted
+++ resolved
@@ -2633,11 +2633,7 @@
  * Make sure to use HGOTO_ERROR_TAG and HGOTO_DONE_TAG between these macros! */
 #define H5_BEGIN_TAG(tag) {                                                 \
     haddr_t prv_tag = HADDR_UNDEF;                                          \
-<<<<<<< HEAD
-    H5AC_tag(tag, &prv_tag);
-=======
     H5AC_tag(tag, &prv_tag);                                                \
->>>>>>> 1f8cb03e
 
 #define H5_END_TAG                                                          \
     H5AC_tag(prv_tag, NULL);                                                \
