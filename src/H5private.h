--- conflicted
+++ resolved
@@ -2274,26 +2274,26 @@
     {
 
 /*
-<<<<<<< HEAD
+ * Use this macro for API functions that should only perform initialization
+ *      of the library or an interface, but not push any state (API context,
+ *      function name, start MPE logging, etc) examples are: H5open.
+ *
+ */
+#define FUNC_ENTER_API_NOPUSH(err) {{{{{                                      \
+    FUNC_ENTER_COMMON(H5_IS_API(FUNC));                                       \
+    FUNC_ENTER_API_THREADSAFE;                                                \
+    FUNC_ENTER_API_INIT(err);                                                 \
+    {
+
+/*
  * Use this macro for API functions that shouldn't perform _any_ initialization
  *      of the library or an interface, or push themselves on the function
  *      stack, or perform tracing, etc.  This macro _only_ sanity checks the
  *	API name itself.  Examples are: H5TSmutex_acquire,
  *
  */
-#define FUNC_ENTER_API_NAMECHECK_ONLY {{{{{                                   \
+#define FUNC_ENTER_API_NAMECHECK_ONLY {{{{{{                                  \
     FUNC_ENTER_COMMON_NOERR(H5_IS_API(FUNC));                                 \
-=======
- * Use this macro for API functions that should only perform initialization
- *      of the library or an interface, but not push any state (API context,
- *      function name, start MPE logging, etc) examples are: H5open.
- *
- */
-#define FUNC_ENTER_API_NOPUSH(err) {{{{{                                      \
-    FUNC_ENTER_COMMON(H5_IS_API(FUNC));                                       \
-    FUNC_ENTER_API_THREADSAFE;                                                \
-    FUNC_ENTER_API_INIT(err);                                                 \
->>>>>>> b480d0a3
     {
 
 /* Note: this macro only works when there's _no_ interface initialization routine for the module */
@@ -2505,12 +2505,6 @@
     return(ret_value);                                                        \
 }}}} /*end scope from beginning of FUNC_ENTER*/
 
-<<<<<<< HEAD
-/* Use this macro to match the FUNC_ENTER_API_NAMECHECK_ONLY macro */
-#define FUNC_LEAVE_API_NAMECHECK_ONLY(ret_value)                              \
-        ;                                                                     \
-    } /*end scope from end of FUNC_ENTER*/                                    \
-=======
 /* Use this macro to match the FUNC_ENTER_API_NOPUSH macro */
 #define FUNC_LEAVE_API_NOPUSH(ret_value)                                             \
         ;                                                                     \
@@ -2518,9 +2512,15 @@
     if(err_occurred)                                                          \
        (void)H5E_dump_api_stack(TRUE);                                        \
     FUNC_LEAVE_API_THREADSAFE                                                 \
->>>>>>> b480d0a3
     return(ret_value);                                                        \
 }}}}} /*end scope from beginning of FUNC_ENTER*/
+
+/* Use this macro to match the FUNC_ENTER_API_NAMECHECK_ONLY macro */
+#define FUNC_LEAVE_API_NAMECHECK_ONLY(ret_value)                              \
+        ;                                                                     \
+    } /*end scope from end of FUNC_ENTER*/                                    \
+    return(ret_value);                                                        \
+}}}}}} /*end scope from beginning of FUNC_ENTER*/
 
 #define FUNC_LEAVE_NOAPI(ret_value)                                           \
         ;                                                                     \
