/* * * * * * * * * * * * * * * * * * * * * * * * * * * * * * * * * * * * * * *
 * Copyright by The HDF Group.                                               *
 * Copyright by the Board of Trustees of the University of Illinois.         *
 * All rights reserved.                                                      *
 *                                                                           *
 * This file is part of HDF5.  The full HDF5 copyright notice, including     *
 * terms governing use, modification, and redistribution, is contained in    *
 * the files COPYING and Copyright.html.  COPYING can be found at the root   *
 * of the source code distribution tree; Copyright.html can be found at the  *
 * root level of an installed copy of the electronic HDF5 document set and   *
 * is linked from the top-level documents page.  It can also be found at     *
 * http://hdfgroup.org/HDF5/doc/Copyright.html.  If you do not have          *
 * access to either file, you may request a copy from help@hdfgroup.org.     *
 * * * * * * * * * * * * * * * * * * * * * * * * * * * * * * * * * * * * * * */

/*-------------------------------------------------------------------------
 *
 * Created:		H5Aint.c
 *			Dec 18 2006
 *			Quincey Koziol <koziol@hdfgroup.org>
 *
 * Purpose:		Internal routines for managing attributes.
 *
 *-------------------------------------------------------------------------
 */

/****************/
/* Module Setup */
/****************/

#include "H5Amodule.h"          /* This source code file is part of the H5A module */
#define H5O_FRIEND		/*suppress error about including H5Opkg	  */


/***********/
/* Headers */
/***********/
#include "H5private.h"		/* Generic Functions			*/
#include "H5Apkg.h"		/* Attributes	  			*/
#include "H5Dprivate.h"		/* Datasets				*/
#include "H5Eprivate.h"		/* Error handling		  	*/
#include "H5Iprivate.h"		/* IDs			  		*/
#include "H5MMprivate.h"	/* Memory management			*/
#include "H5Opkg.h"             /* Object headers			*/
#include "H5SMprivate.h"	/* Shared Object Header Messages	*/
#include "H5VLprivate.h"	/* Virtual Object Layer                 */

/****************/
/* Local Macros */
/****************/


/******************/
/* Local Typedefs */
/******************/

/* Data exchange structure to use when building table of compact attributes for an object */
typedef struct {
    H5F_t       *f;             /* Pointer to file that fractal heap is in */
    hid_t       dxpl_id;        /* DXPL for operation                */
    H5A_attr_table_t *atable;   /* Pointer to attribute table to build */
    size_t curr_attr;           /* Current attribute to operate on */
    hbool_t bogus_crt_idx;      /* Whether bogus creation index values need to be set */
} H5A_compact_bt_ud_t;

/* Data exchange structure to use when building table of dense attributes for an object */
typedef struct {
    H5A_attr_table_t *atable;   /* Pointer to attribute table to build */
    size_t curr_attr;           /* Current attribute to operate on */
} H5A_dense_bt_ud_t;

/* Data exchange structure to use when copying an attribute from _SRC to _DST */
typedef struct {
    const H5O_ainfo_t *ainfo;   /* dense information    */
    H5F_t *file;                /* file                 */
    hbool_t *recompute_size;    /* Flag to indicate if size changed */
    H5O_copy_t *cpy_info;       /* Information on copying options   */
    hid_t dxpl_id;              /* DXPL for operation               */
    const H5O_loc_t *oloc_src;
    H5O_loc_t *oloc_dst;
} H5A_dense_file_cp_ud_t;


/********************/
/* Package Typedefs */
/********************/


/********************/
/* Local Prototypes */
/********************/

static herr_t H5A__compact_build_table_cb(H5O_t *oh, H5O_mesg_t *mesg/*in,out*/,
    unsigned sequence, unsigned *oh_flags_ptr, void *_udata/*in,out*/);
static herr_t H5A__dense_build_table_cb(const H5A_t *attr, void *_udata);
static int H5A__attr_cmp_name_inc(const void *attr1, const void *attr2);
static int H5A__attr_cmp_name_dec(const void *attr1, const void *attr2);
static int H5A__attr_cmp_corder_inc(const void *attr1, const void *attr2);
static int H5A__attr_cmp_corder_dec(const void *attr1, const void *attr2);
static herr_t H5A__attr_sort_table(H5A_attr_table_t *atable, H5_index_t idx_type,
    H5_iter_order_t order);

/*********************/
/* Package Variables */
/*********************/


/*****************************/
/* Library Private Variables */
/*****************************/


/*******************/
/* Local Variables */
/*******************/

typedef H5A_t*	H5A_t_ptr;
H5FL_SEQ_DEFINE(H5A_t_ptr);


/*-------------------------------------------------------------------------
 * Function:	H5A_create
 *
 * Purpose:
 *      This is the guts of creating an attribute.
 * Usage:
 *  hid_t H5A_create(ent, name, type, space)
 *      const H5G_entry_t *ent;   IN: Pointer to symbol table entry for object to attribute
 *      const char *name;   IN: Name of attribute
 *      H5T_t *type;        IN: Datatype of attribute
 *      H5S_t *space;       IN: Dataspace of attribute
 *      hid_t acpl_id       IN: Attribute creation property list
 *
 * Return: attribute structure on success, NULL on Failure.
 *
 * Programmer:	Quincey Koziol
 *		April 2, 1998
 *
 *-------------------------------------------------------------------------
 */
H5A_t *
H5A_create(const H5G_loc_t *loc, const char *name, const H5T_t *type,
    const H5S_t *space, hid_t acpl_id, hid_t dxpl_id)
{
    H5A_t	*attr = NULL;           /* Attribute created */
    hssize_t	snelmts;	        /* elements in attribute */
    size_t	nelmts;		        /* elements in attribute */
    htri_t      exists;                 /* Whether attribute exists */
    H5A_t	*ret_value = NULL;      /* Return value */

    FUNC_ENTER_NOAPI_NOINIT_TAG(dxpl_id, loc->oloc->addr, NULL)

    /* check args */
    HDassert(loc);
    HDassert(name);
    HDassert(type);
    HDassert(space);

    /* Check for existing attribute with same name */
    /* (technically, the "attribute create" operation will fail for a duplicated
     *  name, but it's going to be hard to unwind all the special cases on
     *  failure, so just check first, for now - QAK)
     */
    if((exists = H5O_attr_exists(loc->oloc, name, H5AC_ind_dxpl_id)) < 0)
        HGOTO_ERROR(H5E_ATTR, H5E_NOTFOUND, NULL, "error checking attributes")
    else if(exists > 0)
        HGOTO_ERROR(H5E_ATTR, H5E_ALREADYEXISTS, NULL, "attribute already exists")

    /* Check if the dataspace has an extent set (or is NULL) */
    if(!(H5S_has_extent(space)))
        HGOTO_ERROR(H5E_ATTR, H5E_BADVALUE, NULL, "dataspace extent has not been set")

    /* Check if the datatype is "sensible" for use in a dataset */
    if(H5T_is_sensible(type) != TRUE)
        HGOTO_ERROR(H5E_ATTR, H5E_BADTYPE, NULL, "datatype is not sensible")

    /* Build the attribute information */
    if(NULL == (attr = H5FL_CALLOC(H5A_t)))
        HGOTO_ERROR(H5E_ATTR, H5E_CANTALLOC, NULL, "memory allocation failed for attribute info")

    if(NULL == (attr->shared = H5FL_CALLOC(H5A_shared_t)))
        HGOTO_ERROR(H5E_ATTR, H5E_CANTALLOC, NULL, "can't allocate shared attr structure")

    /* If the creation property list is H5P_DEFAULT, use the default character encoding */
    if(acpl_id == H5P_DEFAULT)
        attr->shared->encoding = H5F_DEFAULT_CSET;
    else {
        H5P_genplist_t  *ac_plist;      /* ACPL Property list */

        /* Get a local copy of the attribute creation property list */
        if(NULL == (ac_plist = (H5P_genplist_t *)H5I_object(acpl_id)))
            HGOTO_ERROR(H5E_ARGS, H5E_BADTYPE, NULL, "not a property list")

        if(H5P_get(ac_plist, H5P_STRCRT_CHAR_ENCODING_NAME, &(attr->shared->encoding)) < 0)
            HGOTO_ERROR(H5E_PLIST, H5E_CANTGET, NULL, "can't get character encoding flag")
    } /* end else */

    /* Copy the attribute name */
    attr->shared->name = H5MM_xstrdup(name);

    /* Copy datatype */
    if(NULL == (attr->shared->dt = H5T_copy(type, H5T_COPY_ALL)))
        HGOTO_ERROR(H5E_ATTR, H5E_CANTGET, NULL, "can't get shared datatype info")

    /* Mark datatype as being on disk now */
    if(H5T_set_loc(attr->shared->dt, loc->oloc->file, H5T_LOC_DISK) < 0)
        HGOTO_ERROR(H5E_DATATYPE, H5E_CANTINIT, NULL, "invalid datatype location")

    /* Set the latest format for datatype, if requested */
    if(H5F_USE_LATEST_FORMAT(loc->oloc->file))
        if(H5T_set_latest_version(attr->shared->dt) < 0)
            HGOTO_ERROR(H5E_DATASET, H5E_CANTSET, NULL, "can't set latest version of datatype")

    /* Copy the dataspace for the attribute */
    attr->shared->ds = H5S_copy(space, FALSE, TRUE);

    /* Set the latest format for dataspace, if requested */
    if(H5F_USE_LATEST_FORMAT(loc->oloc->file))
        if(H5S_set_latest_version(attr->shared->ds) < 0)
            HGOTO_ERROR(H5E_DATASET, H5E_CANTSET, NULL, "can't set latest version of dataspace")

    /* Copy the object header information */
    if(H5O_loc_copy(&(attr->oloc), loc->oloc, H5_COPY_DEEP) < 0)
        HGOTO_ERROR(H5E_ATTR, H5E_CANTOPENOBJ, NULL, "unable to copy entry")

    /* Deep copy of the group hierarchy path */
    if(H5G_name_copy(&(attr->path), loc->path, H5_COPY_DEEP) < 0)
        HGOTO_ERROR(H5E_ATTR, H5E_CANTCOPY, NULL, "unable to copy path")

    /* Check if any of the pieces should be (or are already) shared in the
     * SOHM table
     */
    if(H5SM_try_share(attr->oloc.file, dxpl_id, NULL, 0, H5O_DTYPE_ID, attr->shared->dt, NULL) < 0)
	HGOTO_ERROR(H5E_OHDR, H5E_BADMESG, NULL, "trying to share datatype failed")
    if(H5SM_try_share(attr->oloc.file, dxpl_id, NULL, 0, H5O_SDSPACE_ID, attr->shared->ds, NULL) < 0)
	HGOTO_ERROR(H5E_OHDR, H5E_BADMESG, NULL, "trying to share dataspace failed")

    /* Check whether datatype is committed & increment ref count
     * (to maintain ref. count incr/decr similarity with "shared message"
     *      type of datatype sharing)
     */
    if(H5T_is_named(attr->shared->dt)) {
        /* Increment the reference count on the shared datatype */
        if(H5T_link(attr->shared->dt, 1, dxpl_id) < 0)
            HGOTO_ERROR(H5E_OHDR, H5E_LINKCOUNT, NULL, "unable to adjust shared datatype link count")
    } /* end if */

    /* Compute the size of pieces on disk.  This is either the size of the
     * datatype and dataspace messages themselves, or the size of the "shared"
     * messages if either or both of them are shared.
     */
    attr->shared->dt_size = H5O_msg_raw_size(attr->oloc.file, H5O_DTYPE_ID, FALSE, attr->shared->dt);
    attr->shared->ds_size = H5O_msg_raw_size(attr->oloc.file, H5O_SDSPACE_ID, FALSE, attr->shared->ds);

    /* Get # of elements for attribute's dataspace */
    if((snelmts = H5S_GET_EXTENT_NPOINTS(attr->shared->ds)) < 0)
        HGOTO_ERROR(H5E_ATTR, H5E_CANTCOUNT, NULL, "dataspace is invalid")
    H5_CHECKED_ASSIGN(nelmts, size_t, snelmts, hssize_t);

    HDassert(attr->shared->dt_size > 0);
    HDassert(attr->shared->ds_size > 0);
    attr->shared->data_size = nelmts * H5T_GET_SIZE(attr->shared->dt);

    /* Hold the symbol table entry (and file) open */
    if(H5O_open(&(attr->oloc)) < 0)
        HGOTO_ERROR(H5E_ATTR, H5E_CANTOPENOBJ, NULL, "unable to open")
    attr->obj_opened = TRUE;

    /* Set the version to encode the attribute with */
    if(H5A_set_version(attr->oloc.file, attr) < 0)
        HGOTO_ERROR(H5E_ATTR, H5E_CANTSET, NULL, "unable to update attribute version")

    /* Insert the attribute into the object header */
    if(H5O_attr_create(&(attr->oloc), dxpl_id, attr) < 0)
        HGOTO_ERROR(H5E_ATTR, H5E_CANTINSERT, NULL, "unable to create attribute in object header")

    ret_value = attr;
done:
    if(NULL == ret_value && attr && H5A_close(attr))
        HDONE_ERROR(H5E_ATTR, H5E_CANTFREE, NULL, "can't close attribute")
    FUNC_LEAVE_NOAPI_TAG(ret_value, NULL)
} /* H5A_create() */


/*-------------------------------------------------------------------------
 * Function:	H5A__open_common
 *
 * Purpose:
 *      Finishes initializing an attributes the open
 *
 * Usage:
 *  herr_t H5A__open_common(loc, name, dxpl_id)
 *      const H5G_loc_t *loc;   IN: Pointer to group location for object
 *      H5A_t *attr;            IN/OUT: Pointer to attribute to initialize
 *
 * Return: Non-negative on success/Negative on failure
 *
 * Programmer:	Quincey Koziol
 *		December 18, 2006
 *
 *-------------------------------------------------------------------------
 */
herr_t
H5A__open_common(const H5G_loc_t *loc, H5A_t *attr)
{
    herr_t ret_value = SUCCEED;         /* Return value */

    FUNC_ENTER_PACKAGE

    /* check args */
    HDassert(loc);
    HDassert(attr);

#if defined(H5_USING_MEMCHECKER) || !defined(NDEBUG)
    /* Clear object location */
    if(H5O_loc_reset(&(attr->oloc)) < 0)
        HGOTO_ERROR(H5E_ATTR, H5E_CANTOPENOBJ, FAIL, "unable to reset location")
#endif /* H5_USING_MEMCHECKER */

    /* Free any previous group hier. path */
    if(H5G_name_free(&(attr->path)) < 0)
        HGOTO_ERROR(H5E_ATTR, H5E_CANTRELEASE, FAIL, "can't release group hier. path")

    /* Deep copy of the symbol table entry */
    if(H5O_loc_copy(&(attr->oloc), loc->oloc, H5_COPY_DEEP) < 0)
        HGOTO_ERROR(H5E_ATTR, H5E_CANTOPENOBJ, FAIL, "unable to copy entry")

    /* Deep copy of the group hier. path */
    if(H5G_name_copy(&(attr->path), loc->path, H5_COPY_DEEP) < 0)
        HGOTO_ERROR(H5E_ATTR, H5E_CANTCOPY, FAIL, "unable to copy entry")

    /* Hold the symbol table entry (and file) open */
    if(H5O_open(&(attr->oloc)) < 0)
        HGOTO_ERROR(H5E_ATTR, H5E_CANTOPENOBJ, FAIL, "unable to open")
    attr->obj_opened = TRUE;

done:
    FUNC_LEAVE_NOAPI(ret_value)
} /* H5A__open_common() */


/*-------------------------------------------------------------------------
 * Function:	H5A_open_by_idx
 *
 * Purpose: 	Open an attribute according to its index order
 *
 * Return:	Non-negative on success/Negative on failure
 *
 * Programmer:	Quincey Koziol
 *		April 2, 1998
 *
 *-------------------------------------------------------------------------
 */
H5A_t *
H5A_open_by_idx(const H5G_loc_t *loc, const char *obj_name, H5_index_t idx_type,
    H5_iter_order_t order, hsize_t n, hid_t lapl_id, hid_t dxpl_id)
{
    H5G_loc_t   obj_loc;                /* Location used to open group */
    H5G_name_t  obj_path;            	/* Opened object group hier. path */
    H5O_loc_t   obj_oloc;            	/* Opened object object location */
    hbool_t     loc_found = FALSE;      /* Entry at 'obj_name' found */
    H5A_t       *attr = NULL;           /* Attribute from object header */
    H5A_t       *ret_value = NULL;      /* Return value */

    FUNC_ENTER_NOAPI_NOINIT

    /* check args */
    HDassert(loc);
    HDassert(obj_name);

    /* Set up opened group location to fill in */
    obj_loc.oloc = &obj_oloc;
    obj_loc.path = &obj_path;
    H5G_loc_reset(&obj_loc);

    /* Find the object's location */
    if(H5G_loc_find(loc, obj_name, &obj_loc/*out*/, lapl_id, dxpl_id) < 0)
        HGOTO_ERROR(H5E_ATTR, H5E_NOTFOUND, NULL, "object not found")
    loc_found = TRUE;

    /* Read in attribute from object header */
    if(NULL == (attr = H5O_attr_open_by_idx(obj_loc.oloc, idx_type, order, n, dxpl_id)))
        HGOTO_ERROR(H5E_ATTR, H5E_CANTOPENOBJ, NULL, "unable to load attribute info from object header")

    /* Finish initializing attribute */
    if(H5A__open_common(&obj_loc, attr) < 0)
        HGOTO_ERROR(H5E_ATTR, H5E_CANTINIT, NULL, "unable to initialize attribute")

    /* Set return value */
    ret_value = attr;

done:
    /* Release resources */
    if(loc_found && H5G_loc_free(&obj_loc) < 0)
        HDONE_ERROR(H5E_ATTR, H5E_CANTRELEASE, NULL, "can't free location")

    /* Cleanup on failure */
    if(ret_value == NULL)
        if(attr && H5A_close(attr) < 0)
            HDONE_ERROR(H5E_ATTR, H5E_CANTFREE, NULL, "can't close attribute")

    FUNC_LEAVE_NOAPI(ret_value)
} /* H5A_open_by_idx() */


/*-------------------------------------------------------------------------
 * Function:	H5A_open_by_name
 *
 * Purpose:	Open an attribute in an object header, according to it's name
 *
 * Return:	Non-negative on success/Negative on failure
 *
 * Programmer:	Quincey Koziol
 *		December 11, 2006
 *
 *-------------------------------------------------------------------------
 */
H5A_t *
H5A_open_by_name(const H5G_loc_t *loc, const char *obj_name, const char *attr_name,
    hid_t lapl_id, hid_t dxpl_id)
{
    H5G_loc_t   obj_loc;                /* Location used to open group */
    H5G_name_t  obj_path;            	/* Opened object group hier. path */
    H5O_loc_t   obj_oloc;            	/* Opened object object location */
    hbool_t     loc_found = FALSE;      /* Entry at 'obj_name' found */
    H5A_t       *attr = NULL;           /* Attribute from object header */
    H5A_t       *ret_value = NULL;      /* Return value */

    FUNC_ENTER_NOAPI(NULL)

    /* check args */
    HDassert(loc);
    HDassert(obj_name);
    HDassert(attr_name);

    /* Set up opened group location to fill in */
    obj_loc.oloc = &obj_oloc;
    obj_loc.path = &obj_path;
    H5G_loc_reset(&obj_loc);

    /* Find the object's location */
    if(H5G_loc_find(loc, obj_name, &obj_loc/*out*/, lapl_id, dxpl_id) < 0)
        HGOTO_ERROR(H5E_ATTR, H5E_NOTFOUND, NULL, "object not found")
    loc_found = TRUE;

    /* Read in attribute from object header */
    if(NULL == (attr = H5O_attr_open_by_name(obj_loc.oloc, attr_name, dxpl_id)))
        HGOTO_ERROR(H5E_ATTR, H5E_CANTINIT, NULL, "unable to load attribute info from object header")

    /* Finish initializing attribute */
    if(H5A__open_common(loc, attr) < 0)
        HGOTO_ERROR(H5E_ATTR, H5E_CANTINIT, NULL, "unable to initialize attribute")

    /* Set return value */
    ret_value = attr;

done:
    /* Release resources */
    if(loc_found && H5G_loc_free(&obj_loc) < 0)
        HDONE_ERROR(H5E_ATTR, H5E_CANTRELEASE, NULL, "can't free location")

    /* Cleanup on failure */
    if(ret_value == NULL)
        if(attr && H5A_close(attr) < 0)
            HDONE_ERROR(H5E_ATTR, H5E_CANTFREE, NULL, "can't close attribute")

    FUNC_LEAVE_NOAPI(ret_value)
} /* H5A_open_by_name() */


/*--------------------------------------------------------------------------
 NAME
    H5A__read
 PURPOSE
    Actually read in data from an attribute
 USAGE
    herr_t H5A__read (attr, mem_type, buf)
        H5A_t *attr;         IN: Attribute to read
        const H5T_t *mem_type;     IN: Memory datatype of buffer
        void *buf;           IN: Buffer for data to read
 RETURNS
    Non-negative on success/Negative on failure

 DESCRIPTION
    This function reads a complete attribute from disk.
--------------------------------------------------------------------------*/
herr_t
H5A__read(const H5A_t *attr, const H5T_t *mem_type, void *buf, hid_t dxpl_id)
{
    uint8_t		*tconv_buf = NULL;	/* datatype conv buffer*/
    uint8_t		*bkg_buf = NULL;	/* background buffer */
    hssize_t		snelmts;		/* elements in attribute */
    size_t		nelmts;			/* elements in attribute*/
    H5T_path_t		*tpath = NULL;		/* type conversion info	*/
    hid_t		src_id = -1, dst_id = -1;/* temporary type atoms*/
    size_t		src_type_size;		/* size of source type 	*/
    size_t		dst_type_size;		/* size of destination type */
    size_t		buf_size;		/* desired buffer size	*/
    herr_t		ret_value = SUCCEED;

    FUNC_ENTER_NOAPI_NOINIT

    HDassert(attr);
    HDassert(mem_type);
    HDassert(buf);

    /* Create buffer for data to store on disk */
    if((snelmts = H5S_GET_EXTENT_NPOINTS(attr->shared->ds)) < 0)
        HGOTO_ERROR(H5E_ATTR, H5E_CANTCOUNT, FAIL, "dataspace is invalid")
    H5_CHECKED_ASSIGN(nelmts, size_t, snelmts, hssize_t);

    if(nelmts > 0) {
        /* Get the memory and file datatype sizes */
        src_type_size = H5T_GET_SIZE(attr->shared->dt);
        dst_type_size = H5T_GET_SIZE(mem_type);

        /* Check if the attribute has any data yet, if not, fill with zeroes */
        if(attr->obj_opened && !attr->shared->data)
            HDmemset(buf, 0, (dst_type_size * nelmts));
        else {  /* Attribute exists and has a value */
            /* Convert memory buffer into disk buffer */
            /* Set up type conversion function */
            if(NULL == (tpath = H5T_path_find(attr->shared->dt, mem_type, NULL, NULL, dxpl_id, FALSE)))
                HGOTO_ERROR(H5E_ATTR, H5E_UNSUPPORTED, FAIL, "unable to convert between src and dst datatypes")

            /* Check for type conversion required */
            if(!H5T_path_noop(tpath)) {
                if((src_id = H5I_register(H5I_DATATYPE, H5T_copy(attr->shared->dt, H5T_COPY_ALL), FALSE)) < 0 ||
                        (dst_id = H5I_register(H5I_DATATYPE, H5T_copy(mem_type, H5T_COPY_ALL), FALSE)) < 0)
                    HGOTO_ERROR(H5E_ATTR, H5E_CANTREGISTER, FAIL, "unable to register types for conversion")

                /* Get the maximum buffer size needed and allocate it */
                buf_size = nelmts * MAX(src_type_size, dst_type_size);
                if(NULL == (tconv_buf = H5FL_BLK_MALLOC(attr_buf, buf_size)))
                    HGOTO_ERROR(H5E_ATTR, H5E_NOSPACE, FAIL, "memory allocation failed")
                if(NULL == (bkg_buf = H5FL_BLK_CALLOC(attr_buf, buf_size)))
                    HGOTO_ERROR(H5E_ATTR, H5E_NOSPACE, FAIL, "memory allocation failed")

                /* Copy the attribute data into the buffer for conversion */
                HDmemcpy(tconv_buf, attr->shared->data, (src_type_size * nelmts));

                /* Perform datatype conversion.  */
                if(H5T_convert(tpath, src_id, dst_id, nelmts, (size_t)0, (size_t)0, tconv_buf, bkg_buf, dxpl_id) < 0)
                    HGOTO_ERROR(H5E_ATTR, H5E_CANTENCODE, FAIL, "datatype conversion failed")

                /* Copy the converted data into the user's buffer */
                HDmemcpy(buf, tconv_buf, (dst_type_size * nelmts));
            } /* end if */
            /* No type conversion necessary */
            else {
                HDassert(dst_type_size == src_type_size);

                /* Copy the attribute data into the user's buffer */
                HDmemcpy(buf, attr->shared->data, (dst_type_size * nelmts));
            } /* end else */
        } /* end else */
    } /* end if */

done:
    /* Release resources */
    if(src_id >= 0 && H5I_dec_ref(src_id) < 0)
        HDONE_ERROR(H5E_ATTR, H5E_CANTDEC, FAIL, "unable to close temporary object")
    if(dst_id >= 0 && H5I_dec_ref(dst_id) < 0)
        HDONE_ERROR(H5E_ATTR, H5E_CANTDEC, FAIL, "unable to close temporary object")
    if(tconv_buf)
        tconv_buf = H5FL_BLK_FREE(attr_buf, tconv_buf);
    if(bkg_buf)
	bkg_buf = H5FL_BLK_FREE(attr_buf, bkg_buf);

    FUNC_LEAVE_NOAPI(ret_value)
} /* H5A__read() */


/*--------------------------------------------------------------------------
 NAME
    H5A__write
 PURPOSE
    Actually write out data to an attribute
 USAGE
    herr_t H5A__write (attr, mem_type, buf)
        H5A_t *attr;         IN: Attribute to write
        const H5T_t *mem_type;     IN: Memory datatype of buffer
        const void *buf;           IN: Buffer of data to write
 RETURNS
    Non-negative on success/Negative on failure

 DESCRIPTION
    This function writes a complete attribute to disk.
--------------------------------------------------------------------------*/
herr_t
H5A__write(H5A_t *attr, const H5T_t *mem_type, const void *buf, hid_t dxpl_id)
{
    uint8_t		*tconv_buf = NULL;	/* datatype conv buffer */
    hbool_t             tconv_owned = FALSE;    /* Whether the datatype conv buffer is owned by attribute */
    uint8_t		*bkg_buf = NULL;	/* temp conversion buffer */
    hssize_t		snelmts;		/* elements in attribute */
    size_t		nelmts;		    	/* elements in attribute */
    H5T_path_t		*tpath = NULL;		/* conversion information*/
    hid_t		src_id = -1, dst_id = -1;/* temporary type atoms */
    size_t		src_type_size;		/* size of source type	*/
    size_t		dst_type_size;		/* size of destination type*/
    size_t		buf_size;		/* desired buffer size	*/
    herr_t		ret_value = SUCCEED;

    FUNC_ENTER_NOAPI_NOINIT_TAG(dxpl_id, attr->oloc.addr, FAIL)

    HDassert(attr);
    HDassert(mem_type);
    HDassert(buf);

    /* Get # of elements for attribute's dataspace */
    if((snelmts = H5S_GET_EXTENT_NPOINTS(attr->shared->ds)) < 0)
        HGOTO_ERROR(H5E_ATTR, H5E_CANTCOUNT, FAIL, "dataspace is invalid")
    H5_CHECKED_ASSIGN(nelmts, size_t, snelmts, hssize_t);

    /* If there's actually data elements for the attribute, make a copy of the data passed in */
    if(nelmts > 0) {
        /* Get the memory and file datatype sizes */
        src_type_size = H5T_GET_SIZE(mem_type);
        dst_type_size = H5T_GET_SIZE(attr->shared->dt);

        /* Convert memory buffer into disk buffer */
        /* Set up type conversion function */
        if(NULL == (tpath = H5T_path_find(mem_type, attr->shared->dt, NULL, NULL, dxpl_id, FALSE)))
            HGOTO_ERROR(H5E_ATTR, H5E_UNSUPPORTED, FAIL, "unable to convert between src and dst datatypes")

        /* Check for type conversion required */
        if(!H5T_path_noop(tpath)) {
            if((src_id = H5I_register(H5I_DATATYPE, H5T_copy(mem_type, H5T_COPY_ALL), FALSE)) < 0 ||
                    (dst_id = H5I_register(H5I_DATATYPE, H5T_copy(attr->shared->dt, H5T_COPY_ALL), FALSE)) < 0)
                HGOTO_ERROR(H5E_ATTR, H5E_CANTREGISTER, FAIL, "unable to register types for conversion")

            /* Get the maximum buffer size needed and allocate it */
            buf_size = nelmts * MAX(src_type_size, dst_type_size);
            if(NULL == (tconv_buf = H5FL_BLK_MALLOC(attr_buf, buf_size)))
                HGOTO_ERROR(H5E_ATTR, H5E_CANTALLOC, FAIL, "memory allocation failed")
            if(NULL == (bkg_buf = H5FL_BLK_CALLOC(attr_buf, buf_size)))
                HGOTO_ERROR(H5E_ATTR, H5E_CANTALLOC, FAIL, "memory allocation failed")

            /* Copy the user's data into the buffer for conversion */
            HDmemcpy(tconv_buf, buf, (src_type_size * nelmts));

            /* Perform datatype conversion */
            if(H5T_convert(tpath, src_id, dst_id, nelmts, (size_t)0, (size_t)0, tconv_buf, bkg_buf, dxpl_id) < 0)
                HGOTO_ERROR(H5E_ATTR, H5E_CANTENCODE, FAIL, "datatype conversion failed")

            /* Free the previous attribute data buffer, if there is one */
            if(attr->shared->data)
                attr->shared->data = H5FL_BLK_FREE(attr_buf, attr->shared->data);

            /* Set the pointer to the attribute data to the converted information */
            attr->shared->data = tconv_buf;
            tconv_owned = TRUE;
        } /* end if */
        /* No type conversion necessary */
        else {
            HDassert(dst_type_size == src_type_size);

            /* Allocate the attribute buffer, if there isn't one */
            if(attr->shared->data == NULL)
                if(NULL == (attr->shared->data = H5FL_BLK_MALLOC(attr_buf, dst_type_size * nelmts)))
                    HGOTO_ERROR(H5E_RESOURCE, H5E_NOSPACE, FAIL, "memory allocation failed")

            /* Copy the attribute data into the user's buffer */
            HDmemcpy(attr->shared->data, buf, (dst_type_size * nelmts));
        } /* end else */

        /* Modify the attribute in the object header */
        if(H5O_attr_write(&(attr->oloc), dxpl_id, attr) < 0)
            HGOTO_ERROR(H5E_ATTR, H5E_CANTINIT, FAIL, "unable to modify attribute")
    } /* end if */

done:
    /* Release resources */
    if(src_id >= 0 && H5I_dec_ref(src_id) < 0)
        HDONE_ERROR(H5E_ATTR, H5E_CANTDEC, FAIL, "unable to close temporary object")
    if(dst_id >= 0 && H5I_dec_ref(dst_id) < 0)
        HDONE_ERROR(H5E_ATTR, H5E_CANTDEC, FAIL, "unable to close temporary object")
    if(tconv_buf && !tconv_owned)
        tconv_buf = H5FL_BLK_FREE(attr_buf, tconv_buf);
    if(bkg_buf)
        bkg_buf = H5FL_BLK_FREE(attr_buf, bkg_buf);

    FUNC_LEAVE_NOAPI_TAG(ret_value, FAIL)
} /* H5A__write() */


/*--------------------------------------------------------------------------
 NAME
    H5A__get_name
 PURPOSE
    Private function for H5Aget_name.  Gets a copy of the name for an
    attribute
 RETURNS
    This function returns the length of the attribute's name (which may be
    longer than 'buf_size') on success or negative for failure.
 DESCRIPTION
        This function retrieves the name of an attribute for an attribute ID.
    Up to 'buf_size' characters are stored in 'buf' followed by a '\0' string
    terminator.  If the name of the attribute is longer than 'buf_size'-1,
    the string terminator is stored in the last position of the buffer to
    properly terminate the string.
--------------------------------------------------------------------------*/
ssize_t
H5A__get_name(H5A_t *attr, size_t buf_size, char *buf)
{
    size_t              copy_len, nbytes;
    ssize_t		ret_value = -1;         /* Return value */

    FUNC_ENTER_NOAPI_NOINIT_NOERR

    /* get the real attribute length */
    nbytes = HDstrlen(attr->shared->name);
    HDassert((ssize_t)nbytes >= 0); /*overflow, pretty unlikely --rpm*/

    /* compute the string length which will fit into the user's buffer */
    copy_len = MIN(buf_size - 1, nbytes);

    /* Copy all/some of the name */
    if(buf && copy_len > 0) {
        HDmemcpy(buf, attr->shared->name, copy_len);

        /* Terminate the string */
        buf[copy_len]='\0';
    } /* end if */

    /* Set return value */
    ret_value = (ssize_t)nbytes;

    FUNC_LEAVE_NOAPI(ret_value)
} /* H5A__get_name() */


/*-------------------------------------------------------------------------
 * Function:	H5A_get_space
 *
 * Purpose:	Returns dataspace of the attribute.
 *
 * Return:	Success:	dataspace
 *
 *		Failure:	NULL
 *
 * Programmer:	Mohamad Chaarawi
 *		March, 2012
 *
 *-------------------------------------------------------------------------
 */
H5S_t *
H5A_get_space(H5A_t *attr)
{
    H5S_t *ret_value = NULL;

    FUNC_ENTER_NOAPI_NOINIT

    HDassert(attr);

    /* Copy the attribute's dataspace */
    if(NULL == (ret_value = H5S_copy(attr->shared->ds, FALSE, TRUE)))
        HGOTO_ERROR(H5E_ATTR, H5E_CANTINIT, NULL, "unable to copy dataspace")

done:
    FUNC_LEAVE_NOAPI(ret_value)
} /* end H5A_get_space() */


/*-------------------------------------------------------------------------
 * Function:	H5A_get_type
 *
 * Purpose:	Returns datatype of the dataset.
 *
 * Return:	Success:	datatype
 *
 *		Failure:	NULL
 *
 * Programmer:	Mohamad Chaarawi
 *		March, 2012
 *
 *-------------------------------------------------------------------------
 */
H5T_t *
H5A_get_type(H5A_t *attr)
{
    H5T_t *dt = NULL;
    H5T_t *ret_value = NULL;

    FUNC_ENTER_NOAPI_NOINIT

    HDassert(attr);

    /* Patch the datatype's "top level" file pointer */
    if(H5T_patch_file(attr->shared->dt, attr->oloc.file) < 0)
        HGOTO_ERROR(H5E_ATTR, H5E_CANTINIT, NULL, "unable to patch datatype's file pointer")

    /*
     * Copy the attribute's datatype.  If the type is a named type then
     * reopen the type before returning it to the user. Make the type
     * read-only.
     */
    if(NULL == (dt = H5T_copy(attr->shared->dt, H5T_COPY_REOPEN)))
        HGOTO_ERROR(H5E_ATTR, H5E_CANTINIT, NULL, "unable to copy datatype")

    /* Mark any datatypes as being in memory now */
    if(H5T_set_loc(dt, NULL, H5T_LOC_MEMORY) < 0)
        HGOTO_ERROR(H5E_DATATYPE, H5E_CANTINIT, NULL, "invalid datatype location")

    /* Lock copied type */
    if(H5T_lock(dt, FALSE) < 0)
        HGOTO_ERROR(H5E_DATATYPE, H5E_CANTINIT, NULL, "unable to lock transient datatype")

<<<<<<< HEAD
    if(H5T_is_named(dt)) {
        /* If this is a committed datatype, we need to recreate the
           two level IDs, where the VOL object is a copy of the
           returned datatype */
        if((ret_value = H5VL_native_register(H5I_DATATYPE, dt, TRUE)) < 0)
            HGOTO_ERROR(H5E_ATOM, H5E_CANTREGISTER, FAIL, "unable to atomize file handle")
    }
    else {
        if((ret_value = H5I_register(H5I_DATATYPE, dt, TRUE)) < 0)
            HGOTO_ERROR(H5E_ATOM, H5E_CANTREGISTER, FAIL, "unable to register datatype")
    }
=======
    ret_value = dt;
>>>>>>> db00c238

done:
    if(!ret_value && dt && (H5T_close(dt) < 0))
        HDONE_ERROR(H5E_DATASET, H5E_CLOSEERROR, NULL, "unable to release datatype")

    FUNC_LEAVE_NOAPI(ret_value)
} /* end H5A_get_type() */


/*--------------------------------------------------------------------------
 NAME
    H5A_get_create_plist
 PURPOSE
    private version of H5Aget_create_plist
 RETURNS
    This function returns the ID of a copy of the attribute's creation
    property list, or negative on failure.

 ERRORS

 DESCRIPTION
        This function returns a copy of the creation property list for
    an attribute.  The resulting ID must be closed with H5Pclose() or
    resource leaks will occur.
--------------------------------------------------------------------------*/
hid_t
H5A_get_create_plist(H5A_t* attr)
{
    H5P_genplist_t      *plist;              /* Default property list */
    hid_t               new_plist_id;        /* ID of ACPL to return */
    H5P_genplist_t      *new_plist;          /* ACPL to return */
    hid_t               ret_value = H5I_INVALID_HID;    /* Return value */

    FUNC_ENTER_NOAPI_NOINIT

    if(NULL == (plist = (H5P_genplist_t *)H5I_object(H5P_LST_ATTRIBUTE_CREATE_ID_g)))
        HGOTO_ERROR(H5E_PLIST, H5E_BADTYPE, FAIL, "can't get default ACPL")

    /* Create the property list object to return */
    if((new_plist_id = H5P_copy_plist(plist, TRUE)) < 0)
	HGOTO_ERROR(H5E_PLIST, H5E_CANTINIT, FAIL, "unable to copy attribute creation properties")
    if(NULL == (new_plist = (H5P_genplist_t *)H5I_object(new_plist_id)))
        HGOTO_ERROR(H5E_PLIST, H5E_BADTYPE, FAIL, "can't get property list")

    /* Set the character encoding on the new property list */
    if(H5P_set(new_plist, H5P_STRCRT_CHAR_ENCODING_NAME, &(attr->shared->encoding)) < 0)
        HGOTO_ERROR(H5E_PLIST, H5E_CANTSET, FAIL, "can't set character encoding")

    ret_value = new_plist_id;

done:
    FUNC_LEAVE_NOAPI(ret_value)
} /* end H5Aget_create_plist() */


/*-------------------------------------------------------------------------
 * Function:	H5A__get_info
 *
 * Purpose:	Retrieve information about an attribute.
 *
 * Return:	Success:	Non-negative
 *		Failure:	Negative
 *
 * Programmer:	Quincey Koziol
 *              February  6, 2007
 *
 *-------------------------------------------------------------------------
 */
herr_t
H5A__get_info(const H5A_t *attr, H5A_info_t *ainfo)
{
    herr_t ret_value = SUCCEED;           /* Return value */

    FUNC_ENTER_NOAPI(FAIL)

    /* Check args */
    HDassert(attr);
    HDassert(ainfo);

    /* Set info for attribute */
    ainfo->cset = attr->shared->encoding;
    ainfo->data_size = attr->shared->data_size;
    if(attr->shared->crt_idx == H5O_MAX_CRT_ORDER_IDX) {
        ainfo->corder_valid = FALSE;
        ainfo->corder = 0;
    } /* end if */
    else {
        ainfo->corder_valid = TRUE;
        ainfo->corder = attr->shared->crt_idx;
    } /* end else */

done:
    FUNC_LEAVE_NOAPI(ret_value)
} /* end H5A__get_info() */


/*-------------------------------------------------------------------------
 * Function:	H5A_copy
 *
 * Purpose:	Copies attribute OLD_ATTR.
 *
 * Return:	Success:	Pointer to a new copy of the OLD_ATTR argument.
 *
 *		Failure:	NULL
 *
 * Programmer:	Robb Matzke
 *		Thursday, December  4, 1997
 *
 * Modification:Raymond Lu
 *              4 June 2008
 *              Changed some attribute information to be shared.
 *
 *-------------------------------------------------------------------------
 */
H5A_t *
H5A_copy(H5A_t *_new_attr, const H5A_t *old_attr)
{
    H5A_t	*new_attr = NULL;
    hbool_t     allocated_attr = FALSE;   /* Whether the attribute was allocated */
    H5A_t	*ret_value = NULL;        /* Return value */

    FUNC_ENTER_NOAPI(NULL)

    /* check args */
    HDassert(old_attr);

    /* Allocate attribute structure */
    if(_new_attr == NULL) {
        if(NULL == (new_attr = H5FL_CALLOC(H5A_t)))
            HGOTO_ERROR(H5E_RESOURCE, H5E_NOSPACE, NULL, "memory allocation failed")
        allocated_attr = TRUE;
    } /* end if */
    else
        new_attr = _new_attr;

    /* Copy the top level of the attribute */
    new_attr->sh_loc = old_attr->sh_loc;

    /* Deep copy of the group hierarchy path */
    if(H5G_name_copy(&(new_attr->path), &(old_attr->path), H5_COPY_DEEP) < 0)
        HGOTO_ERROR(H5E_ATTR, H5E_CANTCOPY, NULL, "unable to copy path")

    /* Share some attribute information */
    new_attr->shared = old_attr->shared;

    /* Increment reference count for shared object */
    new_attr->shared->nrefs++;

    /* Don't open the object header for a copy */
    new_attr->obj_opened = FALSE;

    /* Set the return value */
    ret_value = new_attr;

done:
    if(ret_value == NULL)
        if(allocated_attr && new_attr && H5A_close(new_attr) < 0)
            HDONE_ERROR(H5E_ATTR, H5E_CANTFREE, NULL, "can't close attribute")

    FUNC_LEAVE_NOAPI(ret_value)
} /* end H5A_copy() */


/*-------------------------------------------------------------------------
 * Function:	H5A_free
 *
 * Purpose:	Frees all memory associated with an attribute, but does not
 *              free the H5A_t structure (which should be done in H5T_close).
 *
 * Return:	Non-negative on success/Negative on failure
 *
 * Programmer:	Quincey Koziol
 *		Monday, November 15, 2004
 *
 * Modifications:
 *
 *-------------------------------------------------------------------------
 */
herr_t
H5A_free(H5A_t *attr)
{
    herr_t ret_value = SUCCEED;           /* Return value */

    FUNC_ENTER_NOAPI(FAIL)

    HDassert(attr);

    /* Free dynamicly allocated items */
    if(attr->shared->name) {
        H5MM_xfree(attr->shared->name);
        attr->shared->name = NULL;
    }
    if(attr->shared->dt) {
        if(H5T_close(attr->shared->dt) < 0)
	    HGOTO_ERROR(H5E_ATTR, H5E_CANTRELEASE, FAIL, "can't release datatype info")
        attr->shared->dt = NULL;
    }
    if(attr->shared->ds) {
        if(H5S_close(attr->shared->ds) < 0)
	    HGOTO_ERROR(H5E_ATTR, H5E_CANTRELEASE, FAIL, "can't release dataspace info")
        attr->shared->ds = NULL;
    }
    if(attr->shared->data)
        attr->shared->data = H5FL_BLK_FREE(attr_buf, attr->shared->data);

done:
    FUNC_LEAVE_NOAPI(ret_value)
} /* end H5A_free() */


/*-------------------------------------------------------------------------
 * Function:	H5A_close
 *
 * Purpose:	Frees an attribute and all associated memory.
 *
 * Return:	Non-negative on success/Negative on failure
 *
 * Programmer:	Robb Matzke
 *		Monday, December  8, 1997
 *
 * Modifications:
 *              Raymond Lu
 *              4 June 2008
 *              Changed some attribute object information to be shared.
 *-------------------------------------------------------------------------
 */
herr_t
H5A_close(H5A_t *attr)
{
    herr_t ret_value = SUCCEED;           /* Return value */

    FUNC_ENTER_NOAPI(FAIL)

    HDassert(attr);
    HDassert(attr->shared);

    /* Close the object's symbol-table entry */
    if(attr->obj_opened && (H5O_close(&(attr->oloc)) < 0))
        HGOTO_ERROR(H5E_ATTR, H5E_CANTRELEASE, FAIL, "can't release object header info")

    /* Reference count can be 0.  It only happens when H5A_create fails. */
    if(attr->shared->nrefs <= 1) {
        /* Free dynamicly allocated items */
        if(H5A_free(attr) < 0)
            HGOTO_ERROR(H5E_ATTR, H5E_CANTRELEASE, FAIL, "can't release attribute info")

        /* Destroy shared attribute struct */
        attr->shared = H5FL_FREE(H5A_shared_t, attr->shared);
    } /* end if */
    else {
        /* There are other references to the shared part of the attribute.
         * Only decrement the reference count. */
        --attr->shared->nrefs;
    } /* end else */

    /* Free group hierarchy path */
    if(H5G_name_free(&(attr->path)) < 0)
        HGOTO_ERROR(H5E_ATTR, H5E_CANTRELEASE, FAIL, "can't release group hier. path")

    attr->shared = NULL;
    attr = H5FL_FREE(H5A_t, attr);

done:
    FUNC_LEAVE_NOAPI(ret_value)
} /* end H5A_close() */


/*-------------------------------------------------------------------------
 * Function:	H5A_oloc
 *
 * Purpose:	Return the object location for an attribute.  It's the
 *		object location for the object to which the attribute
 *		belongs, not the attribute itself.
 *
 * Return:	Success:	Ptr to entry
 *		Failure:	NULL
 *
 * Programmer:	Robb Matzke
 *              Thursday, August  6, 1998
 *
 *-------------------------------------------------------------------------
 */
H5O_loc_t *
H5A_oloc(H5A_t *attr)
{
    H5O_loc_t *ret_value = NULL;   /* Return value */

    FUNC_ENTER_NOAPI(NULL)

    HDassert(attr);

    /* Set return value */
    ret_value = &(attr->oloc);

done:
    FUNC_LEAVE_NOAPI(ret_value)
} /* end H5A_oloc() */


/*-------------------------------------------------------------------------
 * Function:	H5A_nameof
 *
 * Purpose:	Return the group hier. path for an attribute.  It's the
 *		group hier. path for the object to which the attribute
 *		belongs, not the attribute itself.
 *
 * Return:	Success:	Ptr to entry
 *		Failure:	NULL
 *
 * Programmer:	Quincey Koziol
 *              Monday, September 12, 2005
 *
 *-------------------------------------------------------------------------
 */
H5G_name_t *
H5A_nameof(H5A_t *attr)
{
    H5G_name_t *ret_value = NULL;   /* Return value */

    FUNC_ENTER_NOAPI(NULL)

    HDassert(attr);

    /* Set return value */
    ret_value = &(attr->path);

done:
    FUNC_LEAVE_NOAPI(ret_value)
} /* end H5A_nameof() */


/*-------------------------------------------------------------------------
 * Function:    H5A_type
 *
 * Purpose:     Return the datatype for an attribute.
 *
 * Return:      Success:        Ptr to entry
 *              Failure:        NULL
 *
 * Programmer:  Neil Fortner
 *              Friday, November  11, 2011
 *
 *-------------------------------------------------------------------------
 */
H5T_t *
H5A_type(const H5A_t *attr)
{
    H5T_t *ret_value = NULL;   /* Return value */

    FUNC_ENTER_NOAPI(NULL)

    HDassert(attr);

    /* Set return value */
    ret_value = attr->shared->dt;

done:
    FUNC_LEAVE_NOAPI(ret_value)
} /* end H5A_type() */


/*-------------------------------------------------------------------------
 * Function:	H5A_exists_by_name
 *
 * Purpose:	Private version of H5Aexists_by_name
 *
 * Return:	Success:	TRUE/FALSE
 * 		Failure:	Negative
 *
 * Programmer:	Quincey Koziol
 *              Thursday, November 1, 2007
 *
 *-------------------------------------------------------------------------
 */
htri_t
H5A_exists_by_name(H5G_loc_t loc, const char *obj_name, const char *attr_name,
                   hid_t lapl_id, hid_t dxpl_id)
{
    H5G_loc_t   obj_loc;                /* Location used to open group */
    H5G_name_t  obj_path;            	/* Opened object group hier. path */
    H5O_loc_t   obj_oloc;            	/* Opened object object location */
    hbool_t     loc_found = FALSE;      /* Entry at 'obj_name' found */
    htri_t	ret_value = FAIL;       /* Return value */

    FUNC_ENTER_NOAPI_NOINIT

    /* Set up opened group location to fill in */
    obj_loc.oloc = &obj_oloc;
    obj_loc.path = &obj_path;
    H5G_loc_reset(&obj_loc);

    /* Find the object's location */
    if(H5G_loc_find(&loc, obj_name, &obj_loc/*out*/, lapl_id, dxpl_id) < 0)
        HGOTO_ERROR(H5E_ATTR, H5E_NOTFOUND, FAIL, "object not found")
    loc_found = TRUE;

    /* Check if the attribute exists */
    if((ret_value = H5O_attr_exists(obj_loc.oloc, attr_name, dxpl_id)) < 0)
        HGOTO_ERROR(H5E_ATTR, H5E_CANTGET, FAIL, "unable to determine if attribute exists")

done:
    /* Release resources */
    if(loc_found && H5G_loc_free(&obj_loc) < 0)
        HDONE_ERROR(H5E_ATTR, H5E_CANTRELEASE, FAIL, "can't free location")

    FUNC_LEAVE_NOAPI(ret_value)
} /* H5A_exists_by_name() */


/*-------------------------------------------------------------------------
 * Function:	H5A__compact_build_table_cb
 *
 * Purpose:	Object header iterator callback routine to copy attribute
 *              into table.
 *
 * Return:	Non-negative on success/Negative on failure
 *
 * Programmer:	Quincey Koziol
 *		koziol@hdfgroup.org
 *		Dec 18 2006
 *
 * Modification:Raymond Lu
 *              24 June 2008
 *              Changed the table of attribute objects to be the table of
 *              pointers to attribute objects for the ease of operation.
 *-------------------------------------------------------------------------
 */
static herr_t
H5A__compact_build_table_cb(H5O_t H5_ATTR_UNUSED *oh, H5O_mesg_t *mesg/*in,out*/,
    unsigned sequence, unsigned H5_ATTR_UNUSED *oh_modified, void *_udata/*in,out*/)
{
    H5A_compact_bt_ud_t *udata = (H5A_compact_bt_ud_t *)_udata;   /* Operator user data */
    herr_t ret_value = H5_ITER_CONT;    /* Return value */

    FUNC_ENTER_STATIC

    /* check args */
    HDassert(mesg);

    /* Re-allocate the table if necessary */
    if(udata->curr_attr == udata->atable->nattrs) {
        H5A_t **new_table;          /* New table for attributes */
        size_t new_table_size;      /* Number of attributes in new table */

        /* Allocate larger table */
        new_table_size = MAX(1, 2 * udata->atable->nattrs);
        if(NULL == (new_table = (H5A_t **)H5FL_SEQ_REALLOC(H5A_t_ptr, udata->atable->attrs, new_table_size)))
            HGOTO_ERROR(H5E_RESOURCE, H5E_NOSPACE, H5_ITER_ERROR, "unable to extend attribute table")

        /* Update table information in user data */
        udata->atable->attrs = new_table;
        udata->atable->nattrs = new_table_size;
    } /* end if */

    /* Copy attribute into table */
    if(NULL == (udata->atable->attrs[udata->curr_attr] = H5A_copy(NULL, (const H5A_t *)mesg->native)))
        HGOTO_ERROR(H5E_ATTR, H5E_CANTCOPY, H5_ITER_ERROR, "can't copy attribute")

    /* Assign [somewhat arbitrary] creation order value, if requested */
    if(udata->bogus_crt_idx)
        ((udata->atable->attrs[udata->curr_attr])->shared)->crt_idx = sequence;

    /* Increment current attribute */
    udata->curr_attr++;

done:
    FUNC_LEAVE_NOAPI(ret_value)
} /* end H5A__compact_build_table_cb() */


/*-------------------------------------------------------------------------
 * Function:	H5A_compact_build_table
 *
 * Purpose:     Builds a table containing a sorted list of attributes for
 *              an object
 *
 * Note:	Used for building table of attributes in non-native iteration
 *              order for an index
 *
 * Return:	Success:        Non-negative
 *		Failure:	Negative
 *
 * Programmer:	Quincey Koziol
 *	        Dec 18, 2006
 *
 *-------------------------------------------------------------------------
 */
herr_t
H5A_compact_build_table(H5F_t *f, hid_t dxpl_id, H5O_t *oh, H5_index_t idx_type,
    H5_iter_order_t order, H5A_attr_table_t *atable)
{
    H5A_compact_bt_ud_t udata;                  /* User data for iteration callback */
    H5O_mesg_operator_t op;             /* Wrapper for operator */
    herr_t ret_value = SUCCEED;         /* Return value */

    FUNC_ENTER_NOAPI_NOINIT

    /* Sanity check */
    HDassert(f);
    HDassert(oh);
    HDassert(atable);

    /* Initialize table */
    atable->attrs = NULL;
    atable->nattrs = 0;

    /* Set up user data for iteration */
    udata.f = f;
    udata.dxpl_id = dxpl_id;
    udata.atable = atable;
    udata.curr_attr = 0;
    udata.bogus_crt_idx = (hbool_t)((oh->version == H5O_VERSION_1 ||
            !(oh->flags & H5O_HDR_ATTR_CRT_ORDER_TRACKED)) ? TRUE : FALSE);

    /* Iterate over existing attributes, checking for attribute with same name */
    op.op_type = H5O_MESG_OP_LIB;
    op.u.lib_op = H5A__compact_build_table_cb;
    if(H5O_msg_iterate_real(f, oh, H5O_MSG_ATTR, &op, &udata, dxpl_id) < 0)
        HGOTO_ERROR(H5E_ATTR, H5E_BADITER, FAIL, "error building attribute table")

    /* Correct # of attributes in table */
    atable->nattrs = udata.curr_attr;

    /* Don't sort an empty table. */
    if(atable->nattrs > 0) {
        /* Sort attribute table in correct iteration order */
        if(H5A__attr_sort_table(atable, idx_type, order) < 0)
            HGOTO_ERROR(H5E_ATTR, H5E_CANTSORT, FAIL, "error sorting attribute table")
    } /* end if */

done:
    FUNC_LEAVE_NOAPI(ret_value)
} /* end H5A_compact_build_table() */


/*-------------------------------------------------------------------------
 * Function:	H5A__dense_build_table_cb
 *
 * Purpose:	Callback routine for building table of attributes from dense
 *              attribute storage.
 *
 * Return:	Success:        Non-negative
 *		Failure:	Negative
 *
 * Programmer:	Quincey Koziol
 *		koziol@hdfgroup.org
 *		Dec 11 2006
 *
 *-------------------------------------------------------------------------
 */
static herr_t
H5A__dense_build_table_cb(const H5A_t *attr, void *_udata)
{
    H5A_dense_bt_ud_t *udata = (H5A_dense_bt_ud_t *)_udata;     /* 'User data' passed in */
    herr_t ret_value = H5_ITER_CONT;   /* Return value */

    FUNC_ENTER_STATIC

    /* check arguments */
    HDassert(attr);
    HDassert(udata);
    HDassert(udata->curr_attr < udata->atable->nattrs);

    /* Allocate attribute for entry in the table */
    if(NULL == (udata->atable->attrs[udata->curr_attr] = H5FL_CALLOC(H5A_t)))
        HGOTO_ERROR(H5E_ATTR, H5E_CANTALLOC, H5_ITER_ERROR, "can't allocate attribute")

    /* Copy attribute information.  Share the attribute object in copying. */
    if(NULL == H5A_copy(udata->atable->attrs[udata->curr_attr], attr))
        HGOTO_ERROR(H5E_ATTR, H5E_CANTCOPY, H5_ITER_ERROR, "can't copy attribute")

    /* Increment number of attributes stored */
    udata->curr_attr++;

done:
    FUNC_LEAVE_NOAPI(ret_value)
} /* end H5A__dense_build_table_cb() */


/*-------------------------------------------------------------------------
 * Function:	H5A_dense_build_table
 *
 * Purpose:     Builds a table containing a sorted list of attributes for
 *              an object
 *
 * Note:	Used for building table of attributes in non-native iteration
 *              order for an index.  Uses the "name" index to retrieve records,
 *		but the 'idx_type' index for sorting them.
 *
 * Return:	Success:        Non-negative
 *		Failure:	Negative
 *
 * Programmer:	Quincey Koziol
 *	        Dec 11, 2006
 *
 *-------------------------------------------------------------------------
 */
herr_t
H5A_dense_build_table(H5F_t *f, hid_t dxpl_id, const H5O_ainfo_t *ainfo,
    H5_index_t idx_type, H5_iter_order_t order, H5A_attr_table_t *atable)
{
    H5B2_t *bt2_name = NULL;            /* v2 B-tree handle for name index */
    hsize_t nrec;                       /* # of records in v2 B-tree */
    herr_t ret_value = SUCCEED;         /* Return value */

    FUNC_ENTER_NOAPI_NOINIT

    /* Sanity check */
    HDassert(f);
    HDassert(ainfo);
    HDassert(H5F_addr_defined(ainfo->fheap_addr));
    HDassert(H5F_addr_defined(ainfo->name_bt2_addr));
    HDassert(atable);

    /* Open the name index v2 B-tree */
    if(NULL == (bt2_name = H5B2_open(f, dxpl_id, ainfo->name_bt2_addr, NULL)))
        HGOTO_ERROR(H5E_ATTR, H5E_CANTOPENOBJ, FAIL, "unable to open v2 B-tree for name index")

    /* Retrieve # of records in "name" B-tree */
    /* (should be same # of records in all indices) */
    if(H5B2_get_nrec(bt2_name, &nrec) < 0)
        HGOTO_ERROR(H5E_ATTR, H5E_CANTGET, FAIL, "can't retrieve # of records in index")

    /* Set size of table */
    H5_CHECK_OVERFLOW(nrec, /* From: */ hsize_t, /* To: */ size_t);
    atable->nattrs = (size_t)nrec;

    /* Allocate space for the table entries */
    if(atable->nattrs > 0) {
        H5A_dense_bt_ud_t udata;       /* User data for iteration callback */
        H5A_attr_iter_op_t attr_op;    /* Attribute operator */

        /* Allocate the table to store the attributes */
        if((atable->attrs = (H5A_t **)H5FL_SEQ_CALLOC(H5A_t_ptr, atable->nattrs)) == NULL)
            HGOTO_ERROR(H5E_RESOURCE, H5E_NOSPACE, FAIL, "memory allocation failed")

        /* Set up user data for iteration */
        udata.atable = atable;
        udata.curr_attr = 0;

        /* Build iterator operator */
        attr_op.op_type = H5A_ATTR_OP_LIB;
        attr_op.u.lib_op = H5A__dense_build_table_cb;

        /* Iterate over the links in the group, building a table of the link messages */
        if(H5A_dense_iterate(f, dxpl_id, (hid_t)0, ainfo, H5_INDEX_NAME,
                H5_ITER_NATIVE, (hsize_t)0, NULL, &attr_op, &udata) < 0)
            HGOTO_ERROR(H5E_ATTR, H5E_CANTINIT, FAIL, "error building attribute table")

        /* Sort attribute table in correct iteration order */
        if(H5A__attr_sort_table(atable, idx_type, order) < 0)
            HGOTO_ERROR(H5E_ATTR, H5E_CANTSORT, FAIL, "error sorting attribute table")
    } /* end if */
    else
        atable->attrs = NULL;

done:
    /* Release resources */
    if(bt2_name && H5B2_close(bt2_name, dxpl_id) < 0)
        HDONE_ERROR(H5E_ATTR, H5E_CLOSEERROR, FAIL, "can't close v2 B-tree for name index")

    FUNC_LEAVE_NOAPI(ret_value)
} /* end H5A_dense_build_table() */


/*-------------------------------------------------------------------------
 * Function:	H5A__attr_cmp_name_inc
 *
 * Purpose:	Callback routine for comparing two attribute names, in
 *              increasing alphabetic order
 *
 * Return:	An integer less than, equal to, or greater than zero if the
 *              first argument is considered to be respectively less than,
 *              equal to, or greater than the second.  If two members compare
 *              as equal, their order in the sorted array is undefined.
 *              (i.e. same as strcmp())
 *
 * Programmer:	Quincey Koziol
 *		koziol@hdfgroup.org
 *		Dec 11 2006
 *
 *-------------------------------------------------------------------------
 */
static int
H5A__attr_cmp_name_inc(const void *attr1, const void *attr2)
{
    FUNC_ENTER_STATIC_NOERR

    FUNC_LEAVE_NOAPI(HDstrcmp((*(const H5A_t * const *)attr1)->shared->name,
            (*(const H5A_t * const *)attr2)->shared->name))
} /* end H5A__attr_cmp_name_inc() */


/*-------------------------------------------------------------------------
 * Function:	H5A__attr_cmp_name_dec
 *
 * Purpose:	Callback routine for comparing two attribute names, in
 *              decreasing alphabetic order
 *
 * Return:	An integer less than, equal to, or greater than zero if the
 *              second argument is considered to be respectively less than,
 *              equal to, or greater than the first.  If two members compare
 *              as equal, their order in the sorted array is undefined.
 *              (i.e. opposite of strcmp())
 *
 * Programmer:	Quincey Koziol
 *		koziol@hdfgroup.org
 *		Feb  8 2007
 *
 *-------------------------------------------------------------------------
 */
static int
H5A__attr_cmp_name_dec(const void *attr1, const void *attr2)
{
    FUNC_ENTER_STATIC_NOERR

    FUNC_LEAVE_NOAPI(HDstrcmp((*(const H5A_t * const *)attr2)->shared->name,
            (*(const H5A_t * const *)attr1)->shared->name))
} /* end H5A__attr_cmp_name_dec() */


/*-------------------------------------------------------------------------
 * Function:	H5A__attr_cmp_corder_inc
 *
 * Purpose:	Callback routine for comparing two attributes, in
 *              increasing creation order
 *
 * Return:	An integer less than, equal to, or greater than zero if the
 *              first argument is considered to be respectively less than,
 *              equal to, or greater than the second.  If two members compare
 *              as equal, their order in the sorted array is undefined.
 *
 * Programmer:	Quincey Koziol
 *		koziol@hdfgroup.org
 *		Feb  8 2007
 *
 *-------------------------------------------------------------------------
 */
static int
H5A__attr_cmp_corder_inc(const void *attr1, const void *attr2)
{
    int ret_value = 0;          /* Return value */

    FUNC_ENTER_STATIC_NOERR

    if((*(const H5A_t * const *)attr1)->shared->crt_idx < (*(const H5A_t * const *)attr2)->shared->crt_idx)
        ret_value = -1;
    else if((*(const H5A_t * const *)attr1)->shared->crt_idx > (*(const H5A_t * const *)attr2)->shared->crt_idx)
        ret_value = 1;
    else
        ret_value = 0;

    FUNC_LEAVE_NOAPI(ret_value)
} /* end H5A__attr_cmp_corder_inc() */


/*-------------------------------------------------------------------------
 * Function:	H5A__attr_cmp_corder_dec
 *
 * Purpose:	Callback routine for comparing two attributes, in
 *              decreasing creation order
 *
 * Return:	An integer less than, equal to, or greater than zero if the
 *              second argument is considered to be respectively less than,
 *              equal to, or greater than the first.  If two members compare
 *              as equal, their order in the sorted array is undefined.
 *
 * Programmer:	Quincey Koziol
 *		koziol@hdfgroup.org
 *		Feb  8 2007
 *
 *-------------------------------------------------------------------------
 */
static int
H5A__attr_cmp_corder_dec(const void *attr1, const void *attr2)
{
    int ret_value = 0;              /* Return value */

    FUNC_ENTER_STATIC_NOERR

    if((*(const H5A_t * const *)attr1)->shared->crt_idx < (*(const H5A_t * const *)attr2)->shared->crt_idx)
        ret_value = 1;
    else if((*(const H5A_t * const *)attr1)->shared->crt_idx > (*(const H5A_t * const *)attr2)->shared->crt_idx)
        ret_value = -1;
    else
        ret_value = 0;

    FUNC_LEAVE_NOAPI(ret_value)
} /* end H5A__attr_cmp_corder_dec() */


/*-------------------------------------------------------------------------
 * Function:	H5A__attr_sort_table
 *
 * Purpose:     Sort table containing a list of attributes for an object
 *
 * Return:	Success:        Non-negative
 *		Failure:	Negative
 *
 * Programmer:	Quincey Koziol
 *	        Dec 11, 2006
 *
 *-------------------------------------------------------------------------
 */
static herr_t
H5A__attr_sort_table(H5A_attr_table_t *atable, H5_index_t idx_type,
    H5_iter_order_t order)
{
    FUNC_ENTER_STATIC_NOERR

    /* Sanity check */
    HDassert(atable);

    /* Pick appropriate comparison routine */
    if(idx_type == H5_INDEX_NAME) {
        if(order == H5_ITER_INC)
            HDqsort(atable->attrs, atable->nattrs, sizeof(H5A_t*), H5A__attr_cmp_name_inc);
        else if(order == H5_ITER_DEC)
            HDqsort(atable->attrs, atable->nattrs, sizeof(H5A_t*), H5A__attr_cmp_name_dec);
        else
            HDassert(order == H5_ITER_NATIVE);
    } /* end if */
    else {
        HDassert(idx_type == H5_INDEX_CRT_ORDER);
        if(order == H5_ITER_INC)
            HDqsort(atable->attrs, atable->nattrs, sizeof(H5A_t*), H5A__attr_cmp_corder_inc);
        else if(order == H5_ITER_DEC)
            HDqsort(atable->attrs, atable->nattrs, sizeof(H5A_t*), H5A__attr_cmp_corder_dec);
        else
            HDassert(order == H5_ITER_NATIVE);
    } /* end else */

    FUNC_LEAVE_NOAPI(SUCCEED)
} /* end H5A__attr_sort_table() */


/*-------------------------------------------------------------------------
 * Function:	H5A_attr_iterate_table
 *
 * Purpose:     Iterate over table containing a list of attributes for an object,
 *              making appropriate callbacks
 *
 * Return:	Success:        Non-negative
 *		Failure:	Negative
 *
 * Programmer:	Quincey Koziol
 *	        Dec 18, 2006
 *
 *-------------------------------------------------------------------------
 */
herr_t
H5A_attr_iterate_table(const H5A_attr_table_t *atable, hsize_t skip,
    hsize_t *last_attr, hid_t loc_id, const H5A_attr_iter_op_t *attr_op,
    void *op_data)
{
    size_t u;                           /* Local index variable */
    herr_t ret_value = H5_ITER_CONT;   /* Return value */

    FUNC_ENTER_NOAPI(FAIL)

    /* Sanity check */
    HDassert(atable);
    HDassert(attr_op);

    /* Skip over attributes, if requested */
    if(last_attr)
        *last_attr = skip;

    /* Iterate over attribute messages */
    H5_CHECKED_ASSIGN(u, size_t, skip, hsize_t)
    for(; u < atable->nattrs && !ret_value; u++) {
        /* Check which type of callback to make */
        switch(attr_op->op_type) {
            case H5A_ATTR_OP_APP2:
            {
                H5A_info_t ainfo;               /* Info for attribute */

                /* Get the attribute information */
                if(H5A__get_info(atable->attrs[u], &ainfo) < 0)
                    HGOTO_ERROR(H5E_ATTR, H5E_CANTGET, H5_ITER_ERROR, "unable to get attribute info")

                /* Make the application callback */
                ret_value = (attr_op->u.app_op2)(loc_id, ((atable->attrs[u])->shared)->name, &ainfo, op_data);
                break;
            }

#ifndef H5_NO_DEPRECATED_SYMBOLS
            case H5A_ATTR_OP_APP:
                /* Make the application callback */
                ret_value = (attr_op->u.app_op)(loc_id, ((atable->attrs[u])->shared)->name, op_data);
                break;
#endif /* H5_NO_DEPRECATED_SYMBOLS */

            case H5A_ATTR_OP_LIB:
                /* Call the library's callback */
                ret_value = (attr_op->u.lib_op)((atable->attrs[u]), op_data);
                break;

            default:
                HDassert("unknown attribute op type" && 0);
#ifdef NDEBUG
                HGOTO_ERROR(H5E_ATTR, H5E_UNSUPPORTED, FAIL, "unsupported attribute op type")
#endif /* NDEBUG */
        } /* end switch */

        /* Increment the number of entries passed through */
        if(last_attr)
            (*last_attr)++;
    } /* end for */

    /* Check for callback failure and pass along return value */
    if(ret_value < 0)
        HERROR(H5E_ATTR, H5E_CANTNEXT, "iteration operator failed");

done:
    FUNC_LEAVE_NOAPI(ret_value)
} /* end H5A_attr_iterate_table() */


/*-------------------------------------------------------------------------
 * Function:	  H5A_attr_release_table
 *
 * Purpose:       Release table containing a list of attributes for an object
 *
 * Return:	  Success:        Non-negative
 *		  Failure:	Negative
 *
 * Programmer:	  Quincey Koziol
 *	          Dec 11, 2006
 *
 *-------------------------------------------------------------------------
 */
herr_t
H5A_attr_release_table(H5A_attr_table_t *atable)
{
    herr_t	ret_value = SUCCEED;    /* Return value */

    FUNC_ENTER_NOAPI_NOINIT

    /* Sanity check */
    HDassert(atable);

    /* Release attribute info, if any. */
    if(atable->nattrs > 0) {
        size_t      u;               /* Local index variable */

        /* Free attribute message information */
        for(u = 0; u < atable->nattrs; u++)
            if(atable->attrs[u] && H5A_close(atable->attrs[u]) < 0)
                HGOTO_ERROR(H5E_ATTR, H5E_CANTFREE, FAIL, "unable to release attribute")
    } /* end if */
    else
        HDassert(atable->attrs == NULL);

    atable->attrs = (H5A_t **)H5FL_SEQ_FREE(H5A_t_ptr, atable->attrs);

done:
    FUNC_LEAVE_NOAPI(ret_value)
} /* end H5A_attr_release_table() */


/*-------------------------------------------------------------------------
 * Function:    H5A_get_ainfo
 *
 * Purpose:     Retrieves the "attribute info" message for an object.  Also
 *              sets the number of attributes correctly, if it isn't set up yet.
 *
 * Return:	Success:	TRUE/FALSE whether message was found & retrieved
 *              Failure:        FAIL if error occurred
 *
 * Programmer:  Quincey Koziol
 *              koziol@hdfgroup.org
 *              Mar 11 2007
 *
 *-------------------------------------------------------------------------
 */
htri_t
H5A_get_ainfo(H5F_t *f, hid_t dxpl_id, H5O_t *oh, H5O_ainfo_t *ainfo)
{
    H5B2_t *bt2_name = NULL;    /* v2 B-tree handle for name index */
    htri_t ret_value = FAIL;    /* Return value */

    FUNC_ENTER_NOAPI_TAG(dxpl_id, oh->cache_info.addr, FAIL)

    /* check arguments */
    HDassert(f);
    HDassert(oh);
    HDassert(ainfo);

    /* Check if the "attribute info" message exists */
    if((ret_value = H5O_msg_exists_oh(oh, H5O_AINFO_ID)) < 0)
	HGOTO_ERROR(H5E_ATTR, H5E_NOTFOUND, FAIL, "unable to check object header")
    if(ret_value > 0) {
        /* Retrieve the "attribute info" structure */
        if(NULL == H5O_msg_read_oh(f, dxpl_id, oh, H5O_AINFO_ID, ainfo))
	    HGOTO_ERROR(H5E_ATTR, H5E_CANTGET, FAIL, "can't read AINFO message")

        /* Check if we don't know how many attributes there are */
        if(ainfo->nattrs == HSIZET_MAX) {
            /* Check if we are using "dense" attribute storage */
            if(H5F_addr_defined(ainfo->fheap_addr)) {
                /* Open the name index v2 B-tree */
                if(NULL == (bt2_name = H5B2_open(f, dxpl_id, ainfo->name_bt2_addr, NULL)))
                    HGOTO_ERROR(H5E_ATTR, H5E_CANTOPENOBJ, FAIL, "unable to open v2 B-tree for name index")

                /* Retrieve # of records in "name" B-tree */
                /* (should be same # of records in all indices) */
                if(H5B2_get_nrec(bt2_name, &ainfo->nattrs) < 0)
                    HGOTO_ERROR(H5E_ATTR, H5E_CANTGET, FAIL, "can't retrieve # of records in index")
            } /* end if */
            else
                /* Retrieve # of attributes from object header */
                ainfo->nattrs = oh->attr_msgs_seen;
        } /* end if */
    } /* end if */

done:
    /* Release resources */
    if(bt2_name && H5B2_close(bt2_name, dxpl_id) < 0)
        HDONE_ERROR(H5E_ATTR, H5E_CLOSEERROR, FAIL, "can't close v2 B-tree for name index")

    FUNC_LEAVE_NOAPI_TAG(ret_value, FAIL)
} /* end H5A_get_ainfo() */


/*-------------------------------------------------------------------------
 * Function:    H5A_set_version
 *
 * Purpose:     Sets the correct version to encode attribute with.
 *              Chooses the oldest version possible, unless the "use the
 *              latest format" flag is set.
 *
 * Return:	Success:        Non-negative
 *		Failure:	Negative
 *
 * Programmer:  Quincey Koziol
 *              koziol@hdfgroup.org
 *              Jul 17 2007
 *
 *-------------------------------------------------------------------------
 */
herr_t
H5A_set_version(const H5F_t *f, H5A_t *attr)
{
    hbool_t type_shared, space_shared;  /* Flags to indicate that shared messages are used for this attribute */
    hbool_t use_latest_format;          /* Flag indicating the newest file format should be used */
    herr_t ret_value = SUCCEED;   /* Return value */

    FUNC_ENTER_NOAPI(FAIL)

    /* check arguments */
    HDassert(f);
    HDassert(attr);

    /* Get the file's 'use the latest version of the format' flag */
    use_latest_format = H5F_USE_LATEST_FORMAT(f);

    /* Check whether datatype and dataspace are shared */
    if(H5O_msg_is_shared(H5O_DTYPE_ID, attr->shared->dt) > 0)
        type_shared = TRUE;
    else
        type_shared = FALSE;

    if(H5O_msg_is_shared(H5O_SDSPACE_ID, attr->shared->ds) > 0)
        space_shared = TRUE;
    else
        space_shared = FALSE;

    /* Check which version to encode attribute with */
    if(use_latest_format)
        attr->shared->version = H5O_ATTR_VERSION_LATEST;      /* Write out latest version of format */
    else if(attr->shared->encoding != H5T_CSET_ASCII)
        attr->shared->version = H5O_ATTR_VERSION_3;   /* Write version which includes the character encoding */
    else if(type_shared || space_shared)
        attr->shared->version = H5O_ATTR_VERSION_2;   /* Write out version with flag for indicating shared datatype or dataspace */
    else
        attr->shared->version = H5O_ATTR_VERSION_1;   /* Write out basic version */

done:
    FUNC_LEAVE_NOAPI(ret_value)
} /* end H5A_set_version() */


/*-------------------------------------------------------------------------
 * Function:    H5A_attr_copy_file
 *
 * Purpose:     Copies a message from _MESG to _DEST in file
 *
 *              Note that this function assumes that it is copying *all*
 *              the attributes in the object, specifically when it copies
 *              the creation order from source to destination.  If this is
 *              to be used to copy only a single attribute, then the
 *              creation order must be handled differently.  -NAF
 *
 * Return:      Success:        Ptr to _DEST
 *
 *              Failure:        NULL
 *
 * Programmer:  Quincey Koziol
 *              November 1, 2005
 *
 *-------------------------------------------------------------------------
 */
H5A_t *
H5A_attr_copy_file(const H5A_t *attr_src, H5F_t *file_dst, hbool_t *recompute_size,
    H5O_copy_t *cpy_info, hid_t dxpl_id)
{
    H5A_t        *attr_dst = NULL;

    /* for dataype conversion */
    hid_t       tid_src = -1;           /* Datatype ID for source datatype */
    hid_t       tid_dst = -1;           /* Datatype ID for destination datatype */
    hid_t       tid_mem = -1;           /* Datatype ID for memory datatype */
    void       *buf = NULL;             /* Buffer for copying data */
    void       *reclaim_buf = NULL;     /* Buffer for reclaiming data */
    hid_t       buf_sid = -1;           /* ID for buffer dataspace */
    H5A_t      *ret_value = NULL;       /* Return value */

    FUNC_ENTER_NOAPI_NOINIT

    /* check args */
    HDassert(attr_src);
    HDassert(file_dst);
    HDassert(cpy_info);
    HDassert(!cpy_info->copy_without_attr);

    /* Allocate space for the destination message */
    if(NULL == (attr_dst = H5FL_CALLOC(H5A_t)))
        HGOTO_ERROR(H5E_RESOURCE, H5E_NOSPACE, NULL, "memory allocation failed")

    /* Copy the top level of the attribute */
    *attr_dst = *attr_src;

    if(NULL == (attr_dst->shared = H5FL_CALLOC(H5A_shared_t)))
        HGOTO_ERROR(H5E_FILE, H5E_NOSPACE, NULL, "can't allocate shared attr structure")

    /* Don't have an opened group location for copy */
    H5O_loc_reset(&(attr_dst->oloc));
    H5G_name_reset(&(attr_dst->path));
    attr_dst->obj_opened = FALSE;

    /* Reference count for the header message in the cache */
    attr_dst->shared->nrefs = 1;

    /* Copy attribute's name */
    attr_dst->shared->name = H5MM_strdup(attr_src->shared->name);
    HDassert(attr_dst->shared->name);
    attr_dst->shared->encoding = attr_src->shared->encoding;

    /* Copy attribute's datatype */
    /* If source is named, we will keep dst as named, but we will not actually
     * copy the target and update the message until post copy */
    if(NULL == (attr_dst->shared->dt = H5T_copy(attr_src->shared->dt, H5T_COPY_ALL)))
        HGOTO_ERROR(H5E_OHDR, H5E_CANTCOPY, NULL, "cannot copy datatype")

    /* Set the location of the destination datatype */
    if(H5T_set_loc(attr_dst->shared->dt, file_dst, H5T_LOC_DISK) < 0)
        HGOTO_ERROR(H5E_DATATYPE, H5E_CANTINIT, NULL, "cannot mark datatype on disk")

    if(!H5T_is_named(attr_src->shared->dt)) {
        /* If the datatype is not named, it may have been shared in the
         * source file's heap.  Un-share it for now. We'll try to shared
         * it in the destination file below.
         */
        if(H5O_msg_reset_share(H5O_DTYPE_ID, attr_dst->shared->dt) < 0)
            HGOTO_ERROR(H5E_OHDR, H5E_CANTINIT, NULL, "unable to reset datatype sharing")
    } /* end if */

    /* Copy the dataspace for the attribute. Make sure the maximal dimension is also copied.
     * Otherwise the comparison in the test may complain about it. SLU 2011/4/12 */
    attr_dst->shared->ds = H5S_copy(attr_src->shared->ds, FALSE, TRUE);
    HDassert(attr_dst->shared->ds);

    /* Reset the dataspace's sharing in the source file before trying to share
     * it in the destination.
     */
    if(H5O_msg_reset_share(H5O_SDSPACE_ID, attr_dst->shared->ds) < 0)
        HGOTO_ERROR(H5E_OHDR, H5E_CANTINIT, NULL, "unable to reset dataspace sharing")

    /* Simulate trying to share both the datatype and dataset, to determine the
     * final size of the messages.  This does nothing if the datatype is
     * committed or sharing is disabled.
     */
    if(H5SM_try_share(file_dst, dxpl_id, NULL, H5SM_DEFER, H5O_DTYPE_ID, attr_dst->shared->dt, NULL) < 0)
	HGOTO_ERROR(H5E_OHDR, H5E_WRITEERROR, NULL, "can't share attribute datatype")
    if(H5SM_try_share(file_dst, dxpl_id, NULL, H5SM_DEFER, H5O_SDSPACE_ID, attr_dst->shared->ds, NULL) < 0)
	HGOTO_ERROR(H5E_OHDR, H5E_WRITEERROR, NULL, "can't share attribute dataspace")

    /* Compute the sizes of the datatype and dataspace. This is their raw
     * size unless they're shared.
     */
    attr_dst->shared->dt_size = H5O_msg_raw_size(file_dst, H5O_DTYPE_ID, FALSE, attr_dst->shared->dt);
    HDassert(attr_dst->shared->dt_size > 0);
    attr_dst->shared->ds_size = H5O_msg_raw_size(file_dst, H5O_SDSPACE_ID, FALSE, attr_dst->shared->ds);
    HDassert(attr_dst->shared->ds_size > 0);

    /* Check whether to recompute the size of the attribute */
    /* (happens when the datatype or dataspace changes sharing status) */
    if(attr_dst->shared->dt_size != attr_src->shared->dt_size || attr_dst->shared->ds_size != attr_src->shared->ds_size)
        *recompute_size = TRUE;

    /* Compute the size of the data */
    /* NOTE: This raises warnings. If we are going to be serious about
     * expecting overflow here, we should implement testing similar to
     * that described in CERT bulletins INT30-C and INT32-C.
     */
    H5_CHECKED_ASSIGN(attr_dst->shared->data_size, size_t, H5S_GET_EXTENT_NPOINTS(attr_dst->shared->ds) * H5T_get_size(attr_dst->shared->dt), hssize_t);

    /* Copy (& convert) the data, if necessary */
    if(attr_src->shared->data) {
        if(NULL == (attr_dst->shared->data = H5FL_BLK_MALLOC(attr_buf, attr_dst->shared->data_size)))
            HGOTO_ERROR(H5E_RESOURCE, H5E_NOSPACE, NULL, "memory allocation failed")

        /* Check if we need to convert data */
        if(H5T_detect_class(attr_src->shared->dt, H5T_VLEN, FALSE) > 0) {
            H5T_path_t  *tpath_src_mem, *tpath_mem_dst;   /* Datatype conversion paths */
            H5T_t *dt_mem;              /* Memory datatype */
            size_t src_dt_size;         /* Source datatype size */
            size_t tmp_dt_size;         /* Temp. datatype size */
            size_t max_dt_size;         /* Max atatype size */
            H5S_t *buf_space;           /* Dataspace describing buffer */
            hsize_t buf_dim;            /* Dimension for buffer */
            size_t nelmts;              /* Number of elements in buffer */
            size_t buf_size;            /* Size of copy buffer */

            /* Create datatype ID for src datatype */
            if((tid_src = H5I_register(H5I_DATATYPE, attr_src->shared->dt, FALSE)) < 0)
                HGOTO_ERROR(H5E_DATATYPE, H5E_CANTREGISTER, NULL, "unable to register source file datatype")

            /* create a memory copy of the variable-length datatype */
            if(NULL == (dt_mem = H5T_copy(attr_src->shared->dt, H5T_COPY_TRANSIENT)))
                HGOTO_ERROR(H5E_DATATYPE, H5E_CANTINIT, NULL, "unable to copy")
            if((tid_mem = H5I_register(H5I_DATATYPE, dt_mem, FALSE)) < 0)
                HGOTO_ERROR(H5E_DATATYPE, H5E_CANTREGISTER, NULL, "unable to register memory datatype")

            /* create variable-length datatype at the destinaton file */
            if((tid_dst = H5I_register(H5I_DATATYPE, attr_dst->shared->dt, FALSE)) < 0)
                HGOTO_ERROR(H5E_DATATYPE, H5E_CANTREGISTER, NULL, "unable to register destination file datatype")

            /* Set up the conversion functions */
            if(NULL == (tpath_src_mem = H5T_path_find(attr_src->shared->dt, dt_mem, NULL, NULL, dxpl_id, FALSE)))
                HGOTO_ERROR(H5E_DATATYPE, H5E_CANTINIT, NULL, "unable to convert between src and mem datatypes")
            if(NULL == (tpath_mem_dst = H5T_path_find(dt_mem, attr_dst->shared->dt, NULL, NULL, dxpl_id, FALSE)))
                HGOTO_ERROR(H5E_DATATYPE, H5E_CANTINIT, NULL, "unable to convert between mem and dst datatypes")

            /* Determine largest datatype size */
            if(0 == (src_dt_size = H5T_get_size(attr_src->shared->dt)))
                HGOTO_ERROR(H5E_DATATYPE, H5E_CANTINIT, NULL, "unable to determine datatype size")
            if(0 == (tmp_dt_size = H5T_get_size(dt_mem)))
                HGOTO_ERROR(H5E_DATATYPE, H5E_CANTINIT, NULL, "unable to determine datatype size")
            max_dt_size = MAX(src_dt_size, tmp_dt_size);
            if(0 == (tmp_dt_size = H5T_get_size(attr_dst->shared->dt)))
                HGOTO_ERROR(H5E_DATATYPE, H5E_CANTINIT, NULL, "unable to determine datatype size")
            max_dt_size = MAX(max_dt_size, tmp_dt_size);

            /* Set number of whole elements that fit in buffer */
            if(0 == (nelmts = attr_src->shared->data_size / src_dt_size))
                HGOTO_ERROR(H5E_DATATYPE, H5E_CANTINIT, NULL, "element size too large")

            /* Set up number of bytes to copy, and initial buffer size */
            buf_size = nelmts * max_dt_size;

            /* Create dataspace for number of elements in buffer */
            buf_dim = nelmts;

            /* Create the space and set the initial extent */
            if(NULL == (buf_space = H5S_create_simple((unsigned)1, &buf_dim, NULL)))
                HGOTO_ERROR(H5E_DATASPACE, H5E_CANTCREATE, NULL, "can't create simple dataspace")

            /* Atomize */
            if((buf_sid = H5I_register(H5I_DATASPACE, buf_space, FALSE)) < 0) {
                H5S_close(buf_space);
                HGOTO_ERROR(H5E_ATOM, H5E_CANTREGISTER, NULL, "unable to register dataspace ID")
            } /* end if */

            /* Allocate memory for recclaim buf */
            if(NULL == (reclaim_buf = H5FL_BLK_MALLOC(attr_buf, buf_size)))
                HGOTO_ERROR(H5E_RESOURCE, H5E_NOSPACE, NULL, "memory allocation NULLed for raw data chunk")

            /* Allocate memory for copying the chunk */
            if(NULL == (buf = H5FL_BLK_MALLOC(attr_buf, buf_size)))
                HGOTO_ERROR(H5E_RESOURCE, H5E_NOSPACE, NULL, "memory allocation NULLed for raw data chunk")

            HDmemcpy(buf, attr_src->shared->data, attr_src->shared->data_size);

            /* Convert from source file to memory */
            if(H5T_convert(tpath_src_mem, tid_src, tid_mem, nelmts, (size_t)0, (size_t)0, buf, NULL, dxpl_id) < 0)
                HGOTO_ERROR(H5E_DATATYPE, H5E_CANTINIT, NULL, "datatype conversion NULLed")

            HDmemcpy(reclaim_buf, buf, buf_size);

            /* Convert from memory to destination file */
            if(H5T_convert(tpath_mem_dst, tid_mem, tid_dst, nelmts, (size_t)0, (size_t)0, buf, NULL, dxpl_id) < 0)
                HGOTO_ERROR(H5E_DATATYPE, H5E_CANTINIT, NULL, "datatype conversion NULLed")

            HDmemcpy(attr_dst->shared->data, buf, attr_dst->shared->data_size);

            if(H5D_vlen_reclaim(tid_mem, buf_space, H5P_DATASET_XFER_DEFAULT, reclaim_buf) < 0)
                HGOTO_ERROR(H5E_DATASET, H5E_BADITER, NULL, "unable to reclaim variable-length data")
        }  /* end if */
        else {
            HDassert(attr_dst->shared->data_size == attr_src->shared->data_size);
            HDmemcpy(attr_dst->shared->data, attr_src->shared->data, attr_src->shared->data_size);
        } /* end else */
    } /* end if(attr_src->shared->data) */

    /* Copy the creation order */
    attr_dst->shared->crt_idx = attr_src->shared->crt_idx;

    /* Recompute the version to encode the destination attribute */
    if(H5A_set_version(file_dst, attr_dst) < 0)
        HGOTO_ERROR(H5E_ATTR, H5E_CANTSET, NULL, "unable to update attribute version")

    /* Recompute the destination attribute's size, if it's a different version */
    if(attr_src->shared->version != attr_dst->shared->version)
        *recompute_size = TRUE;

    /* Set return value */
    ret_value = attr_dst;

done:
    if(buf_sid > 0 && H5I_dec_ref(buf_sid) < 0)
        HDONE_ERROR(H5E_ATTR, H5E_CANTFREE, NULL, "Can't decrement temporary dataspace ID")
    if(tid_src > 0)
        /* Don't decrement ID, we want to keep underlying datatype */
        if(NULL == H5I_remove(tid_src))
            HDONE_ERROR(H5E_ATTR, H5E_CANTFREE, NULL, "Can't decrement temporary datatype ID")
    if(tid_dst > 0)
        /* Don't decrement ID, we want to keep underlying datatype */
        if(NULL == H5I_remove(tid_dst))
            HDONE_ERROR(H5E_ATTR, H5E_CANTFREE, NULL, "Can't decrement temporary datatype ID")
    if(tid_mem > 0)
        /* Decrement the memory datatype ID, it's transient */
        if(H5I_dec_ref(tid_mem) < 0)
            HDONE_ERROR(H5E_ATTR, H5E_CANTFREE, NULL, "Can't decrement temporary datatype ID")
    if(buf)
        buf = H5FL_BLK_FREE(attr_buf, buf);
    if(reclaim_buf)
        reclaim_buf = H5FL_BLK_FREE(attr_buf, reclaim_buf);

    /* Release destination attribute information on failure */
    if(!ret_value && attr_dst && H5A_close(attr_dst) < 0)
        HDONE_ERROR(H5E_ATTR, H5E_CANTFREE, NULL, "can't close attribute")

    FUNC_LEAVE_NOAPI(ret_value)
} /* H5A_attr_copy_file() */


/*-------------------------------------------------------------------------
 * Function:    H5A_attr_post_copy_file
 *
 * Purpose:     Finish copying a message from between files.
 *              We have to copy the values of a reference attribute in the
 *              post copy because H5O_post_copy_file() fails at the case that
 *              an object may have a reference attribute that points to the
 *              object itself.
 *
 * Return:      Non-negative on success/Negative on failure
 *
 * Programmer:  Peter Cao
 *              March 6, 2005
 *
 *-------------------------------------------------------------------------
 */
herr_t
H5A_attr_post_copy_file(const H5O_loc_t *src_oloc, const H5A_t *attr_src,
    H5O_loc_t *dst_oloc, const H5A_t *attr_dst, hid_t dxpl_id, H5O_copy_t *cpy_info)
{
    H5F_t  *file_src, *file_dst;
    herr_t ret_value = SUCCEED;   /* Return value */

    FUNC_ENTER_NOAPI_NOINIT

    /* check args */
    HDassert(src_oloc);
    HDassert(dst_oloc);
    HDassert(attr_dst);
    HDassert(attr_src);

    file_src = src_oloc->file;
    file_dst = dst_oloc->file;

    HDassert(file_src);
    HDassert(file_dst);

    if(H5T_is_named(attr_src->shared->dt)) {
        H5O_loc_t         *src_oloc_dt;           /* Pointer to source datatype's object location */
        H5O_loc_t         *dst_oloc_dt;           /* Pointer to dest. datatype's object location */

        /* Get group entries for source & destination */
        src_oloc_dt = H5T_oloc(attr_src->shared->dt);
        HDassert(src_oloc_dt);
        dst_oloc_dt = H5T_oloc(attr_dst->shared->dt);
        HDassert(dst_oloc_dt);

        /* Reset object location for new object */
        H5O_loc_reset(dst_oloc_dt);
        dst_oloc_dt->file = file_dst;

        /* Copy the shared object from source to destination */
        if(H5O_copy_header_map(src_oloc_dt, dst_oloc_dt, dxpl_id, cpy_info, FALSE, NULL, NULL) < 0)
            HGOTO_ERROR(H5E_OHDR, H5E_CANTCOPY, FAIL, "unable to copy object")

        /* Update shared message info from named datatype info */
        H5T_update_shared(attr_dst->shared->dt);
    } /* end if */

    /* Try to share both the datatype and dataset.  This does nothing if the
     * datatype is committed or sharing is disabled.
     */
    if(H5SM_try_share(file_dst, dxpl_id, NULL, H5SM_WAS_DEFERRED, H5O_DTYPE_ID, attr_dst->shared->dt, NULL) < 0)
        HGOTO_ERROR(H5E_OHDR, H5E_WRITEERROR, FAIL, "can't share attribute datatype")
    if(H5SM_try_share(file_dst, dxpl_id, NULL, H5SM_WAS_DEFERRED, H5O_SDSPACE_ID, attr_dst->shared->ds, NULL) < 0)
        HGOTO_ERROR(H5E_OHDR, H5E_WRITEERROR, FAIL, "can't share attribute dataspace")

    /* Only need to fix reference attribute with real data being copied to
     *  another file.
     */
    if((NULL != attr_dst->shared->data) && (H5T_get_class(attr_dst->shared->dt, FALSE) == H5T_REFERENCE) ) {

        /* copy object pointed by reference. The current implementation does not
         *  deal with nested reference such as reference in a compound structure
         */

        /* Check for expanding references */
        if(cpy_info->expand_ref) {
            size_t ref_count;

            /* Determine # of reference elements to copy */
            ref_count = attr_dst->shared->data_size / H5T_get_size(attr_dst->shared->dt);

            /* Copy objects referenced in source buffer to destination file and set destination elements */
            if(H5O_copy_expand_ref(file_src, attr_dst->shared->data, dxpl_id,
                    file_dst, attr_dst->shared->data, ref_count, H5T_get_ref_type(attr_dst->shared->dt), cpy_info) < 0)
                HGOTO_ERROR(H5E_ATTR, H5E_CANTCOPY, FAIL, "unable to copy reference attribute")
        } /* end if */
        else
            /* Reset value to zero */
            HDmemset(attr_dst->shared->data, 0, attr_dst->shared->data_size);
    } /* end if */

done:
    FUNC_LEAVE_NOAPI(ret_value)
} /* H5A_attr_post_copy_file() */


/*-------------------------------------------------------------------------
 * Function:    H5A__dense_post_copy_file_cb
 *
 * Purpose:     Callback routine for copying a dense attribute from SRC to DST.
 *
 * Return:      Success:        Non-negative
 *              Failure:        Negative
 *
 * Programmer:  Peter Cao
 *              xcao@hdfgroup.org
 *              July 20, 2007
 *
 *-------------------------------------------------------------------------
 */
static herr_t
H5A__dense_post_copy_file_cb(const H5A_t *attr_src, void *_udata)
{
    H5A_dense_file_cp_ud_t *udata = (H5A_dense_file_cp_ud_t *)_udata;
    H5A_t *attr_dst = NULL;
    herr_t ret_value = H5_ITER_CONT;   /* Return value */

    FUNC_ENTER_STATIC

    /* check arguments */
    HDassert(attr_src);
    HDassert(udata);
    HDassert(udata->ainfo);
    HDassert(udata->file);
    HDassert(udata->cpy_info);

    if(NULL == (attr_dst = H5A_attr_copy_file(attr_src, udata->file,
            udata->recompute_size, udata->cpy_info,  udata->dxpl_id)))
        HGOTO_ERROR(H5E_ATTR, H5E_CANTCOPY, H5_ITER_ERROR, "can't copy attribute")

    if(H5A_attr_post_copy_file(udata->oloc_src, attr_src, udata->oloc_dst, attr_dst,
            udata->dxpl_id, udata->cpy_info) < 0)
        HGOTO_ERROR(H5E_ATTR, H5E_CANTCOPY, H5_ITER_ERROR, "can't copy attribute")

    /* Reset shared location information */
    if(H5O_msg_reset_share(H5O_ATTR_ID, attr_dst) < 0)
        HGOTO_ERROR(H5E_OHDR, H5E_CANTINIT, FAIL, "unable to reset attribute sharing")

    /* Set COPIED tag for destination object's metadata */
    H5_BEGIN_TAG(udata->dxpl_id, H5AC__COPIED_TAG, H5_ITER_ERROR);

    /* Insert attribute into dense storage */
    if(H5A_dense_insert(udata->file, udata->dxpl_id, udata->ainfo, attr_dst) < 0)
        HGOTO_ERROR_TAG(H5E_OHDR, H5E_CANTINSERT, H5_ITER_ERROR, "unable to add to dense storage")

    /* Reset metadata tag */
    H5_END_TAG(H5_ITER_ERROR);

done:
    if(attr_dst && H5A_close(attr_dst) < 0)
        HDONE_ERROR(H5E_ATTR, H5E_CLOSEERROR, FAIL, "can't close destination attribute")

    FUNC_LEAVE_NOAPI(ret_value)
} /* end H5A__dense_post_copy_file_cb() */


/*-------------------------------------------------------------------------
 * Function:    H5A_dense_post_copy_file_all
 *
 * Purpose:     Copy all dense attributes from SRC to DST.
 *
 * Return:      Success:        Non-negative
 *              Failure:        Negative
 *
 * Programmer:  Peter Cao
 *              xcao@hdfgroup.org
 *              July 20, 2007
 *
 *-------------------------------------------------------------------------
 */
herr_t
H5A_dense_post_copy_file_all(const H5O_loc_t *src_oloc, const H5O_ainfo_t *ainfo_src,
    H5O_loc_t *dst_oloc, H5O_ainfo_t *ainfo_dst, hid_t dxpl_id, H5O_copy_t *cpy_info)
{
    H5A_dense_file_cp_ud_t udata;       /* User data for iteration callback */
    H5A_attr_iter_op_t attr_op;         /* Attribute operator */
    hbool_t recompute_size = FALSE;     /* recompute the size */
    herr_t ret_value = SUCCEED;         /* Return value */

    FUNC_ENTER_NOAPI_NOINIT

    /* check arguments */
    HDassert(ainfo_src);
    HDassert(ainfo_dst);

    udata.ainfo = ainfo_dst;                  /* Destination dense information    */
    udata.file = dst_oloc->file;              /* Destination file                 */
    udata.recompute_size = &recompute_size;   /* Flag to indicate if size changed */
    udata.cpy_info = cpy_info;                /* Information on copying options   */
    udata.dxpl_id = dxpl_id;                  /* DXPL for operation               */
    udata.oloc_src = src_oloc;
    udata.oloc_dst = dst_oloc;

    attr_op.op_type = H5A_ATTR_OP_LIB;
    attr_op.u.lib_op = H5A__dense_post_copy_file_cb;


     if(H5A_dense_iterate(src_oloc->file, dxpl_id, (hid_t)0, ainfo_src, H5_INDEX_NAME,
            H5_ITER_NATIVE, (hsize_t)0, NULL, &attr_op, &udata) < 0)
        HGOTO_ERROR(H5E_ATTR, H5E_CANTINIT, FAIL, "error building attribute table")

done:
    FUNC_LEAVE_NOAPI(ret_value)
} /* end H5A_dense_post_copy_file_all */


/*-------------------------------------------------------------------------
 * Function:	H5A_rename_by_name
 *
 * Purpose:     Private version of H5Arename_by_name
 *
 * Return:	Success:             Non-negative
 *		Failure:             Negative
 *
 * Programmer:	Quincey Koziol
 *              February 20, 2007
 *
 *-------------------------------------------------------------------------
 */
herr_t
H5A_rename_by_name(H5G_loc_t loc, const char *obj_name, const char *old_attr_name,
                   const char *new_attr_name, hid_t lapl_id, hid_t dxpl_id)
{
    H5G_loc_t   obj_loc;                /* Location used to open group */
    H5G_name_t  obj_path;            	/* Opened object group hier. path */
    H5O_loc_t   obj_oloc;            	/* Opened object object location */
    hbool_t     loc_found = FALSE;      /* Entry at 'obj_name' found */
    herr_t	ret_value = SUCCEED;    /* Return value */

    FUNC_ENTER_NOAPI_NOINIT

    /* Avoid thrashing things if the names are the same */
    if(HDstrcmp(old_attr_name, new_attr_name)) {
        /* Set up opened group location to fill in */
        obj_loc.oloc = &obj_oloc;
        obj_loc.path = &obj_path;
        H5G_loc_reset(&obj_loc);

        /* Find the object's location */
        if(H5G_loc_find(&loc, obj_name, &obj_loc/*out*/, lapl_id, H5AC_ind_dxpl_id) < 0)
            HGOTO_ERROR(H5E_ATTR, H5E_NOTFOUND, FAIL, "object not found")
        loc_found = TRUE;

        /* Call attribute rename routine */
        if(H5O_attr_rename(obj_loc.oloc, dxpl_id, old_attr_name, new_attr_name) < 0)
            HGOTO_ERROR(H5E_ATTR, H5E_CANTRENAME, FAIL, "can't rename attribute")
    } /* end if */

done:
    /* Release resources */
    if(loc_found && H5G_loc_free(&obj_loc) < 0)
        HDONE_ERROR(H5E_ATTR, H5E_CANTRELEASE, FAIL, "can't free location")

    FUNC_LEAVE_NOAPI(ret_value)
} /* H5A_rename_by_name() */


/*-------------------------------------------------------------------------
 * Function:	H5A_iterate
 *
 * Purpose:	Iterates through attrs in an object
 *
 * Return:	Success:	0
 *		Failure:	-1
 *
 * Programmer:  Mohamad Chaarawi
 *              June, 2013
 *
 *-------------------------------------------------------------------------
 */
herr_t H5A_iterate(void *obj, H5VL_loc_params_t loc_params, H5_index_t idx_type, 
                   H5_iter_order_t order, hsize_t *idx, H5A_operator2_t op, void *op_data)
{
    H5G_loc_t	loc;	        /* Object location */
    H5G_loc_t   obj_loc;        /* Location used to open group */
    H5G_name_t  obj_path;       /* Opened object group hier. path */
    H5O_loc_t   obj_oloc;       /* Opened object object location */
    hbool_t     loc_found = FALSE;      /* Entry at 'obj_name' found */
    hid_t       obj_loc_id = (-1);      /* ID for object located */
    H5A_attr_iter_op_t attr_op; /* Attribute operator */
    hsize_t	start_idx;      /* Index of attribute to start iterating at */
    hsize_t	last_attr;      /* Index of last attribute examined */
    void        *temp_obj = NULL;
    H5I_type_t  obj_type;
    herr_t      ret_value = SUCCEED; /* Return value */

    FUNC_ENTER_NOAPI_NOINIT

    /* check arguments */
    if(H5G_loc_real(obj, loc_params.obj_type, &loc) < 0)
        HGOTO_ERROR(H5E_ARGS, H5E_BADTYPE, FAIL, "not a file or file object")

    /* Build attribute operator info */
    attr_op.op_type = H5A_ATTR_OP_APP2;
    attr_op.u.app_op2 = op;

    /* Call attribute iteration routine */
    last_attr = start_idx = (idx ? *idx : 0);

    /* Iterate over the attributess */
    if(loc_params.type == H5VL_OBJECT_BY_SELF) {
        if((obj_loc_id = H5VL_native_register(loc_params.obj_type, obj, TRUE)) < 0)
            HGOTO_ERROR(H5E_ATOM, H5E_CANTREGISTER, FAIL, "unable to register object")
    }
    else if(loc_params.type == H5VL_OBJECT_BY_NAME) { 
        /* Set up opened group location to fill in */
        obj_loc.oloc = &obj_oloc;
        obj_loc.path = &obj_path;
        H5G_loc_reset(&obj_loc);

        /* Find the object's location */
        if(H5G_loc_find(&loc, loc_params.loc_data.loc_by_name.name, &obj_loc/*out*/, 
                        loc_params.loc_data.loc_by_name.lapl_id, H5AC_ind_dxpl_id) < 0)
            HGOTO_ERROR(H5E_ATTR, H5E_NOTFOUND, FAIL, "object not found");
        loc_found = TRUE;

        /* Open the object */
        if((obj_loc_id = H5O_open_by_loc(&obj_loc, loc_params.loc_data.loc_by_name.lapl_id, 
                                         H5AC_ind_dxpl_id, TRUE)) < 0)
            HGOTO_ERROR(H5E_ATTR, H5E_CANTOPENOBJ, FAIL, "unable to open object");

        /* get the native object from the ID created by the object header and create 
           a "VOL object" ID */
        obj_type = H5I_get_type(obj_loc_id);
        if(NULL == (temp_obj = H5I_remove(obj_loc_id)))
            HGOTO_ERROR(H5E_SYM, H5E_CANTOPENOBJ, FAIL, "unable to open object");
        /* Get an atom for the object */
        if((obj_loc_id = H5VL_native_register(obj_type, temp_obj, TRUE)) < 0)
            HGOTO_ERROR(H5E_ATOM, H5E_CANTREGISTER, FAIL, "unable to register datatype");
    }
    else {
        HGOTO_ERROR(H5E_VOL, H5E_UNSUPPORTED, FAIL, "unknown link iterate params");
    }

    /* Do the real iteration */
    if((ret_value = H5O_attr_iterate(obj_loc_id, H5AC_ind_dxpl_id, idx_type, order, 
                                     start_idx, &last_attr, &attr_op, op_data)) < 0)
        HGOTO_ERROR(H5E_ATTR, H5E_BADITER, FAIL, "error iterating over attributes");

    /* Set the last attribute information */
    if(idx)
        *idx = last_attr;

done:
    /* Release resources */
    if(loc_params.type == H5VL_OBJECT_BY_SELF) {
        if(H5VL_native_unregister(obj_loc_id) < 0)
            HDONE_ERROR(H5E_SYM, H5E_CANTRELEASE, FAIL, "unable to decrement vol plugin ref count")
        if(obj_loc_id >= 0 && NULL == H5I_remove(obj_loc_id))
            HDONE_ERROR(H5E_SYM, H5E_CANTRELEASE, FAIL, "unable to free identifier");
    }
    else if(loc_params.type == H5VL_OBJECT_BY_NAME) {
        if(obj_loc_id >= 0) {
            if(H5I_dec_app_ref(obj_loc_id) < 0)
                HDONE_ERROR(H5E_ATTR, H5E_CANTDEC, FAIL, "unable to close temporary object");
        } /* end if */
        else if(loc_found && H5G_loc_free(&obj_loc) < 0)
            HDONE_ERROR(H5E_ATTR, H5E_CANTRELEASE, FAIL, "can't free location");
    }
    else {
        HDONE_ERROR(H5E_VOL, H5E_UNSUPPORTED, FAIL, "unknown link iterate params");
    }

    FUNC_LEAVE_NOAPI(ret_value)
} /* end H5A_iterate() */


/*-------------------------------------------------------------------------
 * Function:	H5A_delete
 *
 * Purpose:	Deletes an attribute from a location
 *
 * Return:	Success:	0
 *		Failure:	-1, attr not deleted.
 *
 * Programmer:  Mohamad Chaarawi
 *              March, 2012
 *
 *-------------------------------------------------------------------------
 */
herr_t 
H5A_delete(void *obj, H5VL_loc_params_t loc_params, const char *attr_name)
{
    H5G_loc_t   loc;                    /* Object location */
    H5G_loc_t   obj_loc;                /* Location used to open group */
    H5G_name_t  obj_path;            	/* Opened object group hier. path */
    H5O_loc_t   obj_oloc;            	/* Opened object object location */
    hbool_t     loc_found = FALSE;      /* Entry at 'obj_name' found */
    herr_t      ret_value = SUCCEED;    /* Return value */

    FUNC_ENTER_NOAPI_NOINIT

    /* check arguments */
    if(H5G_loc_real(obj, loc_params.obj_type, &loc) < 0)
        HGOTO_ERROR(H5E_ARGS, H5E_BADTYPE, FAIL, "not a file or file object")

    if(H5VL_OBJECT_BY_SELF == loc_params.type) { /* H5Adelete */
        /* Delete the attribute from the location */
        if(H5O_attr_remove(loc.oloc, attr_name, H5AC_dxpl_id) < 0)
            HGOTO_ERROR(H5E_ATTR, H5E_CANTDELETE, FAIL, "unable to delete attribute")
    }
    else if(H5VL_OBJECT_BY_NAME == loc_params.type) { /* H5Adelete_by_name */
        /* Set up opened group location to fill in */
        obj_loc.oloc = &obj_oloc;
        obj_loc.path = &obj_path;
        H5G_loc_reset(&obj_loc);

        /* Find the object's location */
        if(H5G_loc_find(&loc, loc_params.loc_data.loc_by_name.name, &obj_loc/*out*/, 
                        loc_params.loc_data.loc_by_name.lapl_id, H5AC_ind_dxpl_id) < 0)
            HGOTO_ERROR(H5E_ATTR, H5E_NOTFOUND, FAIL, "object not found")
        loc_found = TRUE;

        /* Delete the attribute from the location */
        if(H5O_attr_remove(obj_loc.oloc, attr_name, H5AC_dxpl_id) < 0)
            HGOTO_ERROR(H5E_ATTR, H5E_CANTDELETE, FAIL, "unable to delete attribute")
    }
    else if(H5VL_OBJECT_BY_IDX == loc_params.type) { /* H5Adelete_by_idx */
        /* Set up opened group location to fill in */
        obj_loc.oloc = &obj_oloc;
        obj_loc.path = &obj_path;
        H5G_loc_reset(&obj_loc);

        /* Find the object's location */
        if(H5G_loc_find(&loc, loc_params.loc_data.loc_by_idx.name, &obj_loc/*out*/, 
                        loc_params.loc_data.loc_by_idx.lapl_id, H5AC_ind_dxpl_id) < 0)
            HGOTO_ERROR(H5E_ATTR, H5E_NOTFOUND, FAIL, "object not found")
        loc_found = TRUE;

        /* Delete the attribute from the location */
        if(H5O_attr_remove_by_idx(obj_loc.oloc, loc_params.loc_data.loc_by_idx.idx_type, 
                                  loc_params.loc_data.loc_by_idx.order, 
                                  loc_params.loc_data.loc_by_idx.n, H5AC_dxpl_id) < 0)
            HGOTO_ERROR(H5E_ATTR, H5E_CANTDELETE, FAIL, "unable to delete attribute")
    }
    else {
        HGOTO_ERROR(H5E_VOL, H5E_UNSUPPORTED, FAIL, "unknown attribute remove parameters")
    }

done:
    /* Release resources */
    if(loc_found && H5G_loc_free(&obj_loc) < 0)
        HDONE_ERROR(H5E_ATTR, H5E_CANTRELEASE, FAIL, "can't free location")

    FUNC_LEAVE_NOAPI(ret_value)
} /* end H5A_delete() */<|MERGE_RESOLUTION|>--- conflicted
+++ resolved
@@ -753,20 +753,27 @@
  *
  *-------------------------------------------------------------------------
  */
-H5S_t *
+hid_t
 H5A_get_space(H5A_t *attr)
 {
-    H5S_t *ret_value = NULL;
-
+    H5S_t      *ds = NULL;
+    hid_t       ret_value = FAIL;
     FUNC_ENTER_NOAPI_NOINIT
 
     HDassert(attr);
 
     /* Copy the attribute's dataspace */
-    if(NULL == (ret_value = H5S_copy(attr->shared->ds, FALSE, TRUE)))
+    if(NULL == (ds = H5S_copy(attr->shared->ds, FALSE, TRUE)))
         HGOTO_ERROR(H5E_ATTR, H5E_CANTINIT, NULL, "unable to copy dataspace")
 
-done:
+    /* Atomize */
+    if((ret_value = H5I_register(H5I_DATASPACE, ds, TRUE)) < 0)
+        HGOTO_ERROR(H5E_ATOM, H5E_CANTREGISTER, FAIL, "unable to register dataspace atom")
+
+done:
+    if(ret_value < 0 && ds && H5S_close(ds) < 0)
+        HDONE_ERROR(H5E_DATASET, H5E_CLOSEERROR, FAIL, "unable to release dataspace")
+
     FUNC_LEAVE_NOAPI(ret_value)
 } /* end H5A_get_space() */
 
@@ -786,11 +793,11 @@
  *
  *-------------------------------------------------------------------------
  */
-H5T_t *
+hid_t
 H5A_get_type(H5A_t *attr)
 {
     H5T_t *dt = NULL;
-    H5T_t *ret_value = NULL;
+    hid_t ret_value = FAIL;
 
     FUNC_ENTER_NOAPI_NOINIT
 
@@ -816,7 +823,6 @@
     if(H5T_lock(dt, FALSE) < 0)
         HGOTO_ERROR(H5E_DATATYPE, H5E_CANTINIT, NULL, "unable to lock transient datatype")
 
-<<<<<<< HEAD
     if(H5T_is_named(dt)) {
         /* If this is a committed datatype, we need to recreate the
            two level IDs, where the VOL object is a copy of the
@@ -828,12 +834,9 @@
         if((ret_value = H5I_register(H5I_DATATYPE, dt, TRUE)) < 0)
             HGOTO_ERROR(H5E_ATOM, H5E_CANTREGISTER, FAIL, "unable to register datatype")
     }
-=======
-    ret_value = dt;
->>>>>>> db00c238
-
-done:
-    if(!ret_value && dt && (H5T_close(dt) < 0))
+
+done:
+    if(ret_value < 0 && dt && (H5T_close(dt) < 0))
         HDONE_ERROR(H5E_DATASET, H5E_CLOSEERROR, NULL, "unable to release datatype")
 
     FUNC_LEAVE_NOAPI(ret_value)
