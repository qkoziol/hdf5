/* * * * * * * * * * * * * * * * * * * * * * * * * * * * * * * * * * * * * * *
 * Copyright by The HDF Group.                                               *
 * Copyright by the Board of Trustees of the University of Illinois.         *
 * All rights reserved.                                                      *
 *                                                                           *
 * This file is part of HDF5.  The full HDF5 copyright notice, including     *
 * terms governing use, modification, and redistribution, is contained in    *
 * the COPYING file, which can be found at the root of the source code       *
 * distribution tree, or in https://support.hdfgroup.org/ftp/HDF5/releases.  *
 * If you do not have access to either file, you may request a copy from     *
 * help@hdfgroup.org.                                                        *
 * * * * * * * * * * * * * * * * * * * * * * * * * * * * * * * * * * * * * * */

/****************/
/* Module Setup */
/****************/

#include "H5Fmodule.h"          /* This source code file is part of the H5F module */


/***********/
/* Headers */
/***********/
#include "H5private.h"          /* Generic Functions                        */
#include "H5Aprivate.h"         /* Attributes                               */
#include "H5ACprivate.h"        /* Metadata cache                           */
#include "H5CXprivate.h"        /* API Contexts                             */
#include "H5Dprivate.h"         /* Datasets                                 */
#include "H5Eprivate.h"         /* Error handling                           */
#include "H5Fpkg.h"             /* File access                              */
#include "H5FDprivate.h"        /* File drivers                             */
#include "H5FLprivate.h"        /* Free lists                               */
#include "H5Gprivate.h"         /* Groups                                   */
#include "H5Iprivate.h"         /* IDs                                      */
#include "H5MFprivate.h"        /* File memory management                   */
#include "H5MMprivate.h"        /* Memory management                        */
#include "H5Pprivate.h"         /* Property lists                           */
#include "H5Tprivate.h"         /* Datatypes                                */
#include "H5VLprivate.h"        /* Virtual Object Layer                     */


/****************/
/* Local Macros */
/****************/

/******************/
/* Local Typedefs */
/******************/


/********************/
/* Package Typedefs */
/********************/


/********************/
/* Local Prototypes */
/********************/

static herr_t H5F__close_cb(H5VL_object_t *file_vol_obj);

/* Callback for getting object counts in a file */
static int H5F__get_all_count_cb(void H5_ATTR_UNUSED *obj_ptr, hid_t H5_ATTR_UNUSED obj_id, void *key);

/* Callback for getting IDs for open objects in a file */
static int H5F__get_all_ids_cb(void H5_ATTR_UNUSED *obj_ptr, hid_t obj_id, void *key);


/*********************/
/* Package Variables */
/*********************/

/* Package initialization variable */
hbool_t H5_PKG_INIT_VAR = FALSE;


/*****************************/
/* Library Private Variables */
/*****************************/


/*******************/
/* Local Variables */
/*******************/

/* Declare a free list to manage the H5VL_t struct */
H5FL_EXTERN(H5VL_t);

/* Declare a free list to manage the H5VL_object_t struct */
H5FL_EXTERN(H5VL_object_t);

/* File ID class */
static const H5I_class_t H5I_FILE_CLS[1] = {{
    H5I_FILE,                   /* ID class value */
    0,                          /* Class flags */
    0,                          /* # of reserved IDs for class */
    (H5I_free_t)H5F__close_cb   /* Callback routine for closing objects of this class */
}};


/*--------------------------------------------------------------------------
NAME
   H5F__init_package -- Initialize interface-specific information
USAGE
    herr_t H5F__init_package()
RETURNS
    Non-negative on success/Negative on failure
DESCRIPTION
    Initializes any interface-specific data or routines.

--------------------------------------------------------------------------*/
herr_t
H5F__init_package(void)
{
    herr_t ret_value = SUCCEED;   /* Return value */

    FUNC_ENTER_PACKAGE

    /*
     * Initialize the atom group for the file IDs.
     */
    if(H5I_register_type(H5I_FILE_CLS) < 0)
        HGOTO_ERROR(H5E_FILE, H5E_CANTINIT, FAIL, "unable to initialize interface")

done:
    FUNC_LEAVE_NOAPI(ret_value)
} /* H5F__init_package() */


/*-------------------------------------------------------------------------
 * Function:    H5F_term_package
 *
 * Purpose:     Terminate this interface: free all memory and reset global
 *              variables to their initial values.  Release all ID groups
 *              associated with this interface.
 *
 * Return:      Success:    Positive if anything was done that might
 *                          have affected other interfaces;
 *                          zero otherwise.
 *
 *              Failure:    Never fails
 *
 *-------------------------------------------------------------------------
 */
int
H5F_term_package(void)
{
    int    n = 0;

    FUNC_ENTER_NOAPI_NOINIT_NOERR

    if(H5_PKG_INIT_VAR) {
        if(H5I_nmembers(H5I_FILE) > 0) {
            (void)H5I_clear_type(H5I_FILE, FALSE, FALSE);
            n++; /*H5I*/
        } /* end if */
        else {
            /* Make certain we've cleaned up all the shared file objects */
            H5F_sfile_assert_num(0);

            /* Destroy the file object id group */
            n += (H5I_dec_type_ref(H5I_FILE) > 0);

            /* Mark closed */
            if(0 == n)
                H5_PKG_INIT_VAR = FALSE;
        } /* end else */
    } /* end if */

    FUNC_LEAVE_NOAPI(n)
} /* end H5F_term_package() */


/*-------------------------------------------------------------------------
 * Function:    H5F__close_cb
 *
 * Purpose:     Closes a file or causes the close operation to be pended.
 *              This function is called from the API and gets called
 *              by H5Fclose->H5I_dec_ref->H5F__close_cb when H5I_dec_ref()
 *              decrements the file ID reference count to zero.  The file ID
 *              is removed from the H5I_FILE group by H5I_dec_ref() just
 *              before H5F__close_cb() is called. If there are open object
 *              headers then the close is pended by moving the file to the
 *              H5I_FILE_CLOSING ID group (the f->closing contains the ID
 *              assigned to file).
 *
 * Return:      SUCCEED/FAIL
 *
 *-------------------------------------------------------------------------
 */
static herr_t
H5F__close_cb(H5VL_object_t *file_vol_obj)
{
    herr_t          ret_value = SUCCEED;    /* Return value */

    FUNC_ENTER_STATIC

    /* Sanity check */
    HDassert(file_vol_obj);

    /* Close the file */
    if(H5VL_file_close(file_vol_obj->data, file_vol_obj->plugin->cls, H5P_DATASET_XFER_DEFAULT, H5_REQUEST_NULL) < 0)
        HGOTO_ERROR(H5E_FILE, H5E_CANTCLOSEFILE, FAIL, "unable to close file");

    /* Free the VOL object */
    if(H5VL_free_object(file_vol_obj) < 0)
        HGOTO_ERROR(H5E_FILE, H5E_CANTDEC, FAIL, "unable to free VOL object");

done:
    FUNC_LEAVE_NOAPI(ret_value)
} /* end H5F__close_cb() */


/*-------------------------------------------------------------------------
 * Function:    H5Fget_create_plist
 *
 * Purpose:     Get an atom for a copy of the file-creation property list for
 *              this file. This function returns an atom with a copy of the
 *              properties used to create a file.
 *
 * Return:      Success:    Object ID for a copy of the file creation
 *                          property list.
 *
 *              Failure:    H5I_INVALID_HID
 *
 *-------------------------------------------------------------------------
 */
hid_t
H5Fget_create_plist(hid_t file_id)
{
    H5VL_object_t  *vol_obj;                           /* File info */
    hid_t           ret_value = H5I_INVALID_HID;    /* Return value */

    FUNC_ENTER_API(H5I_INVALID_HID)
    H5TRACE1("i", "i", file_id);

    /* check args */
    if(NULL == (vol_obj = (H5VL_object_t *)H5I_object(file_id)))
        HGOTO_ERROR(H5E_ARGS, H5E_BADTYPE, H5I_INVALID_HID, "invalid file identifier")

    /* Retrieve the file creation property list */
    if(H5VL_file_get(vol_obj->data, vol_obj->plugin->cls, H5VL_FILE_GET_FCPL, 
                     H5P_DATASET_XFER_DEFAULT, H5_REQUEST_NULL, &ret_value) < 0)
        HGOTO_ERROR(H5E_PLIST, H5E_CANTCOPY, H5I_INVALID_HID, "unable to retrieve file creation properties")

done:
    FUNC_LEAVE_API(ret_value)
} /* end H5Fget_create_plist() */


/*-------------------------------------------------------------------------
 * Function:    H5Fget_access_plist
 *
 * Purpose:     Returns a copy of the file access property list of the
 *              specified file.
 *
 *              NOTE: Make sure that, if you are going to overwrite
 *              information in the copied property list that was
 *              previously opened and assigned to the property list, then
 *              you must close it before overwriting the values.
 *
 * Return:      Success:    Object ID for a copy of the file access
 *                          property list.
 *
 *              Failure:    H5I_INVALID_HID
 *
 *-------------------------------------------------------------------------
 */
hid_t
H5Fget_access_plist(hid_t file_id)
{
    H5VL_object_t   *vol_obj;                          /* File info */
    hid_t           ret_value = H5I_INVALID_HID;    /* Return value */

    FUNC_ENTER_API(H5I_INVALID_HID)
    H5TRACE1("i", "i", file_id);

    /* Check args */
    if(NULL == (vol_obj = (H5VL_object_t *)H5I_object(file_id)))
        HGOTO_ERROR(H5E_ARGS, H5E_BADTYPE, H5I_INVALID_HID, "invalid file identifier")

    /* Retrieve the file's access property list */
    if(H5VL_file_get(vol_obj->data, vol_obj->plugin->cls, H5VL_FILE_GET_FAPL, 
                     H5P_DATASET_XFER_DEFAULT, H5_REQUEST_NULL, &ret_value) < 0)
        HGOTO_ERROR(H5E_PLIST, H5E_CANTGET, H5I_INVALID_HID, "can't get file access property list")

done:
    FUNC_LEAVE_API(ret_value)
} /* end H5Fget_access_plist() */


/*-------------------------------------------------------------------------
 * Function:    H5F__get_all_count_cb
 *
 * Purpose:     Get counter of all object types currently open.
 *
 * Return:      Success:    H5_ITER_CONT or H5_ITER_STOP
 *
 *              Failure:    H5_ITER_ERROR
 *
 *-------------------------------------------------------------------------
 */
static int
H5F__get_all_count_cb(void H5_ATTR_UNUSED *obj_ptr, hid_t H5_ATTR_UNUSED obj_id, void *key)
{
    H5F_trav_obj_cnt_t *udata = (H5F_trav_obj_cnt_t *)key;
    int                ret_value = H5_ITER_CONT;    /* Return value */

    FUNC_ENTER_STATIC_NOERR

    *(udata->obj_count) = *(udata->obj_count) + 1; 

    FUNC_LEAVE_NOAPI(ret_value)
} /* H5F_get_all_count_cb */


/*-------------------------------------------------------------------------
 * Function:    H5Fget_obj_count
 *
 * Purpose:     Public function returning the number of opened object IDs
 *              (files, datasets, groups and datatypes) in the same file.
 *
 * Return:      Success:    The number of opened object IDs
 *
 *              Failure:    -1
 *
 *-------------------------------------------------------------------------
 */
ssize_t
H5Fget_obj_count(hid_t file_id, unsigned types)
{
    ssize_t  ret_value = 0;         /* Return value */

    FUNC_ENTER_API((-1))
    H5TRACE2("Zs", "iIu", file_id, types);

    /* Check arguments */
    if(0 == (types & H5F_OBJ_ALL))
        HGOTO_ERROR(H5E_ARGS, H5E_BADVALUE, (-1), "not an object type")

    /* Perform the query */
    /* If the 'special' ID wasn't passed in, just make a normal call to
     * count the IDs in the file.
     */
    if(file_id != (hid_t)H5F_OBJ_ALL) {
        H5VL_object_t *vol_obj;

        /* Get the file object */
        if(NULL == (vol_obj = (H5VL_object_t *)H5I_object_verify(file_id, H5I_FILE)))
            HGOTO_ERROR(H5E_ARGS, H5E_BADTYPE, (-1), "not a file id")

        /* Get the count */
        if(H5VL_file_get(vol_obj->data, vol_obj->plugin->cls, H5VL_FILE_GET_OBJ_COUNT, 
                         H5P_DATASET_XFER_DEFAULT, H5_REQUEST_NULL, types, &ret_value) < 0)
            HGOTO_ERROR(H5E_FILE, H5E_CANTGET, (-1), "unable to get object count in file(s)")
    }
    /* If we passed in the 'special' ID, get the count for everything open in the
     * library, iterating over all open files and getting the object count for each.
     *
     * XXX: Consider making this a helper function in H5I.
     */
    else {
        H5F_trav_obj_cnt_t udata;

        udata.obj_count = &ret_value;
        udata.types = types | H5F_OBJ_LOCAL;

        if(types & H5F_OBJ_FILE) {
            if(H5I_iterate(H5I_FILE, H5F__get_all_count_cb, &udata, TRUE) < 0)
                HGOTO_ERROR(H5E_FILE, H5E_BADITER, (-1), "iteration over file IDs failed");
        }
        if(types & H5F_OBJ_DATASET) {
            if(H5I_iterate(H5I_DATASET, H5F__get_all_count_cb, &udata, TRUE) < 0)
                HGOTO_ERROR(H5E_FILE, H5E_BADITER, (-1), "iteration over dataset IDs failed");
        }
        if(types & H5F_OBJ_GROUP) {
            if(H5I_iterate(H5I_GROUP, H5F__get_all_count_cb, &udata, TRUE) < 0)
                HGOTO_ERROR(H5E_FILE, H5E_BADITER, (-1), "iteration over group IDs failed");
        }
        if(types & H5F_OBJ_DATATYPE) {
            if(H5I_iterate(H5I_DATATYPE, H5F__get_all_count_cb, &udata, TRUE) < 0)
                HGOTO_ERROR(H5E_FILE, H5E_BADITER, (-1), "iteration over datatype IDs failed");
        }
        if(types & H5F_OBJ_ATTR) {
            if(H5I_iterate(H5I_ATTR, H5F__get_all_count_cb, &udata, TRUE) < 0)
                HGOTO_ERROR(H5E_FILE, H5E_BADITER, (-1), "iteration over attribute IDs failed");
        }
    }

done:
    FUNC_LEAVE_API(ret_value)
} /* end H5Fget_obj_count() */


/*-------------------------------------------------------------------------
 * Function:    H5F__get_all_ids_cb
 *
 * Purpose:     Get IDs of all currently open objects of a given type.
 *
 * Return:      Success:    H5_ITER_CONT or H5_ITER_STOP
 *
 *              Failure:    H5_ITER_ERROR
 *
 *-------------------------------------------------------------------------
 */
static int
H5F__get_all_ids_cb(void H5_ATTR_UNUSED *obj_ptr, hid_t obj_id, void *key)
{
    H5F_trav_obj_ids_t *udata = (H5F_trav_obj_ids_t *)key;
    int                ret_value = H5_ITER_CONT;    /* Return value */

    FUNC_ENTER_STATIC_NOERR

    if(*udata->obj_count >= udata->max_objs)
        HGOTO_DONE(H5_ITER_STOP);

    udata->oid_list[*udata->obj_count] = obj_id;
    *(udata->obj_count) = *(udata->obj_count) + 1;

done:
    FUNC_LEAVE_NOAPI(ret_value)
} /* H5F__get_all_ids_cb */


/*-------------------------------------------------------------------------
 * Function:    H5Fget_object_ids
 *
 * Purpose:     Public function to return a list of opened object IDs.
 *
 * NOTE:        Type mismatch - You can ask for more objects than can be
 *              returned.
 *
 * Return:      Success:    The number of IDs in oid_list
 *
 *              Failure:    -1
 *
 *-------------------------------------------------------------------------
 */
ssize_t
H5Fget_obj_ids(hid_t file_id, unsigned types, size_t max_objs, hid_t *oid_list)
{
    ssize_t     ret_value = 0;          /* Return value */

    FUNC_ENTER_API((-1))
    H5TRACE4("Zs", "iIuz*i", file_id, types, max_objs, oid_list);

    /* Check arguments */
    if(0 == (types & H5F_OBJ_ALL))
        HGOTO_ERROR(H5E_ARGS, H5E_BADVALUE, (-1), "not an object type")
    if(!oid_list)
        HGOTO_ERROR(H5E_ARGS, H5E_BADVALUE, (-1), "object ID list cannot be NULL")

    /* Perform the query */
    /* If the 'special' ID wasn't passed in, just make a normal VOL call to
     * get the IDs from the file.
     */
    if(file_id != (hid_t)H5F_OBJ_ALL) {
        H5VL_object_t *vol_obj;

        /* get the file object */
        if(NULL == (vol_obj = (H5VL_object_t *)H5I_object_verify(file_id, H5I_FILE)))
            HGOTO_ERROR(H5E_ARGS, H5E_BADTYPE, (-1), "invalid file identifier")

        /* Get the IDs */
        if(H5VL_file_get(vol_obj->data, vol_obj->plugin->cls, H5VL_FILE_GET_OBJ_IDS, 
                         H5P_DATASET_XFER_DEFAULT, H5_REQUEST_NULL, types, max_objs, oid_list, &ret_value) < 0)
            HGOTO_ERROR(H5E_FILE, H5E_CANTGET, (-1), "unable to get object ids in file(s)")
    }
    /* If we passed in the 'special' ID, get the count for everything open in the
     * library, iterating over all open files and getting the object count for each.
     *
     * XXX: Consider making this a helper function in H5I.
     * XXX: Note that the RM states that passing in a negative value for max_objs
     *      gets you all the objects. This technically works, but is clearly wrong
     *      behavior since max_objs is an unsigned type.
     */
    else {
        H5F_trav_obj_ids_t udata;

        udata.max_objs = max_objs;
        udata.oid_list = oid_list;
        udata.obj_count = &ret_value;

        if(types & H5F_OBJ_FILE) {
            if(H5I_iterate(H5I_FILE, H5F__get_all_ids_cb, &udata, TRUE) < 0)
                HGOTO_ERROR(H5E_FILE, H5E_BADITER, (-1), "iteration over file IDs failed");
        }
        if(types & H5F_OBJ_DATASET) {
            if(H5I_iterate(H5I_DATASET, H5F__get_all_ids_cb, &udata, TRUE) < 0)
                HGOTO_ERROR(H5E_FILE, H5E_BADITER, (-1), "iteration over dataset IDs failed");
        }
        if(types & H5F_OBJ_GROUP) {
            if(H5I_iterate(H5I_GROUP, H5F__get_all_ids_cb, &udata, TRUE) < 0)
                HGOTO_ERROR(H5E_FILE, H5E_BADITER, (-1), "iteration over group IDs failed");
        }
        if(types & H5F_OBJ_DATATYPE) {
            if(H5I_iterate(H5I_DATATYPE, H5F__get_all_ids_cb, &udata, TRUE) < 0)
                HGOTO_ERROR(H5E_FILE, H5E_BADITER, (-1), "iteration over datatype IDs failed");
        }
        if(types & H5F_OBJ_ATTR) {
            if(H5I_iterate(H5I_ATTR, H5F__get_all_ids_cb, &udata, TRUE) < 0)
                HGOTO_ERROR(H5E_FILE, H5E_BADITER, (-1), "iteration over attribute IDs failed");
        }
    }

done:
    FUNC_LEAVE_API(ret_value)
} /* end H5Fget_obj_ids() */


/*-------------------------------------------------------------------------
 * Function:    H5Fget_vfd_handle
 *
 * Purpose:     Returns a pointer to the file handle of the low-level file
 *              driver.
 *
 * Return:      SUCCEED/FAIL
 *
 *-------------------------------------------------------------------------
 */
herr_t
H5Fget_vfd_handle(hid_t file_id, hid_t fapl_id, void **file_handle)
{
    H5VL_object_t  *vol_obj;                           /* File info */
    herr_t          ret_value = SUCCEED;            /* Return value */

    FUNC_ENTER_API(FAIL)
    H5TRACE3("e", "ii**x", file_id, fapl_id, file_handle);

    /* Check args */
    if(!file_handle)
        HGOTO_ERROR(H5E_ARGS, H5E_BADVALUE, FAIL, "invalid file handle pointer")

    /* Get the file object */
    if(NULL == (vol_obj = (H5VL_object_t *)H5I_object(file_id)))
        HGOTO_ERROR(H5E_ARGS, H5E_BADTYPE, FAIL, "invalid file identifier")

    /* Retrieve the VFD handle for the file */
    if(H5VL_file_optional(vol_obj->data, vol_obj->plugin->cls, H5P_DATASET_XFER_DEFAULT, 
                          H5_REQUEST_NULL, H5VL_FILE_GET_VFD_HANDLE, file_handle, fapl_id) < 0)
        HGOTO_ERROR(H5E_FILE, H5E_CANTGET, FAIL, "unable to get VFD handle")

done:
    FUNC_LEAVE_API(ret_value)
} /* end H5Fget_vfd_handle() */


/*-------------------------------------------------------------------------
 * Function:    H5Fis_accessible
 *
 * Purpose:     Check if the file can be opened with the given fapl.
 *
 * Return:      TRUE/FALSE/FAIL
 *
 *-------------------------------------------------------------------------
 */
htri_t
H5Fis_accessible(const char *name, hid_t fapl_id)
{
    htri_t      ret_value;              /* Return value */

    FUNC_ENTER_API(FAIL)
    H5TRACE2("t", "*si", name, fapl_id);

    /* Check args */
    if(!name || !*name)
        HGOTO_ERROR(H5E_ARGS, H5E_BADRANGE, FAIL, "no file name specified")

    /* Check the file access property list */
    if(H5P_DEFAULT == fapl_id)
        fapl_id = H5P_FILE_ACCESS_DEFAULT;
    else
        if(TRUE != H5P_isa_class(fapl_id, H5P_FILE_ACCESS))
            HGOTO_ERROR(H5E_ARGS, H5E_BADTYPE, FAIL, "not file access property list")

    /* Check if file is accessible */
    if(H5VL_file_specific(NULL, NULL, H5VL_FILE_IS_ACCESSIBLE, H5P_DATASET_XFER_DEFAULT, 
                          H5_REQUEST_NULL, fapl_id, name, &ret_value) < 0)
        HGOTO_ERROR(H5E_FILE, H5E_NOTHDF5, FAIL, "unable to determine if file is accessible as HDF5")

done:
    FUNC_LEAVE_API(ret_value)
} /* end H5Fis_accessible() */


/*-------------------------------------------------------------------------
 * Function:    H5Fcreate
 *
 * Purpose:     This is the primary function for creating HDF5 files . The
 *              flags parameter determines whether an existing file will be
 *              overwritten or not.  All newly created files are opened for
 *              both reading and writing.  All flags may be combined with the
 *              bit-wise OR operator (`|') to change the behavior of the file
 *              create call.
 *
 *              The more complex behaviors of a file's creation and access
 *              are controlled through the file-creation and file-access
 *              property lists.  The value of H5P_DEFAULT for a template
 *              value indicates that the library should use the default
 *              values for the appropriate template.
 *
 * See also:    H5Fpublic.h for the list of supported flags. H5Ppublic.h for
 *              the list of file creation and file access properties.
 *
 * Return:      Success:    A file ID
 *
 *              Failure:    H5I_INVALID_HID
 *
 *-------------------------------------------------------------------------
 */
hid_t
H5Fcreate(const char *filename, unsigned flags, hid_t fcpl_id, hid_t fapl_id)
{
    void               *new_file = NULL;    /* file struct for new file                 */

    H5P_genplist_t     *plist;              /* Property list pointer                    */
    H5VL_class_t       *cls = NULL;         /* VOL Class structure for callback info    */
    H5VL_t             *plugin = NULL;      /* VOL plugin struct                          */
    H5VL_plugin_prop_t  plugin_prop;        /* Property for VOL plugin ID & info        */
    hid_t               ret_value;          /* return value                             */

    FUNC_ENTER_API(H5I_INVALID_HID)
    H5TRACE4("i", "*sIuii", filename, flags, fcpl_id, fapl_id);

    /* Check/fix arguments */
    if(!filename || !*filename)
        HGOTO_ERROR(H5E_ARGS, H5E_BADVALUE, H5I_INVALID_HID, "invalid file name")

    /* In this routine, we only accept the following flags:
     *          H5F_ACC_EXCL, H5F_ACC_TRUNC and H5F_ACC_SWMR_WRITE
     */
    if(flags & ~(H5F_ACC_EXCL | H5F_ACC_TRUNC | H5F_ACC_SWMR_WRITE))
        HGOTO_ERROR(H5E_ARGS, H5E_BADVALUE, H5I_INVALID_HID, "invalid flags")

    /* The H5F_ACC_EXCL and H5F_ACC_TRUNC flags are mutually exclusive */
    if((flags & H5F_ACC_EXCL) && (flags & H5F_ACC_TRUNC))
        HGOTO_ERROR(H5E_ARGS, H5E_BADVALUE, H5I_INVALID_HID, "mutually exclusive flags for file creation")

    /* Check file creation property list */
    if(H5P_DEFAULT == fcpl_id)
        fcpl_id = H5P_FILE_CREATE_DEFAULT;
    else
        if(TRUE != H5P_isa_class(fcpl_id, H5P_FILE_CREATE))
            HGOTO_ERROR(H5E_ARGS, H5E_BADTYPE, H5I_INVALID_HID, "not file create property list")

    /* Verify access property list and set up collective metadata if appropriate */
    if(H5CX_set_apl(&fapl_id, H5P_CLS_FACC, H5I_INVALID_HID, TRUE) < 0)
        HGOTO_ERROR(H5E_FILE, H5E_CANTSET, H5I_INVALID_HID, "can't set access property list info")

    /* get the VOL info from the fapl */
    if(NULL == (plist = (H5P_genplist_t *)H5I_object(fapl_id)))
        HGOTO_ERROR(H5E_ARGS, H5E_BADTYPE, H5I_INVALID_HID, "not a file access property list")
    if(H5P_peek(plist, H5F_ACS_VOL_DRV_NAME, &plugin_prop) < 0)
        HGOTO_ERROR(H5E_PLIST, H5E_CANTGET, H5I_INVALID_HID, "can't get VOL plugin info")
    if(NULL == (cls = (H5VL_class_t *)H5I_object_verify(plugin_prop.plugin_id, H5I_VOL)))
        HGOTO_ERROR(H5E_ARGS, H5E_BADTYPE, H5I_INVALID_HID, "not a VOL plugin ID")

    /* Adjust bit flags by turning on the creation bit and making sure that
     * the EXCL or TRUNC bit is set.  All newly-created files are opened for
     * reading and writing.
     */
    if(0 == (flags & (H5F_ACC_EXCL | H5F_ACC_TRUNC)))
        flags |= H5F_ACC_EXCL;	 /*default*/
    flags |= H5F_ACC_RDWR | H5F_ACC_CREAT;

    /* Create a new file or truncate an existing file through the VOL */
    if(NULL == (new_file = H5VL_file_create(cls, filename, flags, fcpl_id, fapl_id, 
                                        H5P_DATASET_XFER_DEFAULT, H5_REQUEST_NULL)))
        HGOTO_ERROR(H5E_FILE, H5E_CANTOPENFILE, H5I_INVALID_HID, "unable to create file")

    /* Setup VOL plugin struct */
    if(NULL == (plugin = H5FL_CALLOC(H5VL_t)))
        HGOTO_ERROR(H5E_FILE, H5E_NOSPACE, H5I_INVALID_HID, "can't allocate VL info struct")
    plugin->cls = cls;
    plugin->id = plugin_prop.plugin_id;
    if(H5I_inc_ref(plugin->id, FALSE) < 0)
        HGOTO_ERROR(H5E_ATOM, H5E_CANTINC, H5I_INVALID_HID, "unable to increment ref count on VOL plugin")

    /* Get an atom for the file */
<<<<<<< HEAD
    if((ret_value = H5VL_register_id(H5I_FILE, new_file, plugin, TRUE)) < 0)
=======
    if((ret_value = H5VL_register(H5I_FILE, new_file, driver, TRUE)) < 0)
>>>>>>> 47f30b47
        HGOTO_ERROR(H5E_ATOM, H5E_CANTREGISTER, H5I_INVALID_HID, "unable to atomize file handle")

done:
    FUNC_LEAVE_API(ret_value)
} /* end H5Fcreate() */


/*-------------------------------------------------------------------------
 * Function:    H5Fopen
 *
 * Purpose:     This is the primary function for accessing existing HDF5
 *              files.  The FLAGS argument determines whether writing to an
 *              existing file will be allowed or not.  All flags may be
 *              combined with the bit-wise OR operator (`|') to change the
 *              behavior of the file open call.  The more complex behaviors
 *              of a file's access are controlled through the file-access
 *              property list.
 *
 * See Also:    H5Fpublic.h for a list of possible values for FLAGS.
 *
 * Return:      Success:    A file ID
 *
 *              Failure:    H5I_INVALID_HID
 *
 *-------------------------------------------------------------------------
 */
hid_t
H5Fopen(const char *filename, unsigned flags, hid_t fapl_id)
{
    void               *new_file = NULL;            /* file struct for new file                 */
    H5P_genplist_t     *plist;                      /* Property list pointer                    */
    H5VL_plugin_prop_t  plugin_prop;                /* Property for VOL plugin ID & info        */
    H5VL_class_t       *cls = NULL;             /* VOL class structure for callback info    */
    H5VL_t             *plugin = NULL;            /* VOL plugin struct                          */
    hid_t               ret_value;                  /* return value                             */

    FUNC_ENTER_API(H5I_INVALID_HID)
    H5TRACE3("i", "*sIui", filename, flags, fapl_id);

    /* Check arguments */
    if(!filename || !*filename)
        HGOTO_ERROR(H5E_ARGS, H5E_BADVALUE, H5I_INVALID_HID, "invalid file name")
    /* Reject undefined flags (~H5F_ACC_PUBLIC_FLAGS) and the H5F_ACC_TRUNC & H5F_ACC_EXCL flags */
    if((flags & ~H5F_ACC_PUBLIC_FLAGS) ||
            (flags & H5F_ACC_TRUNC) || (flags & H5F_ACC_EXCL))
        HGOTO_ERROR(H5E_ARGS, H5E_BADVALUE, H5I_INVALID_HID, "invalid file open flags")
    /* XXX (VOL MERGE): Might want to move SWMR flag checks to H5F_open() */
    /* Asking for SWMR write access on a read-only file is invalid */
    if((flags & H5F_ACC_SWMR_WRITE) && 0 == (flags & H5F_ACC_RDWR))
        HGOTO_ERROR(H5E_FILE, H5E_CANTOPENFILE, H5I_INVALID_HID, "SWMR write access on a file open for read-only access is not allowed")
    /* Asking for SWMR read access on a non-read-only file is invalid */
    if((flags & H5F_ACC_SWMR_READ) && (flags & H5F_ACC_RDWR))
        HGOTO_ERROR(H5E_FILE, H5E_CANTOPENFILE, H5I_INVALID_HID, "SWMR read access on a file open for read-write access is not allowed")

    /* Verify access property list and set up collective metadata if appropriate */
    if(H5CX_set_apl(&fapl_id, H5P_CLS_FACC, H5I_INVALID_HID, TRUE) < 0)
        HGOTO_ERROR(H5E_FILE, H5E_CANTSET, H5I_INVALID_HID, "can't set access property list info")

    /* Get the VOL info from the fapl */
    if(NULL == (plist = (H5P_genplist_t *)H5I_object(fapl_id)))
        HGOTO_ERROR(H5E_ARGS, H5E_BADTYPE, H5I_INVALID_HID, "not a file access property list")
    if(H5P_peek(plist, H5F_ACS_VOL_DRV_NAME, &plugin_prop) < 0)
        HGOTO_ERROR(H5E_PLIST, H5E_CANTGET, H5I_INVALID_HID, "can't get VOL plugin info")
    if(NULL == (cls = (H5VL_class_t *)H5I_object_verify(plugin_prop.plugin_id, H5I_VOL)))
        HGOTO_ERROR(H5E_ARGS, H5E_BADTYPE, H5I_INVALID_HID, "invalid VOL plugin ID")

    /* Open the file through the VOL layer */
    if(NULL == (new_file = H5VL_file_open(cls, filename, flags, fapl_id, H5P_DATASET_XFER_DEFAULT, H5_REQUEST_NULL)))
        HGOTO_ERROR(H5E_FILE, H5E_CANTOPENFILE, H5I_INVALID_HID, "unable to open file")

    /* Setup VOL plugin struct */
    if(NULL == (plugin = H5FL_CALLOC(H5VL_t)))
        HGOTO_ERROR(H5E_FILE, H5E_NOSPACE, H5I_INVALID_HID, "can't allocate VL info struct")
    plugin->cls = cls;
    plugin->id = plugin_prop.plugin_id;
    if(H5I_inc_ref(plugin->id, FALSE) < 0)
        HGOTO_ERROR(H5E_ATOM, H5E_CANTINC, H5I_INVALID_HID, "unable to increment ref count on VOL plugin")

    /* Get an ID for the file */
<<<<<<< HEAD
    if((ret_value = H5VL_register_id(H5I_FILE, new_file, plugin, TRUE)) < 0)
=======
    if((ret_value = H5VL_register(H5I_FILE, new_file, driver, TRUE)) < 0)
>>>>>>> 47f30b47
        HGOTO_ERROR(H5E_ATOM, H5E_CANTREGISTER, H5I_INVALID_HID, "unable to atomize file handle")

done:
    FUNC_LEAVE_API(ret_value)
} /* end H5Fopen() */


/*-------------------------------------------------------------------------
 * Function:    H5Fflush
 *
 * Purpose:     Flushes all outstanding buffers of a file to disk but does
 *              not remove them from the cache.  The OBJECT_ID can be a file,
 *              dataset, group, attribute, or named data type.
 *
 * Return:      SUCCEED/FAIL
 *
 *-------------------------------------------------------------------------
 */
herr_t
H5Fflush(hid_t object_id, H5F_scope_t scope)
{
    H5VL_object_t   *vol_obj = NULL;                    /* Object info      */
    H5I_type_t      obj_type;                       /* Type of object   */
    herr_t          ret_value = SUCCEED;            /* Return value     */

    FUNC_ENTER_API(FAIL)
    H5TRACE2("e", "iFs", object_id, scope);

    /* Get the type of object we're flushing + sanity check */
    obj_type = H5I_get_type(object_id);
    if(H5I_FILE != obj_type && H5I_GROUP != obj_type && H5I_DATATYPE != obj_type &&
       H5I_DATASET != obj_type && H5I_ATTR != obj_type) {
        HGOTO_ERROR(H5E_ARGS, H5E_BADTYPE, FAIL, "not a file or file object")
    }

    /* get the file object */
    if(NULL == (vol_obj = H5VL_vol_object(object_id)))
        HGOTO_ERROR(H5E_ARGS, H5E_BADTYPE, FAIL, "invalid object identifier")

    /* Flush the object */
    if(H5VL_file_specific(vol_obj->data, vol_obj->plugin->cls, H5VL_FILE_FLUSH, 
                          H5P_DATASET_XFER_DEFAULT, H5_REQUEST_NULL, obj_type, scope) < 0)
        HGOTO_ERROR(H5E_FILE, H5E_CANTFLUSH, FAIL, "unable to flush file")

done:
    FUNC_LEAVE_API(ret_value)
} /* end H5Fflush() */


/*-------------------------------------------------------------------------
 * Function:    H5Fclose
 *
 * Purpose:     This function closes the file specified by FILE_ID by
 *              flushing all data to storage, and terminating access to the
 *              file through FILE_ID.  If objects (e.g., datasets, groups,
 *              etc.) are open in the file then the underlying storage is not
 *              closed until those objects are closed; however, all data for
 *              the file and the open objects is flushed.
 *
 * Return:      SUCCEED/FAIL
 *
 *-------------------------------------------------------------------------
 */
herr_t
H5Fclose(hid_t file_id)
{
    herr_t      ret_value = SUCCEED;

    FUNC_ENTER_API(FAIL)
    H5TRACE1("e", "i", file_id);

    /* Check arguments */
    if(H5I_FILE != H5I_get_type(file_id))
        HGOTO_ERROR(H5E_ARGS, H5E_BADTYPE, FAIL, "not a file ID")

    /* Decrement reference count on atom.  When it reaches zero the file will
     * be closed.
     */
    if(H5I_dec_app_ref(file_id) < 0)
        HGOTO_ERROR(H5E_ATOM, H5E_CANTCLOSEFILE, FAIL, "decrementing file ID failed")

done:
    FUNC_LEAVE_API(ret_value)
} /* end H5Fclose() */


/*-------------------------------------------------------------------------
 * Function:    H5Freopen
 *
 * Purpose:     Reopen a file.  The new file handle which is returned points
 *              to the same file as the specified file handle.  Both handles
 *              share caches and other information.  The only difference
 *              between the handles is that the new handle is not mounted
 *              anywhere and no files are mounted on it.
 *
 * Return:      Success:    New file ID
 *
 *              Failure:    H5I_INVALID_HID
 *
 *-------------------------------------------------------------------------
 */
hid_t
H5Freopen(hid_t file_id)
{
    H5VL_object_t   *vol_obj = NULL;
    void            *file;                          /* File token from VOL plugin */
    hid_t           ret_value = H5I_INVALID_HID;    /* Return value */

    FUNC_ENTER_API(H5I_INVALID_HID)
    H5TRACE1("i", "i", file_id);

    /* Get the file object */
    if(NULL == (vol_obj = (H5VL_object_t *)H5I_object_verify(file_id, H5I_FILE)))
        HGOTO_ERROR(H5E_ARGS, H5E_BADTYPE, H5I_INVALID_HID, "invalid file identifier")

    /* Reopen the file */
    if(H5VL_file_specific(vol_obj->data, vol_obj->plugin->cls, H5VL_FILE_REOPEN, 
                          H5P_DATASET_XFER_DEFAULT, H5_REQUEST_NULL, &file) < 0)
        HGOTO_ERROR(H5E_FILE, H5E_CANTINIT, H5I_INVALID_HID, "unable to reopen file via the VOL plugin")

    /* Make sure that worked */
    if(NULL == file)
        HGOTO_ERROR(H5E_FILE, H5E_CANTINIT, H5I_INVALID_HID, "unable to reopen file")

    /* Get an atom for the file */
<<<<<<< HEAD
    if((ret_value = H5VL_register_id(H5I_FILE, file, vol_obj->plugin, TRUE)) < 0)
=======
    if((ret_value = H5VL_register(H5I_FILE, file, vol_obj->driver, TRUE)) < 0)
>>>>>>> 47f30b47
        HGOTO_ERROR(H5E_ATOM, H5E_CANTREGISTER, H5I_INVALID_HID, "unable to atomize file handle")

done:
    /* XXX (VOL MERGE): If registration fails, file will not be closed */
    FUNC_LEAVE_API(ret_value)
} /* end H5Freopen() */


/*-------------------------------------------------------------------------
 * Function:    H5Fget_intent
 *
 * Purpose:     Public API to retrieve the file's 'intent' flags passed
 *              during H5Fopen()
 *
 * Return:      SUCCEED/FAIL
 *
 *-------------------------------------------------------------------------
 */
herr_t
H5Fget_intent(hid_t file_id, unsigned *intent_flags)
{
    herr_t ret_value = SUCCEED;

    FUNC_ENTER_API(FAIL)
    H5TRACE2("e", "i*Iu", file_id, intent_flags);

    /* If no intent flags were passed in, exit quietly */
    if(intent_flags) {
        H5VL_object_t   *vol_obj;                      /* File info */

        /* Get the internal file structure */
        if(NULL == (vol_obj = (H5VL_object_t *)H5I_object(file_id)))
            HGOTO_ERROR(H5E_ARGS, H5E_BADTYPE, FAIL, "invalid file identifier")

        /* Get the flags */
        if((ret_value = H5VL_file_get(vol_obj->data, vol_obj->plugin->cls, H5VL_FILE_GET_INTENT, 
                                      H5P_DATASET_XFER_DEFAULT, H5_REQUEST_NULL, intent_flags)) < 0)
            HGOTO_ERROR(H5E_FILE, H5E_CANTGET, FAIL, "unable to get file's intent flags")
    }

done:
    FUNC_LEAVE_API(ret_value)
} /* end H5Fget_intent() */


/*-------------------------------------------------------------------------
 * Function:    H5Fget_freespace
 *
 * Purpose:     Retrieves the amount of free space in the file.
 *
 * Return:      Success:    Amount of free space for type
 *
 *              Failure:    -1
 *
 *-------------------------------------------------------------------------
 */
hssize_t
H5Fget_freespace(hid_t file_id)
{
    H5VL_object_t *vol_obj = NULL;
    hssize_t    ret_value;      /* Return value */

    FUNC_ENTER_API((-1))
    H5TRACE1("Hs", "i", file_id);

    /* Get the file object */
    if(NULL == (vol_obj = (H5VL_object_t *)H5I_object(file_id)))
        HGOTO_ERROR(H5E_ARGS, H5E_BADTYPE, (-1), "invalid file identifier")

    /* Get the amount of free space in the file */
    if(H5VL_file_optional(vol_obj->data, vol_obj->plugin->cls, H5P_DATASET_XFER_DEFAULT, 
                          H5_REQUEST_NULL, H5VL_FILE_GET_FREE_SPACE, &ret_value) < 0)
        HGOTO_ERROR(H5E_FILE, H5E_CANTGET, (-1), "unable to get file free space")

done:
    FUNC_LEAVE_API(ret_value)
} /* end H5Fget_freespace() */


/*-------------------------------------------------------------------------
 * Function:    H5Fget_filesize
 *
 * Purpose:     Retrieves the file size of the HDF5 file. This function
 *              is called after an existing file is opened in order
 *              to learn the true size of the underlying file.
 *
 * Return:      SUCCEED/FAIL
 *
 *-------------------------------------------------------------------------
 */
herr_t
H5Fget_filesize(hid_t file_id, hsize_t *size)
{
    H5VL_object_t   *vol_obj;                          /* File info */
    herr_t          ret_value = SUCCEED;            /* Return value */

    FUNC_ENTER_API(FAIL)
    H5TRACE2("e", "i*h", file_id, size);

    /* Check args */
    if(!size)
        HGOTO_ERROR(H5E_ARGS, H5E_BADVALUE, FAIL, "size parameter cannot be NULL")
    if(NULL == (vol_obj = (H5VL_object_t *)H5I_object_verify(file_id, H5I_FILE)))
        HGOTO_ERROR(H5E_ARGS, H5E_BADVALUE, FAIL, "not a file ID")

    /* Get the file size */
    if(H5VL_file_optional(vol_obj->data, vol_obj->plugin->cls, H5P_DATASET_XFER_DEFAULT, 
                          H5_REQUEST_NULL, H5VL_FILE_GET_SIZE, size) < 0)
        HGOTO_ERROR(H5E_FILE, H5E_CANTGET, FAIL, "unable to get file size")

done:
    FUNC_LEAVE_API(ret_value)
} /* end H5Fget_filesize() */


/*-------------------------------------------------------------------------
 * Function:    H5Fget_file_image
 *
 * Purpose:     If a buffer is provided (via the buf_ptr argument) and is
 *              big enough (size in buf_len argument), load *buf_ptr with
 *              an image of the open file whose ID is provided in the
 *              file_id parameter, and return the number of bytes copied
 *              to the buffer.
 *
 *              If the buffer exists, but is too small to contain an image
 *              of the indicated file, return a negative number.
 *
 *              Finally, if no buffer is provided, return the size of the
 *              buffer needed.  This value is simply the eoa of the target
 *              file.
 *
 *              Note that any user block is skipped.
 *
 *              Also note that the function may not be used on files
 *              opened with either the split/multi file driver or the
 *              family file driver.
 *
 *              In the former case, the sparse address space makes the
 *              get file image operation impractical, due to the size of
 *              the image typically required.
 *
 *              In the case of the family file driver, the problem is
 *              the driver message in the super block, which will prevent
 *              the image being opened with any driver other than the
 *              family file driver -- which negates the purpose of the
 *              operation.  This can be fixed, but no resources for
 *              this now.
 *
 * Return:      Success:    Bytes copied / number of bytes needed
 *
 *              Failure:    -1
 *
 *-------------------------------------------------------------------------
 */
ssize_t
H5Fget_file_image(hid_t file_id, void *buf_ptr, size_t buf_len)
{
    H5VL_object_t  *vol_obj;           /* File object for file ID  */
    ssize_t         ret_value;      /* Return value             */

    FUNC_ENTER_API((-1))
    H5TRACE3("Zs", "i*xz", file_id, buf_ptr, buf_len);

    /* Check args */
    if(NULL == (vol_obj = (H5VL_object_t *)H5I_object_verify(file_id, H5I_FILE)))
        HGOTO_ERROR(H5E_ARGS, H5E_BADVALUE, (-1), "not a file ID")

    /* Get the file image */
    if(H5VL_file_optional(vol_obj->data, vol_obj->plugin->cls, H5P_DATASET_XFER_DEFAULT, H5_REQUEST_NULL, 
                          H5VL_FILE_GET_FILE_IMAGE, buf_ptr, &ret_value, buf_len) < 0)
        HGOTO_ERROR(H5E_FILE, H5E_CANTGET, (-1), "unable to get file image")

done:
    FUNC_LEAVE_API(ret_value)
} /* H5Fget_file_image() */


/*-------------------------------------------------------------------------
 * Function:    H5Fget_mdc_config
 *
 * Purpose:     Retrieves the current automatic cache resize configuration
 *              from the metadata cache, and return it in *config_ptr.
 *
 *              Note that the version field of *config_Ptr must be correctly
 *              filled in by the caller.  This allows us to adapt for
 *              obsolete versions of the structure.
 *
 * Return:      SUCCEED/FAIL
 *
 *-------------------------------------------------------------------------
 */
herr_t
H5Fget_mdc_config(hid_t file_id, H5AC_cache_config_t *config_ptr)
{
    H5VL_object_t *vol_obj = NULL;
    herr_t     ret_value = SUCCEED;     /* Return value */

    FUNC_ENTER_API(FAIL)
    H5TRACE2("e", "i*x", file_id, config_ptr);

    /* Check args */
    if((NULL == config_ptr) || (config_ptr->version != H5AC__CURR_CACHE_CONFIG_VERSION))
        HGOTO_ERROR(H5E_ARGS, H5E_BADVALUE, FAIL, "Bad config_ptr")

    /* Get the file object */
    if(NULL == (vol_obj = (H5VL_object_t *)H5I_object(file_id)))
        HGOTO_ERROR(H5E_ARGS, H5E_BADTYPE, FAIL, "invalid file identifier")

    /* Get the metadata cache configuration */
    if(H5VL_file_optional(vol_obj->data, vol_obj->plugin->cls, H5P_DATASET_XFER_DEFAULT, 
                          H5_REQUEST_NULL, H5VL_FILE_GET_MDC_CONF, config_ptr) < 0)
        HGOTO_ERROR(H5E_FILE, H5E_CANTGET, FAIL, "unable to get metadata cache configuration")

done:
    FUNC_LEAVE_API(ret_value)
} /* H5Fget_mdc_config() */


/*-------------------------------------------------------------------------
 * Function:    H5Fset_mdc_config
 *
 * Purpose:     Sets the current metadata cache automatic resize
 *              configuration, using the contents of the instance of
 *              H5AC_cache_config_t pointed to by config_ptr.
 *
 * Return:      SUCCEED/FAIL
 *
 *-------------------------------------------------------------------------
 */
herr_t
H5Fset_mdc_config(hid_t file_id, H5AC_cache_config_t *config_ptr)
{
    H5VL_object_t *vol_obj = NULL;
    herr_t     ret_value = SUCCEED;     /* Return value */

    FUNC_ENTER_API(FAIL)
    H5TRACE2("e", "i*x", file_id, config_ptr);

    /* Get the file object */
    if(NULL == (vol_obj = (H5VL_object_t *)H5I_object(file_id)))
        HGOTO_ERROR(H5E_ARGS, H5E_BADTYPE, FAIL, "invalid file identifier")

    /* Set the metadata cache configuration  */
    if(H5VL_file_optional(vol_obj->data, vol_obj->plugin->cls, H5P_DATASET_XFER_DEFAULT, 
                          H5_REQUEST_NULL, H5VL_FILE_SET_MDC_CONFIG, config_ptr) < 0)
        HGOTO_ERROR(H5E_FILE, H5E_CANTSET, FAIL, "unable to set metadata cache configuration")

done:
    FUNC_LEAVE_API(ret_value)
} /* H5Fset_mdc_config() */


/*-------------------------------------------------------------------------
 * Function:    H5Fget_mdc_hit_rate
 *
 * Purpose:     Retrieves the current hit rate from the metadata cache.
 *              This rate is the overall hit rate since the last time
 *              the hit rate statistics were reset either manually or
 *              automatically.
 *
 * Return:      SUCCEED/FAIL
 *
 *-------------------------------------------------------------------------
 */
herr_t
H5Fget_mdc_hit_rate(hid_t file_id, double *hit_rate_ptr)
{
    H5VL_object_t       *vol_obj;
    herr_t     ret_value = SUCCEED;     /* Return value */

    FUNC_ENTER_API(FAIL)
    H5TRACE2("e", "i*d", file_id, hit_rate_ptr);

    /* Check args */
    if(NULL == hit_rate_ptr)
        HGOTO_ERROR(H5E_ARGS, H5E_BADVALUE, FAIL, "NULL hit rate pointer")
    if(NULL == (vol_obj = (H5VL_object_t *)H5I_object_verify(file_id, H5I_FILE)))
        HGOTO_ERROR(H5E_ARGS, H5E_BADVALUE, FAIL, "not a file ID")

    /* Get the current hit rate */
    if(H5VL_file_optional(vol_obj->data, vol_obj->plugin->cls, H5P_DATASET_XFER_DEFAULT, 
                          H5_REQUEST_NULL, H5VL_FILE_GET_MDC_HR, hit_rate_ptr) < 0)
        HGOTO_ERROR(H5E_FILE, H5E_CANTGET, FAIL, "unable to get MDC hit rate")

done:
    FUNC_LEAVE_API(ret_value)
} /* H5Fget_mdc_hit_rate() */


/*-------------------------------------------------------------------------
 * Function:    H5Fget_mdc_size
 *
 * Purpose:     Retrieves the maximum size, minimum clean size, current
 *              size, and current number of entries from the metadata
 *              cache associated with the specified file.  If any of
 *              the ptr parameters are NULL, the associated datum is
 *              not returned.
 *
 * Return:      SUCCEED/FAIL
 *
 *-------------------------------------------------------------------------
 */
herr_t
H5Fget_mdc_size(hid_t file_id, size_t *max_size_ptr, size_t *min_clean_size_ptr,
    size_t *cur_size_ptr, int *cur_num_entries_ptr)
{
    H5VL_object_t       *vol_obj;
    herr_t     ret_value = SUCCEED;     /* Return value */

    FUNC_ENTER_API(FAIL)
    H5TRACE5("e", "i*z*z*z*Is", file_id, max_size_ptr, min_clean_size_ptr,
             cur_size_ptr, cur_num_entries_ptr);

    /* Check args */
    if(NULL == (vol_obj = (H5VL_object_t *)H5I_object_verify(file_id, H5I_FILE)))
         HGOTO_ERROR(H5E_ARGS, H5E_BADVALUE, FAIL, "not a file ID")

    /* Get the size data */
    if(H5VL_file_optional(vol_obj->data, vol_obj->plugin->cls, H5P_DATASET_XFER_DEFAULT, 
                          H5_REQUEST_NULL, H5VL_FILE_GET_MDC_SIZE, 
                          max_size_ptr, min_clean_size_ptr, cur_size_ptr, cur_num_entries_ptr) < 0)
        HGOTO_ERROR(H5E_FILE, H5E_CANTGET, FAIL, "unable to get MDC size")

done:
    FUNC_LEAVE_API(ret_value)
} /* H5Fget_mdc_size() */


/*-------------------------------------------------------------------------
 * Function:    H5Freset_mdc_hit_rate_stats
 *
 * Purpose:     Reset the hit rate statistic whose current value can
 *              be obtained via the H5Fget_mdc_hit_rate() call.  Note
 *              that this statistic will also be reset once per epoch
 *              by the automatic cache resize code if it is enabled.
 *
 *              It is probably a bad idea to call this function unless
 *              you are controlling cache size from your program instead
 *              of using our cache size control code.
 *
 * Return:      SUCCEED/FAIL
 *
 *-------------------------------------------------------------------------
 */
herr_t
H5Freset_mdc_hit_rate_stats(hid_t file_id)
{
    H5VL_object_t *vol_obj = NULL;
    herr_t     ret_value = SUCCEED;     /* Return value */

    FUNC_ENTER_API(FAIL)
    H5TRACE1("e", "i", file_id);

    /* Get the file object */
    if(NULL == (vol_obj = (H5VL_object_t *)H5I_object(file_id)))
        HGOTO_ERROR(H5E_ARGS, H5E_BADTYPE, FAIL, "invalid file identifier")

    /* Reset the hit rate statistic */
    if(H5VL_file_optional(vol_obj->data, vol_obj->plugin->cls, H5P_DATASET_XFER_DEFAULT, 
                          H5_REQUEST_NULL, H5VL_FILE_RESET_MDC_HIT_RATE) < 0)
        HGOTO_ERROR(H5E_FILE, H5E_CANTSET, FAIL, "can't reset cache hit rate")

done:
    FUNC_LEAVE_API(ret_value)
} /* H5Freset_mdc_hit_rate_stats() */


/*-------------------------------------------------------------------------
 * Function:    H5Fget_name
 *
 * Purpose:     Gets the name of the file to which object OBJ_ID belongs.
 *              If 'name' is non-NULL then write up to 'size' bytes into that
 *              buffer and always return the length of the entry name.
 *              Otherwise `size' is ignored and the function does not store
 *              the name, just returning the number of characters required to
 *              store the name. If an error occurs then the buffer pointed to
 *              by 'name' (NULL or non-NULL) is unchanged and the function
 *              returns a negative value.
 *
 * Note:        This routine returns the name that was used to open the file,
 *              not the actual name after resolving symlinks, etc.
 *
 * Return:      Success:    The length of the file name
 *
 *              Failure:    -1
 *
 *-------------------------------------------------------------------------
 */
ssize_t
H5Fget_name(hid_t obj_id, char *name/*out*/, size_t size)
{
    H5VL_object_t       *vol_obj = NULL;
    H5I_type_t          type;
    ssize_t             ret_value = -1;

    FUNC_ENTER_API((-1))
    H5TRACE3("Zs", "ixz", obj_id, name, size);

    /* Check the type */
    type = H5I_get_type(obj_id);
    if(H5I_FILE != type && H5I_GROUP != type && H5I_DATATYPE != type && H5I_DATASET != type && H5I_ATTR != type)
        HGOTO_ERROR(H5E_ARGS, H5E_BADTYPE, (-1), "not a file or file object")

    /* Get the file object */
    if(NULL == (vol_obj = H5VL_vol_object(obj_id)))
        HGOTO_ERROR(H5E_ARGS, H5E_BADTYPE, (-1), "invalid file identifier")

    /* Get the filename via the VOL */
    if(H5VL_file_get(vol_obj->data, vol_obj->plugin->cls, H5VL_FILE_GET_NAME, 
                     H5P_DATASET_XFER_DEFAULT, H5_REQUEST_NULL, type, size, name, &ret_value) < 0)
        HGOTO_ERROR(H5E_FILE, H5E_CANTGET, (-1), "unable to get file name")

done:
    FUNC_LEAVE_API(ret_value)
} /* end H5Fget_name() */


/*-------------------------------------------------------------------------
 * Function:    H5Fget_info2
 *
 * Purpose:     Gets general information about the file, including:
 *              1. Get storage size for superblock extension if there is one.
 *              2. Get the amount of btree and heap storage for entries
 *                 in the SOHM table if there is one.
 *              3. The amount of free space tracked in the file.
 *
 * Return:      SUCCEED/FAIL
 *
 *-------------------------------------------------------------------------
 */
herr_t
H5Fget_info2(hid_t obj_id, H5F_info2_t *finfo)
{
    H5VL_object_t  *vol_obj = NULL;
    H5I_type_t      type;
    herr_t          ret_value = SUCCEED;         /* Return value */

    FUNC_ENTER_API(FAIL)
    H5TRACE2("e", "i*x", obj_id, finfo);

    /* Check args */
    if(!finfo)
        HGOTO_ERROR(H5E_ARGS, H5E_BADVALUE, FAIL, "file info pointer can't be NULL")

    /* Check the type */
    type = H5I_get_type(obj_id);
    if(H5I_FILE != type && H5I_GROUP != type && H5I_DATATYPE != type && H5I_DATASET != type && H5I_ATTR != type)
        HGOTO_ERROR(H5E_ARGS, H5E_BADTYPE, FAIL, "not a file or file object")

    /* Get the file object */
    if(NULL == (vol_obj = H5VL_vol_object(obj_id)))
        HGOTO_ERROR(H5E_ARGS, H5E_BADTYPE, FAIL, "invalid object identifier")

    /* Get the file information */
    if(H5VL_file_optional(vol_obj->data, vol_obj->plugin->cls, H5P_DATASET_XFER_DEFAULT, H5_REQUEST_NULL, 
                          H5VL_FILE_GET_INFO, type, finfo) < 0)
        HGOTO_ERROR(H5E_FILE, H5E_CANTGET, FAIL, "unable to retrieve file info")

done:
    FUNC_LEAVE_API(ret_value)
} /* end H5Fget_info2() */


/*-------------------------------------------------------------------------
 * Function:    H5Fget_metadata_read_retry_info
 *
 * Purpose:     To retrieve the collection of read retries for metadata
 *              items with checksum.
 *
 * Return:      SUCCEED/FAIL
 *
 *-------------------------------------------------------------------------
 */
herr_t
H5Fget_metadata_read_retry_info(hid_t file_id, H5F_retry_info_t *info)
{
    H5VL_object_t   *vol_obj       = NULL;         /* File object for file ID */
    herr_t          ret_value   = SUCCEED;      /* Return value */

    FUNC_ENTER_API(FAIL)
    H5TRACE2("e", "i*x", file_id, info);

    /* Check args */
    if (!info)
        HGOTO_ERROR(H5E_ARGS, H5E_BADVALUE, FAIL, "no info struct")

    /* Get the file pointer */
    if(NULL == (vol_obj = (H5VL_object_t *)H5I_object_verify(file_id, H5I_FILE)))
        HGOTO_ERROR(H5E_ARGS, H5E_BADVALUE, FAIL, "not a file ID")

    /* Get the retry info */
    if(H5VL_file_optional(vol_obj->data, vol_obj->plugin->cls, H5P_DATASET_XFER_DEFAULT, 
                          H5_REQUEST_NULL, H5VL_FILE_GET_METADATA_READ_RETRY_INFO, info) < 0)
        HGOTO_ERROR(H5E_FILE, H5E_CANTRELEASE, FAIL, "can't get metadata read retry info")

done:
    FUNC_LEAVE_API(ret_value)
} /* end H5Fget_metadata_read_retry_info() */


/*-------------------------------------------------------------------------
 * Function:    H5Fget_free_sections
 *
 * Purpose:     To get free-space section information for free-space manager with
 *              TYPE that is associated with file FILE_ID.
 *              If SECT_INFO is null, this routine returns the total # of free-space
 *              sections.
 *
 * Return:      Success:   The total # of free space sections
 *
 *              Failure:   -1
 *
 *-------------------------------------------------------------------------
 */
ssize_t
H5Fget_free_sections(hid_t file_id, H5F_mem_t type, size_t nsects,
    H5F_sect_info_t *sect_info/*out*/)
{
    H5VL_object_t  *vol_obj        = NULL;
    ssize_t         ret_value   = -1;       /* Return value */

    FUNC_ENTER_API((-1))
    H5TRACE4("Zs", "iFmzx", file_id, type, nsects, sect_info);

    /* Check args */
    if(NULL == (vol_obj = (H5VL_object_t *)H5I_object_verify(file_id, H5I_FILE)))
        HGOTO_ERROR(H5E_ARGS, H5E_BADTYPE, (-1), "invalid file identifier")
    if(sect_info && nsects == 0)
        HGOTO_ERROR(H5E_ARGS, H5E_BADVALUE, (-1), "nsects must be > 0")

    /* Get the free-space section information in the file */
    if(H5VL_file_optional(vol_obj->data, vol_obj->plugin->cls, H5P_DATASET_XFER_DEFAULT, H5_REQUEST_NULL, 
                          H5VL_FILE_GET_FREE_SECTIONS, sect_info, &ret_value, type, nsects) < 0)
        HGOTO_ERROR(H5E_FILE, H5E_CANTGET, (-1), "unable to get file free sections")

done:
    FUNC_LEAVE_API(ret_value)
} /* end H5Fget_free_sections() */


/*-------------------------------------------------------------------------
 * Function:    H5Fclear_elink_file_cache
 *
 * Purpose:     Releases the external file cache associated with the
 *              provided file, potentially closing any cached files
 *              unless they are held open from somewhere\ else.
 *
 * Return:      SUCCEED/FAIL
 *
 *-------------------------------------------------------------------------
 */
herr_t
H5Fclear_elink_file_cache(hid_t file_id)
{
    H5VL_object_t  *vol_obj;                           /* File */
    herr_t          ret_value = SUCCEED;            /* Return value */

    FUNC_ENTER_API(FAIL)
    H5TRACE1("e", "i", file_id);

    /* Check args */
    if(NULL == (vol_obj = (H5VL_object_t *)H5I_object_verify(file_id, H5I_FILE)))
        HGOTO_ERROR(H5E_ARGS, H5E_BADVALUE, FAIL, "not a file ID")

    /* Release the EFC */
    if(H5VL_file_optional(vol_obj->data, vol_obj->plugin->cls, H5P_DATASET_XFER_DEFAULT, 
                          H5_REQUEST_NULL, H5VL_FILE_CLEAR_ELINK_CACHE) < 0)
        HGOTO_ERROR(H5E_FILE, H5E_CANTRELEASE, FAIL, "can't release external file cache")

done:
    FUNC_LEAVE_API(ret_value)
} /* end H5Fclear_elink_file_cache() */


/*-------------------------------------------------------------------------
 * Function:    H5Fstart_swmr_write
 *
 * Purpose:     To enable SWMR writing mode for the file
 *
 *              1) Refresh opened objects: part 1
 *              2) Flush & reset accumulator
 *              3) Mark the file in SWMR writing mode
 *              4) Set metadata read attempts and retries info
 *              5) Disable accumulator
 *              6) Evict all cache entries except the superblock
 *              7) Refresh opened objects (part 2)
 *              8) Unlock the file
 *
 *              Pre-conditions:
 *
 *              1) The file being opened has v3 superblock
 *              2) The file is opened with H5F_ACC_RDWR
 *              3) The file is not already marked for SWMR writing
 *              4) Current implementaion for opened objects:
 *                  --only allow datasets and groups without attributes
 *                  --disallow named datatype with/without attributes
 *                  --disallow opened attributes attached to objects
 *
 * NOTE:        Currently, only opened groups and datasets are allowed
 *              when enabling SWMR via H5Fstart_swmr_write().
 *              Will later implement a different approach--
 *              set up flush dependency/proxy even for file opened without
 *              SWMR to resolve issues with opened objects.
 *
 * Return:      SUCCEED/FAIL
 *
 *-------------------------------------------------------------------------
 */
herr_t
H5Fstart_swmr_write(hid_t file_id)
{
    H5VL_object_t   *vol_obj = NULL;                   /* File info */
    herr_t          ret_value = SUCCEED;            /* Return value */

    FUNC_ENTER_API(FAIL)
    H5TRACE1("e", "i", file_id);

    /* Check args */
    if(NULL == (vol_obj = (H5VL_object_t *)H5I_object_verify(file_id, H5I_FILE)))
        HGOTO_ERROR(H5E_ARGS, H5E_BADTYPE, FAIL, "hid_t identifier is not a file ID")

    /* Set up collective metadata if appropriate */
    if(H5CX_set_loc(file_id) < 0)
        HGOTO_ERROR(H5E_FILE, H5E_CANTSET, FAIL, "can't set collective metadata read info")

    /* start SWMR writing */
    if(H5VL_file_optional(vol_obj->data, vol_obj->plugin->cls, H5P_DATASET_XFER_DEFAULT, 
                          H5_REQUEST_NULL, H5VL_FILE_START_SWMR_WRITE) < 0)
        HGOTO_ERROR(H5E_FILE, H5E_SYSTEM, FAIL, "unable to start SWMR writing")

done:
    FUNC_LEAVE_API(ret_value)
} /* end H5Fstart_swmr_write() */


/*-------------------------------------------------------------------------
 * Function:    H5Fstart_mdc_logging
 *
 * Purpose:     Start metadata cache logging operations for a file.
 *                  - Logging must have been set up via the fapl.
 *
 * Return:      SUCCEED/FAIL
 *
 *-------------------------------------------------------------------------
 */
herr_t
H5Fstart_mdc_logging(hid_t file_id)
{
    H5VL_object_t   *vol_obj;                          /* File info */
    herr_t          ret_value = SUCCEED;            /* Return value */

    FUNC_ENTER_API(FAIL)
    H5TRACE1("e", "i", file_id);

    /* Sanity check */
    if(NULL == (vol_obj = (H5VL_object_t *)H5I_object_verify(file_id, H5I_FILE)))
        HGOTO_ERROR(H5E_ARGS, H5E_BADTYPE, FAIL, "hid_t identifier is not a file ID")

    /* Call mdc logging function */
    if(H5VL_file_optional(vol_obj->data, vol_obj->plugin->cls, H5P_DATASET_XFER_DEFAULT, 
                          H5_REQUEST_NULL, H5VL_FILE_START_MDC_LOGGING) < 0)
        HGOTO_ERROR(H5E_FILE, H5E_LOGFAIL, FAIL, "unable to start mdc logging")

done:
    FUNC_LEAVE_API(ret_value)
} /* H5Fstart_mdc_logging() */


/*-------------------------------------------------------------------------
 * Function:    H5Fstop_mdc_logging
 *
 * Purpose:     Stop metadata cache logging operations for a file.
 *                  - Does not close the log file.
 *                  - Logging must have been set up via the fapl.
 *
 * Return:      SUCCEED/FAIL
 *
 *-------------------------------------------------------------------------
 */
herr_t
H5Fstop_mdc_logging(hid_t file_id)
{
    H5VL_object_t   *vol_obj;                          /* File info */
    herr_t          ret_value = SUCCEED;            /* Return value */

    FUNC_ENTER_API(FAIL)
    H5TRACE1("e", "i", file_id);

    /* Sanity check */
    if(NULL == (vol_obj = (H5VL_object_t *)H5I_object_verify(file_id, H5I_FILE)))
        HGOTO_ERROR(H5E_ARGS, H5E_BADTYPE, FAIL, "hid_t identifier is not a file ID")

    /* Call mdc logging function */
    if(H5VL_file_optional(vol_obj->data, vol_obj->plugin->cls, H5P_DATASET_XFER_DEFAULT, 
                          H5_REQUEST_NULL, H5VL_FILE_STOP_MDC_LOGGING) < 0)
        HGOTO_ERROR(H5E_FILE, H5E_LOGFAIL, FAIL, "unable to stop mdc logging")

done:
    FUNC_LEAVE_API(ret_value)
} /* H5Fstop_mdc_logging() */


/*-------------------------------------------------------------------------
 * Function:    H5Fget_mdc_logging_status
 *
 * Purpose:     Get the logging flags. is_enabled determines if logging was
 *              set up via the fapl. is_currently_logging determines if
 *              log messages are being recorded at this time.
 *
 * Return:      SUCCEED/FAIL
 *
 *-------------------------------------------------------------------------
 */
herr_t
H5Fget_mdc_logging_status(hid_t file_id, hbool_t *is_enabled,
                          hbool_t *is_currently_logging)
{
    H5VL_object_t   *vol_obj;                          /* File info */
    herr_t          ret_value = SUCCEED;            /* Return value */

    FUNC_ENTER_API(FAIL)
    H5TRACE3("e", "i*b*b", file_id, is_enabled, is_currently_logging);

    /* Sanity check */
    if(NULL == (vol_obj = (H5VL_object_t *)H5I_object_verify(file_id, H5I_FILE)))
        HGOTO_ERROR(H5E_ARGS, H5E_BADTYPE, FAIL, "hid_t identifier is not a file ID")

    /* Call mdc logging function */
    if(H5VL_file_optional(vol_obj->data, vol_obj->plugin->cls, H5P_DATASET_XFER_DEFAULT, 
                          H5_REQUEST_NULL, H5VL_FILE_GET_MDC_LOGGING_STATUS, is_enabled, is_currently_logging) < 0)
        HGOTO_ERROR(H5E_FILE, H5E_LOGFAIL, FAIL, "unable to get logging status")

done:
    FUNC_LEAVE_API(ret_value)
} /* H5Fget_mdc_logging_status() */


/*-------------------------------------------------------------------------
 * Function:    H5Fset_libver_bounds
 *
 * Purpose:     Set to a different low and high bounds while a file is open.
 *              This public routine is introduced in place of 
 *              H5Fset_latest_format() starting release 1.10.2.
 *              See explanation for H5Fset_latest_format() in H5Fdeprec.c.
 *
 * Return:      SUCCEED/FAIL
 *
 *-------------------------------------------------------------------------
 */
herr_t
H5Fset_libver_bounds(hid_t file_id, H5F_libver_t low, H5F_libver_t high)
{
    H5VL_object_t *vol_obj;                 /* File as VOL object           */
    herr_t ret_value = SUCCEED;         /* Return value 				*/

    FUNC_ENTER_API(FAIL)
    H5TRACE3("e", "iFvFv", file_id, low, high);

    /* Check args */
    if(NULL == (vol_obj = (H5VL_object_t *)H5I_object_verify(file_id, H5I_FILE)))
        HGOTO_ERROR(H5E_FILE, H5E_BADVALUE, FAIL, "not a file ID")

    /* Set up collective metadata if appropriate */
    if(H5CX_set_loc(file_id) < 0)
        HGOTO_ERROR(H5E_FILE, H5E_CANTSET, FAIL, "can't set collective metadata read info")

    /* Set the library's version bounds */
    if(H5VL_file_optional(vol_obj->data, vol_obj->plugin->cls, H5P_DATASET_XFER_DEFAULT, 
                          H5_REQUEST_NULL, H5VL_FILE_SET_LIBVER_BOUNDS, low, high) < 0)
        HGOTO_ERROR(H5E_FILE, H5E_CANTSET, FAIL, "can't set library version bounds")

done:
    FUNC_LEAVE_API(ret_value)
} /* end H5Fset_libver_bounds() */


/*-------------------------------------------------------------------------
 * Function:    H5Fformat_convert (Internal)
 *
 * Purpose:     Downgrade the superblock version to v2 and
 *              downgrade persistent file space to non-persistent
 *              for 1.8 library.
 *
 * Return:      SUCCEED/FAIL
 *
 *-------------------------------------------------------------------------
 */
herr_t
H5Fformat_convert(hid_t file_id)
{
    H5VL_object_t  *vol_obj = NULL;               /* File */
    herr_t          ret_value = SUCCEED;    /* Return value */

    FUNC_ENTER_API(FAIL)
    H5TRACE1("e", "i", file_id);

    /* Check args */
    if(NULL == (vol_obj = (H5VL_object_t *)H5I_object_verify(file_id, H5I_FILE)))
        HGOTO_ERROR(H5E_ARGS, H5E_BADTYPE, FAIL, "file_id parameter is not a valid file identifier")

    /* Set up collective metadata if appropriate */
    if(H5CX_set_loc(file_id) < 0)
        HGOTO_ERROR(H5E_FILE, H5E_CANTSET, FAIL, "can't set collective metadata read info")

    /* Convert the format */
    if(H5VL_file_optional(vol_obj->data, vol_obj->plugin->cls, H5P_DATASET_XFER_DEFAULT, 
                          H5_REQUEST_NULL, H5VL_FILE_FORMAT_CONVERT) < 0)
        HGOTO_ERROR(H5E_FILE, H5E_CANTCONVERT, FAIL, "can't convert file format")

done:
    FUNC_LEAVE_API(ret_value)
} /* end H5Fformat_convert() */


/*-------------------------------------------------------------------------
 * Function:    H5Freset_page_buffering_stats
 *
 * Purpose:     Resets statistics for the page buffer layer.
 *
 * Return:      SUCCEED/FAIL
 *
 *-------------------------------------------------------------------------
 */
herr_t
H5Freset_page_buffering_stats(hid_t file_id)
{
    H5VL_object_t  *vol_obj;                           /* File to reset stats on */
    herr_t          ret_value = SUCCEED;            /* Return value */

    FUNC_ENTER_API(FAIL)
    H5TRACE1("e", "i", file_id);

    /* Check args */
    if(NULL == (vol_obj = (H5VL_object_t *)H5I_object_verify(file_id, H5I_FILE)))
        HGOTO_ERROR(H5E_ARGS, H5E_BADTYPE, FAIL, "invalid file identifier")

    /* Reset the statistics */
    if(H5VL_file_optional(vol_obj->data, vol_obj->plugin->cls, H5P_DATASET_XFER_DEFAULT, 
                          H5_REQUEST_NULL, H5VL_FILE_RESET_PAGE_BUFFERING_STATS) < 0)
        HGOTO_ERROR(H5E_FILE, H5E_CANTSET, FAIL, "can't reset stats for page buffering")

done:
    FUNC_LEAVE_API(ret_value)
}   /* H5Freset_page_buffering_stats() */


/*-------------------------------------------------------------------------
 * Function:    H5Fget_page_buffering_stats
 *
 * Purpose:     Retrieves statistics for the page buffer layer.
 *
 * Return:      SUCCEED/FAIL
 *
 *-------------------------------------------------------------------------
 */
herr_t
H5Fget_page_buffering_stats(hid_t file_id, unsigned accesses[2], unsigned hits[2],
    unsigned misses[2], unsigned evictions[2], unsigned bypasses[2])
{
    H5VL_object_t   *vol_obj;                          /* File object */
    herr_t          ret_value = SUCCEED;            /* Return value */

    FUNC_ENTER_API(FAIL)
    H5TRACE6("e", "i*Iu*Iu*Iu*Iu*Iu", file_id, accesses, hits, misses, evictions,
             bypasses);

    /* Check args */
    if(NULL == (vol_obj = (H5VL_object_t *)H5I_object_verify(file_id, H5I_FILE)))
        HGOTO_ERROR(H5E_ARGS, H5E_BADVALUE, FAIL, "not a file ID")
    if(NULL == accesses || NULL == hits || NULL == misses || NULL == evictions || NULL == bypasses)
        HGOTO_ERROR(H5E_ARGS, H5E_BADVALUE, FAIL, "NULL input parameters for stats")

    /* Get the statistics */
    if(H5VL_file_optional(vol_obj->data, vol_obj->plugin->cls, H5P_DATASET_XFER_DEFAULT, 
                          H5_REQUEST_NULL, H5VL_FILE_GET_PAGE_BUFFERING_STATS,
                          accesses, hits, misses, evictions, bypasses) < 0)
        HGOTO_ERROR(H5E_FILE, H5E_CANTGET, FAIL, "can't retrieve stats for page buffering")

done:
    FUNC_LEAVE_API(ret_value)
} /* H5Fget_page_buffering_stats() */


/*-------------------------------------------------------------------------
 * Function:    H5Fget_mdc_image_info
 *
 * Purpose:     Retrieves the image_addr and image_len for the cache image in the file.
 *              image_addr:  --base address of the on disk metadata cache image
 *                           --HADDR_UNDEF if no cache image
 *              image_len:   --size of the on disk metadata cache image
 *                           --zero if no cache image
 *
 * Return:      SUCCEED/FAIL
 *
 *-------------------------------------------------------------------------
 */
herr_t
H5Fget_mdc_image_info(hid_t file_id, haddr_t *image_addr, hsize_t *image_len)
{
    H5F_t      *file;                   /* File object for file ID */
    herr_t     ret_value = SUCCEED;     /* Return value */

    FUNC_ENTER_API(FAIL)
    H5TRACE3("e", "i*a*h", file_id, image_addr, image_len);

    /* Check args */
    if(NULL == (file = (H5F_t *)H5VL_object_verify(file_id, H5I_FILE)))
        HGOTO_ERROR(H5E_ARGS, H5E_BADVALUE, FAIL, "not a file ID")
    if(NULL == image_addr || NULL == image_len)
        HGOTO_ERROR(H5E_ARGS, H5E_BADVALUE, FAIL, "NULL image addr or image len")

    /* Go get the address and size of the cache image */
    if(H5AC_get_mdc_image_info(file->shared->cache, image_addr, image_len) < 0)
        HGOTO_ERROR(H5E_CACHE, H5E_CANTGET, FAIL, "can't retrieve cache image info")

done:
    FUNC_LEAVE_API(ret_value)
} /* H5Fget_mdc_image_info() */


/*-------------------------------------------------------------------------
 * Function:    H5Fget_eoa
 *
 * Purpose:     Returns the address of the first byte after the last
 *              allocated memory in the file.
 *              (See H5FDget_eoa() in H5FD.c)
 *
 * Return:      SUCCEED/FAIL
 *-------------------------------------------------------------------------
 */
herr_t
H5Fget_eoa(hid_t file_id, haddr_t *eoa)
{
    H5VL_object_t  *vol_obj;        /* File info */
    herr_t ret_value = SUCCEED;     /* Return value */

    FUNC_ENTER_API(FAIL)
    H5TRACE2("e", "i*a", file_id, eoa);

    /* Check args */
    if(NULL == (vol_obj = (H5VL_object_t *)H5I_object_verify(file_id, H5I_FILE)))
        HGOTO_ERROR(H5E_ARGS, H5E_BADTYPE, FAIL, "hid_t identifier is not a file ID")

    /* Only do work if valid pointer to fill in */
    if(eoa) {
        /* Retrieve the EOA for the file */
        if(H5VL_file_optional(vol_obj->data, vol_obj->plugin->cls, H5P_DATASET_XFER_DEFAULT, H5_REQUEST_NULL, H5VL_FILE_GET_EOA, eoa) < 0)
            HGOTO_ERROR(H5E_FILE, H5E_CANTGET, FAIL, "unable to get EOA")
    } /* end if */

done:
    FUNC_LEAVE_API(ret_value)
} /* H5Fget_eoa() */


/*-------------------------------------------------------------------------
 * Function:    H5Fincrement_filesize
 *
 * Purpose:     Set the EOA for the file to the maximum of (EOA, EOF) + increment
 *
 * Return:      SUCCEED/FAIL
 *-------------------------------------------------------------------------
 */
herr_t
H5Fincrement_filesize(hid_t file_id, hsize_t increment)
{
    H5VL_object_t  *vol_obj;            /* File info */
    herr_t ret_value = SUCCEED;         /* Return value */

    FUNC_ENTER_API(FAIL)
    H5TRACE2("e", "ih", file_id, increment);

    /* Check args */
    if(NULL == (vol_obj = (H5VL_object_t *)H5I_object_verify(file_id, H5I_FILE)))
        HGOTO_ERROR(H5E_ARGS, H5E_BADTYPE, FAIL, "hid_t identifier is not a file ID")

    /* Increment the file size */
    if(H5VL_file_optional(vol_obj->data, vol_obj->plugin->cls, H5P_DATASET_XFER_DEFAULT, H5_REQUEST_NULL, H5VL_FILE_INCR_FILESIZE, increment) < 0)
        HGOTO_ERROR(H5E_FILE, H5E_CANTSET, FAIL, "unable to increment file size")

done:
    FUNC_LEAVE_API(ret_value)
} /* H5Fincrement_filesize() */
<|MERGE_RESOLUTION|>--- conflicted
+++ resolved
@@ -689,12 +689,8 @@
         HGOTO_ERROR(H5E_ATOM, H5E_CANTINC, H5I_INVALID_HID, "unable to increment ref count on VOL plugin")
 
     /* Get an atom for the file */
-<<<<<<< HEAD
-    if((ret_value = H5VL_register_id(H5I_FILE, new_file, plugin, TRUE)) < 0)
-=======
-    if((ret_value = H5VL_register(H5I_FILE, new_file, driver, TRUE)) < 0)
->>>>>>> 47f30b47
-        HGOTO_ERROR(H5E_ATOM, H5E_CANTREGISTER, H5I_INVALID_HID, "unable to atomize file handle")
+    if((ret_value = H5VL_register(H5I_FILE, new_file, plugin, TRUE)) < 0)
+        HGOTO_ERROR(H5E_FILE, H5E_CANTREGISTER, H5I_INVALID_HID, "unable to atomize file handle")
 
 done:
     FUNC_LEAVE_API(ret_value)
@@ -774,12 +770,8 @@
         HGOTO_ERROR(H5E_ATOM, H5E_CANTINC, H5I_INVALID_HID, "unable to increment ref count on VOL plugin")
 
     /* Get an ID for the file */
-<<<<<<< HEAD
-    if((ret_value = H5VL_register_id(H5I_FILE, new_file, plugin, TRUE)) < 0)
-=======
-    if((ret_value = H5VL_register(H5I_FILE, new_file, driver, TRUE)) < 0)
->>>>>>> 47f30b47
-        HGOTO_ERROR(H5E_ATOM, H5E_CANTREGISTER, H5I_INVALID_HID, "unable to atomize file handle")
+    if((ret_value = H5VL_register(H5I_FILE, new_file, plugin, TRUE)) < 0)
+        HGOTO_ERROR(H5E_FILE, H5E_CANTREGISTER, H5I_INVALID_HID, "unable to atomize file handle")
 
 done:
     FUNC_LEAVE_API(ret_value)
@@ -907,12 +899,8 @@
         HGOTO_ERROR(H5E_FILE, H5E_CANTINIT, H5I_INVALID_HID, "unable to reopen file")
 
     /* Get an atom for the file */
-<<<<<<< HEAD
-    if((ret_value = H5VL_register_id(H5I_FILE, file, vol_obj->plugin, TRUE)) < 0)
-=======
-    if((ret_value = H5VL_register(H5I_FILE, file, vol_obj->driver, TRUE)) < 0)
->>>>>>> 47f30b47
-        HGOTO_ERROR(H5E_ATOM, H5E_CANTREGISTER, H5I_INVALID_HID, "unable to atomize file handle")
+    if((ret_value = H5VL_register(H5I_FILE, file, vol_obj->plugin, TRUE)) < 0)
+        HGOTO_ERROR(H5E_FILE, H5E_CANTREGISTER, H5I_INVALID_HID, "unable to atomize file handle")
 
 done:
     /* XXX (VOL MERGE): If registration fails, file will not be closed */
