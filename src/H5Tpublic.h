--- conflicted
+++ resolved
@@ -239,17 +239,6 @@
                                                  void *src_buf, void *dst_buf, void *user_data);
 //! <!-- [H5T_conv_except_func_t_snip] -->
 
-<<<<<<< HEAD
-/* When this header is included from a private header, don't make calls to H5open() */
-#undef H5OPEN
-#ifndef H5private_H
-#define H5OPEN ((!H5_libinit_g && !H5_libterm_g) ? H5open() : 0),
-#else /* H5private_H */
-#define H5OPEN
-#endif /* H5private_H */
-
-=======
->>>>>>> 2c58357b
 /*
  * The IEEE floating point types in various byte orders.
  */
