<!DOCTYPE html PUBLIC "-//W3C//DTD HTML 4.01 Transitional//EN">
<!-- saved from url=(0072)https://gamma.hdfgroup.org/papers/HISS/030515.FileFormat/FileFormat.html -->
<html><head><meta http-equiv="Content-Type" content="text/html; charset=UTF-8">
  <title>HDF5 File Format Discussion</title>

  <meta name="author" content="Quincey Koziol">
  <style type="text/css">
    OL.loweralpha { list-style-type: lower-alpha }
    OL.upperroman { list-style-type: upper-roman }
    </style>
    
    <style type="text/css">
    TD CAPTION EM { color: red }
    TD EM { color: blue }
<<<<<<< HEAD
    TABLE CAPTION STRONG { font-size: larger }
=======
    TABLE CAPTION { width: 800px; }
    TABLE CAPTION STRONG { font-size: larger; }
>>>>>>> 714437f8
    </style>
</head>
<body text="#000000" bgcolor="#FFFFFF">
  <div class="full_width_table">
<center><h1>HDF5 File Format Discussion</h1></center>
<center><h3>Quincey Koziol<br>
            koziol@ncsa.uiuc.edu<br>
            May 15, 2003
</h3></center>

<ol class="upperroman">

<li><h3><u>Document's Audience:</u></h3>

<ul>
    <li>Current H5 library designers and knowledgeable external developers.</li>
</ul>

</li><li><h3><u>Background Reading:</u></h3>

<dl>
    <dt><a href="./_f_m_t3.html">HDF5 File Format Specification</a>
        </dt><dd>This describes the current HDF5 file format.
</dd></dl>

</li><li><h3><u>Introduction:</u></h3>

<dl>
    <dt><strong>What is this document about?</strong></dt>
        <dd>This document attempts to explain the HDF5 file format
            specification with a few examples and describes some potential
            improvements to the format specification.
        </dd> <br>
</dl>

</li><li><h3><u>File Format Examples:</u></h3>

<p>This section has several small programs and describes the format of a file
created with each of them.
</p>

<p>Example program one - <em>Create an empty file</em>:
</p><pre> <code>
#include "hdf5.h"
#include <assert.h>

int main()
{
    hid_t fid;      /* File ID */
    herr_t ret;     /* Generic return value */

    /* Create the file */
    fid=H5Fcreate("example1.h5", H5F_ACC_TRUNC, H5P_DEFAULT, H5P_DEFAULT);
    assert(fid&gt;=0);

    /* Close the file */
    ret=H5Fclose(fid);
    assert(ret&gt;=0);

    return(0);
}
</assert.h></code> </pre>

    <center>
      <table border="" align="center" cellpadding="4" width="80%">
	<caption align="top">
	  <strong>Super Block</strong>
	</caption>

	<tbody><tr align="center">
	  <th width="25%">byte</th>
	  <th width="25%">byte</th>
	  <th width="25%">byte</th>
	  <th width="25%">byte</th>
	</tr>

	<tr align="center">
	  <td>\211</td>
	  <td>'H'</td>
	  <td>'D'</td>
	  <td>'F'</td>
	</tr>

	<tr align="center">
	  <td>\r</td>
	  <td>\n</td>
	  <td>\032</td>
	  <td>\n</td>
	</tr>

	<tr align="center">
	  <td>0</td>
	  <td>0</td>
	  <td>0</td>
	  <td>0</td>
	</tr>

	<tr align="center">
	  <td>0</td>
	  <td>8</td>
	  <td>8</td>
	  <td>0</td>
	</tr>

	<tr align="center">
	  <td colspan="2">4</td>
	  <td colspan="2">16</td>
	</tr>

	<tr align="center">
	  <td colspan="4">0x00000003</td>
	</tr>

	<tr align="center">
	  <td colspan="4">0</td>
	</tr>

	<tr align="center">
          <td colspan="4"><br>0xffffffffffffffff<br><br></td>
	</tr>

	<tr align="center">
	  <td colspan="4">?</td>
	</tr>

	<tr align="center">
          <td colspan="4"><br>0xffffffffffffffff<br><br></td>
	</tr>

	<tr align="center">
	  <td colspan="4">
	      <table border="" width="100%">
		<tbody><tr align="center">
		  <td colspan="4">0</td>
		</tr>

		<tr align="center">
		  <td colspan="4"><br>928<br><br></td>
		</tr>

		<tr align="center">
		  <td colspan="4">H5G_CACHED_STAB (1)</td>
		</tr>

		<tr align="center">
		  <td colspan="4">0</td>
		</tr>

		<tr align="center">
		  <td colspan="4">
                      <table border="" width="100%">
                        <tbody><tr align="center">
                          <td colspan="4"><br>384<br><br></td>
                        </tr>
                        <tr align="center">
                          <td colspan="4"><br>96<br><br></td>
                        </tr>
                      </tbody></table>
                  </td>
		</tr>
	      </tbody></table>
          </td>
	</tr>
      </tbody></table>
    </center>
<br>
<pre> <code>
%h5debug example1.h5

Reading signature at address 0 (rel)
File Super Block...
File name:                                         example1.h5
File access flags                                  0x00000000
File open reference count:                         1
Address of super block:                            0 (abs)
Size of user block:                                0 bytes
Super block version number:                        0
Free list version number:                          0
Root group symbol table entry version number:      0
Shared header version number:                      0
Size of file offsets (haddr_t type):               8 bytes
Size of file lengths (hsize_t type):               8 bytes
Symbol table leaf node 1/2 rank:                   4
Symbol table internal node 1/2 rank:               16
File consistency flags:                            0x00000003
Base address:                                      0 (abs)
Free list address:                                 UNDEF (rel)
Address of driver information block:               UNDEF (rel)
Root group symbol table entry:
   Name offset into private heap:                  0
   Object header address:                          928
   Dirty:                                          Yes
   Cache info type:                                Symbol Table
   Cached information:
      B-tree address:                              384
      Heap address:                                96
</code> </pre>


    <center>
      <table border="" cellpadding="4" width="80%">
	<caption align="top">
	  <strong>Root Group Object Header</strong>
	</caption>

	<tbody><tr align="center">
	  <th width="25%">byte</th>
	  <th width="25%">byte</th>
	  <th width="25%">byte</th>
	  <th width="25%">byte</th>
	</tr>

	<tr align="center">
	  <td colspan="1" width="25%">1</td>
	  <td colspan="1" width="25%">0</td>
	  <td colspan="2" width="50%">2</td>
	</tr>
	<tr align="center">
	  <td colspan="4">1</td>
	</tr>
	<tr align="center">
	  <td colspan="4">32</td>
	</tr>
	<tr align="center">
	  <td colspan="2">0x0011</td>
	  <td colspan="2">16</td>
	</tr>
	<tr align="center">
	  <td>0x01</td>
	  <td colspan="3">0</td>
	</tr>
	<tr align="center">
	  <td colspan="4">
              <table border="" width="100%">
                <tbody><tr align="center">
                  <td colspan="4"><br>384<br><br></td>
                </tr>
                <tr align="center">
                  <td colspan="4"><br>96<br><br></td>
                </tr>
              </tbody></table>
          </td>
	</tr>
	<tr align="center">
	  <td colspan="2">0</td>
	  <td colspan="2">0</td>
	</tr>
	<tr align="center">
	  <td>0x00</td>
	  <td colspan="3">0</td>
	</tr>
      </tbody></table>
    </center>
<br>
<pre> <code>
%h5debug example1.h5 928

New address: 928
Reading signature at address 928 (rel)
Object Header...
Dirty:                                             0
Version:                                           1
Header size (in bytes):                            16
Number of links:                                   1
Number of messages (allocated):                    2 (32)
Number of chunks (allocated):                      1 (8)
Chunk 0...
   Dirty:                                          0
   Address:                                        944
   Size in bytes:                                  32
Message 0...
   Message ID (sequence number):                   0x0011 stab(0)
   Shared message:                                 No
   Constant:                                       Yes
   Raw size in obj header:                         16 bytes
   Chunk number:                                   0
   Message Information:
      B-tree address:                              384
      Name heap address:                           96
Message 1...
   Message ID (sequence number):                   0x0000 null(0)
   Shared message:                                 No
   Constant:                                       No
   Raw size in obj header:                         0 bytes
   Chunk number:                                   0
   Message Information:
      <no info="" for="" this="" message="">
</no></code> </pre>

	    <center>
	      <table border="" cellpadding="4" width="80%">
		<caption align="top">
		  <strong>Root Group Local Heap</strong>
		</caption>

		<tbody><tr align="center">
		  <th width="25%">byte</th>
		  <th width="25%">byte</th>
		  <th width="25%">byte</th>
		  <th width="25%">byte</th>
		</tr>

		<tr align="center">
                  <td>'H'</td>
                  <td>'E'</td>
                  <td>'A'</td>
                  <td>'P'</td>
		</tr>

		<tr align="center">
		  <td colspan="4">0</td>
		</tr>

		<tr align="center">
		  <td colspan="4">256</td>
		</tr>

		<tr align="center">
		  <td colspan="4">8</td>
		</tr>

		<tr align="center">
		  <td colspan="4">128</td>
		</tr>
	      </tbody></table>
	    </center>
<br>

<pre> <code>
%h5debug example1.h5 96

New address: 96
Reading signature at address 96 (rel)
Local Heap...
Dirty:                                             0
Header size (in bytes):                            32
Address of heap data:                              128
Data bytes allocated on disk:                      256
Data bytes allocated in core:                      256
Free Blocks (offset, size):
   Block #0:                                        8,      248
Percent of heap used:                              3.12%
Data follows (`__' indicates free region)...
     0: 00 00 00 00 00 00 00 00  __ __ __ __ __ __ __ __ ........
    16: __ __ __ __ __ __ __ __  __ __ __ __ __ __ __ __
    32: __ __ __ __ __ __ __ __  __ __ __ __ __ __ __ __
    48: __ __ __ __ __ __ __ __  __ __ __ __ __ __ __ __
    64: __ __ __ __ __ __ __ __  __ __ __ __ __ __ __ __
    80: __ __ __ __ __ __ __ __  __ __ __ __ __ __ __ __
    96: __ __ __ __ __ __ __ __  __ __ __ __ __ __ __ __
   112: __ __ __ __ __ __ __ __  __ __ __ __ __ __ __ __
   128: __ __ __ __ __ __ __ __  __ __ __ __ __ __ __ __
   144: __ __ __ __ __ __ __ __  __ __ __ __ __ __ __ __
   160: __ __ __ __ __ __ __ __  __ __ __ __ __ __ __ __
   176: __ __ __ __ __ __ __ __  __ __ __ __ __ __ __ __
   192: __ __ __ __ __ __ __ __  __ __ __ __ __ __ __ __
   208: __ __ __ __ __ __ __ __  __ __ __ __ __ __ __ __
   224: __ __ __ __ __ __ __ __  __ __ __ __ __ __ __ __
   240: __ __ __ __ __ __ __ __  __ __ __ __ __ __ __ __

</code> </pre>

	    <center>
	      <table border="" cellpadding="4" width="80%">
		<caption align="top">
		  <strong>Root Group B-tree</strong>
		</caption>

		<tbody><tr align="center">
		  <th width="25%">byte</th>
		  <th width="25%">byte</th>
		  <th width="25%">byte</th>
		  <th width="25%">byte</th>

		</tr><tr align="center">
                  <td>'T'</td>
                  <td>'R'</td>
                  <td>'E'</td>
                  <td>'E'</td>

		</tr><tr align="center">
		  <td>0</td>
		  <td>0</td>
		  <td colspan="2">0</td>

		</tr><tr align="center">
		  <td colspan="4"><br>0xffffffffffffffff<br><br></td>

		</tr><tr align="center">
		  <td colspan="4"><br>0xffffffffffffffff<br><br></td>

	      </tr></tbody></table>
	    </center>
<br>
<pre> <code>
%h5debug example1.h5 384 96

New address: 384
Reading signature at address 384 (rel)
Tree type ID:                                      H5B_SNODE_ID
Size of node:                                      544
Size of raw (disk) key:                            8
Dirty flag:                                        False
Number of initial dirty children:                  0
Level:                                             0
Address of left sibling:                           UNDEF
Address of right sibling:                          UNDEF
Number of children (max):                          0 (32)

</code> </pre>

<p></p>

<p>Example program two - <em>Create a file with a single dataset in it</em>:
</p><pre> <code>
#include "hdf5.h"
#include <assert.h>

int main()
{
    hid_t fid;      /* File ID */
    hid_t sid;      /* Dataspace ID */
    hid_t did;      /* Dataset ID */
    herr_t ret;     /* Generic return value */

    /* Create the file */
    fid=H5Fcreate("example2.h5", H5F_ACC_TRUNC, H5P_DEFAULT, H5P_DEFAULT);
    assert(fid&gt;=0);

    /* Create a scalar dataspace for the dataset */
    sid=H5Screate(H5S_SCALAR);
    assert(sid&gt;=0);

    /* Create a trivial dataset */
    did=H5Dcreate(fid, "Dataset", H5T_NATIVE_INT, sid, H5P_DEFAULT);
    assert(did&gt;=0);

    /* Close the dataset */
    ret=H5Dclose(did);
    assert(ret&gt;=0);

    /* Close the dataspace */
    ret=H5Sclose(sid);
    assert(ret&gt;=0);

    /* Close the file */
    ret=H5Fclose(fid);
    assert(ret&gt;=0);

    return(0);
}
</assert.h></code> </pre>

    <center>
      <table border="" align="center" cellpadding="4" width="80%">
	<caption align="top">
	  <strong>Super Block</strong>
	</caption>

	<tbody><tr align="center">
	  <th width="25%">byte</th>
	  <th width="25%">byte</th>
	  <th width="25%">byte</th>
	  <th width="25%">byte</th>
	</tr>

	<tr align="center">
	  <td>\211</td>
	  <td>'H'</td>
	  <td>'D'</td>
	  <td>'F'</td>
	</tr>

	<tr align="center">
	  <td>\r</td>
	  <td>\n</td>
	  <td>\032</td>
	  <td>\n</td>
	</tr>

	<tr align="center">
	  <td>0</td>
	  <td>0</td>
	  <td>0</td>
	  <td>0</td>
	</tr>

	<tr align="center">
	  <td>0</td>
	  <td>8</td>
	  <td>8</td>
	  <td>0</td>
	</tr>

	<tr align="center">
	  <td colspan="2">4</td>
	  <td colspan="2">16</td>
	</tr>

	<tr align="center">
	  <td colspan="4">0x00000003</td>
	</tr>

	<tr align="center">
	  <td colspan="4">0</td>
	</tr>

	<tr align="center">
          <td colspan="4"><br>0xffffffffffffffff<br><br></td>
	</tr>

	<tr align="center">
	  <td colspan="4">?</td>
	</tr>

	<tr align="center">
          <td colspan="4"><br>0xffffffffffffffff<br><br></td>
	</tr>

	<tr align="center">
	  <td colspan="4">
	      <table border="" width="100%">
		<tbody><tr align="center">
		  <td colspan="4">0</td>
		</tr>

		<tr align="center">
		  <td colspan="4"><br>928<br><br></td>
		</tr>

		<tr align="center">
		  <td colspan="4">H5G_CACHED_STAB (1)</td>
		</tr>

		<tr align="center">
		  <td colspan="4">0</td>
		</tr>

		<tr align="center">
		  <td colspan="4">
                      <table border="" width="100%">
                        <tbody><tr align="center">
                          <td colspan="4"><br>384<br><br></td>
                        </tr>
                        <tr align="center">
                          <td colspan="4"><br>96<br><br></td>
                        </tr>
                      </tbody></table>
                  </td>
		</tr>
	      </tbody></table>
          </td>
	</tr>
      </tbody></table>
    </center>
<br>
<pre> <code>
%h5debug example2.h5

Reading signature at address 0 (rel)
File Super Block...
File name:                                         example2.h5
File access flags                                  0x00000000
File open reference count:                         1
Address of super block:                            0 (abs)
Size of user block:                                0 bytes
Super block version number:                        0
Free list version number:                          0
Root group symbol table entry version number:      0
Shared header version number:                      0
Size of file offsets (haddr_t type):               8 bytes
Size of file lengths (hsize_t type):               8 bytes
Symbol table leaf node 1/2 rank:                   4
Symbol table internal node 1/2 rank:               16
File consistency flags:                            0x00000003
Base address:                                      0 (abs)
Free list address:                                 UNDEF (rel)
Address of driver information block:               UNDEF (rel)
Root group symbol table entry:
   Name offset into private heap:                  0
   Object header address:                          928
   Dirty:                                          Yes
   Cache info type:                                Symbol Table
   Cached entry information:
      B-tree address:                              384
      Heap address:                                96
</code> </pre>

    <center>
      <table border="" cellpadding="4" width="80%">
	<caption align="top">
	  <strong>Root Group Object Header</strong>
	</caption>

	<tbody><tr align="center">
	  <th width="25%">byte</th>
	  <th width="25%">byte</th>
	  <th width="25%">byte</th>
	  <th width="25%">byte</th>
	</tr>

	<tr align="center">
	  <td colspan="1" width="25%">1</td>
	  <td colspan="1" width="25%">0</td>
	  <td colspan="2" width="50%">2</td>
	</tr>
	<tr align="center">
	  <td colspan="4">1</td>
	</tr>
	<tr align="center">
	  <td colspan="4">32</td>
	</tr>
	<tr align="center">
	  <td colspan="2">0x0011</td>
	  <td colspan="2">16</td>
	</tr>
	<tr align="center">
	  <td>0x01</td>
	  <td colspan="3">0</td>
	</tr>
	<tr align="center">
	  <td colspan="4">
              <table border="" width="100%">
                <tbody><tr align="center">
                  <td colspan="4"><br>384<br><br></td>
                </tr>
                <tr align="center">
                  <td colspan="4"><br>96<br><br></td>
                </tr>
              </tbody></table>
          </td>
	</tr>
	<tr align="center">
	  <td colspan="2">0</td>
	  <td colspan="2">0</td>
	</tr>
	<tr align="center">
	  <td>0x00</td>
	  <td colspan="3">0</td>
	</tr>
      </tbody></table>
    </center>
<br>
<pre> <code>
%h5debug example2.h5 928

New address: 928
Reading signature at address 928 (rel)
Object Header...
Dirty:                                             0
Version:                                           1
Header size (in bytes):                            16
Number of links:                                   1
Number of messages (allocated):                    2 (32)
Number of chunks (allocated):                      1 (8)
Chunk 0...
   Dirty:                                          0
   Address:                                        944
   Size in bytes:                                  32
Message 0...
   Message ID:                                     0x0011 stab(0)
   Shared message:                                 No
   Constant:                                       Yes
   Raw size in obj header:                         16 bytes
   Chunk number:                                   0
   Message Information:
      B-tree address:                              384
      Name heap address:                           96
Message 1...
   Message ID:                                     0x0000 null(0)
   Shared message:                                 No
   Constant:                                       No
   Raw size in obj header:                         0 bytes
   Chunk number:                                   0
   Message Information:
      <no info="" for="" this="" message="">
</no></code> </pre>

	    <center>
	      <table border="" cellpadding="4" width="80%">
		<caption align="top">
		  <strong>Root Group Local Heap</strong>
		</caption>

		<tbody><tr align="center">
		  <th width="25%">byte</th>
		  <th width="25%">byte</th>
		  <th width="25%">byte</th>
		  <th width="25%">byte</th>
		</tr>

		<tr align="center">
                  <td>'H'</td>
                  <td>'E'</td>
                  <td>'A'</td>
                  <td>'P'</td>
		</tr>

		<tr align="center">
		  <td colspan="4">0</td>
		</tr>

		<tr align="center">
		  <td colspan="4">256</td>
		</tr>

		<tr align="center">
		  <td colspan="4">16</td>
		</tr>

		<tr align="center">
		  <td colspan="4">128</td>
		</tr>
	      </tbody></table>
	    </center>
<br>

<pre> <code>
%h5debug example2.h5 96

New address: 96
Reading signature at address 96 (rel)
Local Heap...
Dirty:                                             0
Header size (in bytes):                            32
Address of heap data:                              128
Data bytes allocated on disk:                      256
Data bytes allocated in core:                      256
Free Blocks (offset, size):
   Block #0:                                       16,      240
Percent of heap used:                              6.25%
Data follows (`__' indicates free region)...
      0: 00 00 00 00 00 00 00 00  44 61 74 61 73 65 74 00 ........Dataset.
     16: __ __ __ __ __ __ __ __  __ __ __ __ __ __ __ __
     32: __ __ __ __ __ __ __ __  __ __ __ __ __ __ __ __
     48: __ __ __ __ __ __ __ __  __ __ __ __ __ __ __ __
     64: __ __ __ __ __ __ __ __  __ __ __ __ __ __ __ __
     80: __ __ __ __ __ __ __ __  __ __ __ __ __ __ __ __
     96: __ __ __ __ __ __ __ __  __ __ __ __ __ __ __ __
    112: __ __ __ __ __ __ __ __  __ __ __ __ __ __ __ __
    128: __ __ __ __ __ __ __ __  __ __ __ __ __ __ __ __
    144: __ __ __ __ __ __ __ __  __ __ __ __ __ __ __ __
    160: __ __ __ __ __ __ __ __  __ __ __ __ __ __ __ __
    176: __ __ __ __ __ __ __ __  __ __ __ __ __ __ __ __
    192: __ __ __ __ __ __ __ __  __ __ __ __ __ __ __ __
    208: __ __ __ __ __ __ __ __  __ __ __ __ __ __ __ __
    224: __ __ __ __ __ __ __ __  __ __ __ __ __ __ __ __
    240: __ __ __ __ __ __ __ __  __ __ __ __ __ __ __ __
</code> </pre>

	    <center>
	      <table border="" cellpadding="4" width="80%">
		<caption align="top">
		  <strong>Root Group B-tree</strong>
		</caption>

		<tbody><tr align="center">
		  <th width="25%">byte</th>
		  <th width="25%">byte</th>
		  <th width="25%">byte</th>
		  <th width="25%">byte</th>

		</tr><tr align="center">
                  <td>'T'</td>
                  <td>'R'</td>
                  <td>'E'</td>
                  <td>'E'</td>

		</tr><tr align="center">
		  <td>0</td>
		  <td>0</td>
		  <td colspan="2">1</td>

		</tr><tr align="center">
		  <td colspan="4"><br>0xffffffffffffffff<br><br></td>

		</tr><tr align="center">
		  <td colspan="4"><br>0xffffffffffffffff<br><br></td>

		</tr><tr align="center">
		  <td colspan="4"><br>0<br><br></td>

		</tr><tr align="center">
		  <td colspan="4"><br>1248<br><br></td>

		</tr><tr align="center">
		  <td colspan="4"><br>8<br><br></td>

	      </tr></tbody></table>
	    </center>
<br>
<pre> <code>
%h5debug example2.h5 384 96

New address: 384
Reading signature at address 384 (rel)
Tree type ID:                                      H5B_SNODE_ID
Size of node:                                      544
Size of raw (disk) key:                            8
Dirty flag:                                        False
Number of initial dirty children:                  0
Level:                                             0
Address of left sibling:                           UNDEF
Address of right sibling:                          UNDEF
Number of children (max):                          1 (32)
Child 0...
   Address:                                        1248
   Left Key:
      Heap offset:                                 0
      Name :
   Right Key:
      Heap offset:                                 8
      Name :                                       Dataset
</code> </pre>

	    <center>
	      <table border="" cellpadding="4" width="80%">
		<caption align="top">
		  <strong>Root Group B-tree Symbol Table Node</strong>
		</caption>

		<tbody><tr align="center">
		  <th width="25%">byte</th>
		  <th width="25%">byte</th>
		  <th width="25%">byte</th>
		  <th width="25%">byte</th>

		</tr><tr align="center">
                  <td>'S'</td>
                  <td>'N'</td>
                  <td>'O'</td>
                  <td>'D'</td>

		</tr><tr align="center">
		  <td>1</td>
		  <td>0</td>
		  <td colspan="2">1</td>

		</tr><tr align="center">
		  <td colspan="4">
                      <table border="" width="100%">
                        <tbody><tr align="center">
                          <td colspan="4">8</td>
                        </tr>

                        <tr align="center">
                          <td colspan="4"><br>976<br><br></td>
                        </tr>

                        <tr align="center">
                          <td colspan="4">0</td>
                        </tr>

                        <tr align="center">
                          <td colspan="4">0</td>
                        </tr>

                        <tr align="center">
                          <td colspan="4"><br><br>0<br><br><br></td>
                        </tr>
                      </tbody></table>
                  </td>

	      </tr></tbody></table>
	    </center>
<br>
<pre> <code>
%h5debug example2.h5 1248 96

New address: 1248
Reading signature at address 1248 (rel)
Symbol Table Node...
Dirty:                                             No
Size of Node (in bytes):                           328
Number of Symbols:                                 1 of 8
Symbol 0:
   Name:                                           `Dataset'
   Name offset into private heap:                  8
   Object header address:                          976
   Dirty:                                          No
   Cache info type:                                Nothing Cached
</code> </pre>

    <center>
      <table border="" cellpadding="4" width="90%">
	<caption align="top">
	  <strong>'/Dataset' Object Header</strong>
	</caption>

	<tbody><tr align="center">
	  <th width="25%">byte</th>
	  <th width="25%">byte</th>
	  <th width="25%">byte</th>
	  <th width="25%">byte</th>
	</tr>

	<tr align="center">
	  <td colspan="1"><em>Version:</em> 1</td>
	  <td colspan="1"><em>Reserved:</em> 0</td>
	  <td colspan="2"><em>Number of Header Messages:</em> 6</td>
	</tr>
	<tr align="center">
	  <td colspan="4"><em>Object Reference Count:</em> 1</td>
	</tr>
	<tr align="center">
	  <td colspan="4"><em>Total Object Header Size:</em> 256</td>
	</tr>
<!-- Fill Value Header Message -->
        <tr align="center">
        <td colspan="4">
        <table border="" width="100%">
            <caption align="top" color="#80FFFF">
              <em>Fill Value Header Message</em>
            </caption>
            <tbody><tr align="center">
              <th width="25%"></th>
              <th width="25%"></th>
              <th width="25%"></th>
              <th width="25%"></th>
            </tr>

            <tr align="center">
            <!-- Object Header Message Type -->
              <td colspan="2"><em>Message Type:</em> 0x0005</td>
            <!-- Object Header Message Length -->
              <td colspan="2"><em>Message Data Size:</em> 8</td>
            </tr>
            <tr align="center">
            <!-- Object Header Message Flags -->
              <td colspan="1"><em>Flags:</em> 0x01</td>
            <!-- Reserved -->
              <td colspan="3"><em>Reserved:</em> 0</td>
            </tr>
            <tr align="center">
            <!-- Version -->
              <td colspan="1"><em>Version:</em> 1</td>
            <!-- Space Allocation Time -->
              <td colspan="1"><em>Space Allocation Time:</em> 2 (Late)</td>
            <!-- Fill Value Writing Time -->
              <td colspan="1"><em>Fill Value Writing Time:</em> 0 (At allocation)</td>
            <!-- Fill Value Defined -->
              <td colspan="1"><em>Fill Value Defined:</em> 0 (Undefined)</td>
            </tr>
            <tr align="center">
            <!-- Fill Value Datatype Size -->
              <td colspan="4"><em>Fill Value Datatype Size:</em> 0 (Use dataset's datatype for fill-value datatype)</td>
            </tr>
        </tbody></table>
        </td>
        </tr>
<!-- Datatype Header Message -->
        <tr align="center">
        <td colspan="4">
        <table border="" width="100%">
            <caption align="top">
              <em>Datatype Header Message</em>
            </caption>
            <tbody><tr align="center">
              <th width="25%"></th>
              <th width="25%"></th>
              <th width="25%"></th>
              <th width="25%"></th>
            </tr>

            <tr align="center">
            <!-- Object Header Message Type -->
              <td colspan="2"><em>Message Type:</em> 0x0003</td>
            <!-- Object Header Message Length -->
              <td colspan="2"><em>Message Data Size:</em> 16</td>
            </tr>
            <tr align="center">
            <!-- Object Header Message Flags -->
              <td colspan="1"><em>Flags:</em> 0x01</td>
            <!-- Reserved -->
              <td colspan="3"><em>Reserved:</em> 0</td>
            </tr>
            <tr align="center">
            <!-- Type Class and Version -->
              <td colspan="1">
              <table border="" width="100%">
                <tbody><tr align="center">
                  <td width="50%"><em>Version:</em> 0x1</td>
                  <td><em>Class:</em> 0x0 (Fixed-Point)</td>
                </tr>
              </tbody></table>
              </td>
            <!-- Class Bit Field -->
              <td colspan="3"><em>Fixed-Point Bit-Field:</em> 0x08 (Little-endian, No padding, Signed)</td>
            </tr>
            <tr align="center">
            <!-- Type Size (in bytes) -->
              <td colspan="4"><em>Size:</em> 4</td>
            </tr>
            <tr align="center">
            <!-- Bit Offset -->
              <td colspan="2"><em>Bit Offset:</em> 0</td>
            <!-- Bit Precision -->
              <td colspan="2"><em>Bit Precision:</em> 32</td>
            </tr>
            <tr align="center">
            <!-- Message alignment filler -->
              <td colspan="4"><em>Message Alignment Filler:</em> -</td>
            </tr>
        </tbody></table>
        </td>
        </tr>
<!-- Dataspace Header Message -->
        <tr align="center">
        <td colspan="4">
        <table border="" width="100%">
            <caption align="top">
              <em>Dataspace Header Message</em>
            </caption>
            <tbody><tr align="center">
              <th width="25%"></th>
              <th width="25%"></th>
              <th width="25%"></th>
              <th width="25%"></th>
            </tr>

            <tr align="center">
            <!-- Object Header Message Type -->
              <td colspan="2"><em>Message Type:</em> 0x0001</td>
            <!-- Object Header Message Length -->
              <td colspan="2"><em>Message Data Size:</em> 8</td>
            </tr>
            <tr align="center">
            <!-- Object Header Message Flags -->
              <td colspan="1"><em>Flags:</em> 0x00</td>
            <!-- Reserved -->
              <td colspan="3"><em>Reserved:</em> 0</td>
            </tr>
            <tr align="center">
            <!-- Version -->
              <td colspan="1"><em>Version:</em> 1</td>
            <!-- Rank -->
              <td colspan="1"><em>Rank:</em> 0 (Scalar)</td>
            <!-- Flags -->
              <td colspan="1"><em>Flags:</em> 0x00 (No maximum dimensions, no permutation information)</td>
            <!-- Reserved -->
              <td colspan="1"><em>Reserved:</em> 0</td>
            </tr>
            <tr align="center">
            <!-- Reserved -->
              <td colspan="4"><em>Reserved:</em> 0</td>
            </tr>
        </tbody></table>
        </td>
        </tr>
<!-- Layout Header Message -->
        <tr align="center">
        <td colspan="4">
        <table border="" width="100%">
            <caption align="top">
              <em>Layout Header Message</em>
            </caption>
            <tbody><tr align="center">
              <th width="25%"></th>
              <th width="25%"></th>
              <th width="25%"></th>
              <th width="25%"></th>
            </tr>

            <tr align="center">
            <!-- Object Header Message Type -->
              <td colspan="2"><em>Message Type:</em> 0x0008</td>
            <!-- Object Header Message Length -->
              <td colspan="2"><em>Message Data Size:</em> 24</td>
            </tr>
            <tr align="center">
            <!-- Object Header Message Flags -->
              <td colspan="1"><em>Flags:</em> 0x00</td>
            <!-- Reserved -->
              <td colspan="3"><em>Reserved:</em> 0</td>
            </tr>
            <tr align="center">
            <!-- Version -->
              <td colspan="1"><em>Version:</em> 1</td>
            <!-- Rank -->
              <td colspan="1"><em>Rank:</em> 1 (Dataspace rank+1)</td>
            <!-- Class -->
              <td colspan="1"><em>Class:</em> 1 (Contiguous)</td>
            <!-- Reserved -->
              <td colspan="1"><em>Reserved:</em> 0</td>
            </tr>
            <tr align="center">
            <!-- Reserved -->
              <td colspan="4"><em>Reserved:</em> 0</td>
            </tr>
            <tr align="center">
            <!-- Address -->
              <td colspan="4"><br><em>Address:</em> 0xffffffffffffffff (Undefined)<br><br></td>
            </tr>
            <tr align="center">
            <!-- Layout Dimensions -->
              <td colspan="4"><em>Dimension 0 Size:</em> 4 (Datatype size)</td>
            </tr>
            <tr align="center">
            <!-- Message alignment filler -->
              <td colspan="4"><em>Message Alignment Filler:</em> -</td>
            </tr>
        </tbody></table>
        </td>
        </tr>
<!-- Modification Date & Time Header Message -->
        <tr align="center">
        <td colspan="4">
        <table border="" width="100%">
            <caption align="top">
              <em>Modification Date &amp; Time Header Message</em>
            </caption>
            <tbody><tr align="center">
              <th width="25%"></th>
              <th width="25%"></th>
              <th width="25%"></th>
              <th width="25%"></th>
            </tr>

            <tr align="center">
            <!-- Object Header Message Type -->
              <td colspan="2"><em>Message Type:</em> 0x0012</td>
            <!-- Object Header Message Length -->
              <td colspan="2"><em>Message Data Size:</em> 8</td>
            </tr>
            <tr align="center">
            <!-- Object Header Message Flags -->
              <td colspan="1"><em>Flags:</em> 0x00</td>
            <!-- Reserved -->
              <td colspan="3"><em>Reserved:</em> 0</td>
            </tr>
            <tr align="center">
            <!-- Version -->
              <td colspan="1"><em>Version:</em> 1</td>
            <!-- Reserved -->
              <td colspan="3"><em>Reserved:</em> 0</td>
            </tr>
            <tr align="center">
            <!-- Modification time -->
              <td colspan="4"><em>Seconds Since Epoch:</em> 1052401700 (2003-05-08 08:48:20 CDT)</td>
            </tr>
        </tbody></table>
        </td>
        </tr>
<!-- Null Header Message -->
        <tr align="center">
        <td colspan="4">
        <table border="" width="100%">
            <caption align="top">
              <em>Null Header Message</em>
            </caption>
            <tbody><tr align="center">
              <th width="25%"></th>
              <th width="25%"></th>
              <th width="25%"></th>
              <th width="25%"></th>
            </tr>

            <tr align="center">
              <td colspan="2"><em>Message Type:</em> 0x0000</td>
              <td colspan="2"><em>Message Data Size:</em> 144</td>
            </tr>
            <tr align="center">
              <td colspan="1"><em>Flags:</em> 0x00</td>
              <td colspan="3"><em>Reserved:</em> 0</td>
            </tr>
        </tbody></table>
        </td>
        </tr>
      </tbody></table>
    </center>
<br>
<pre> <code>
%h5debug example2.h5 976

New address: 976
Reading signature at address 976 (rel)
Object Header...
Dirty:                                             0
Version:                                           1
Header size (in bytes):                            16
Number of links:                                   1
Number of messages (allocated):                    6 (32)
Number of chunks (allocated):                      1 (8)
Chunk 0...
   Dirty:                                          0
   Address:                                        992
   Size in bytes:                                  256
Message 0...
   Message ID (sequence number):                   0x0005 `fill_new' (0)
   Shared:                                         No
   Constant:                                       Yes
   Raw size in obj header:                         8 bytes
   Chunk number:                                   0
   Message Information:
      Version:                                     1
      Space Allocation Time:                       Late
      Fill Time:                                   On Allocation
      Fill Value Defined:                          Undefined
      Size:                                        0
      Data type:                                   <dataset type="">
Message 1...
   Message ID (sequence number):                   0x0003 data_type(0)
   Shared message:                                 No
   Constant:                                       Yes
   Raw size in obj header:                         16 bytes
   Chunk number:                                   0
   Message Information:
      Type class:                                  integer
      Size:                                        4 bytes
      Byte order:                                  little endian
      Precision:                                   32 bits
      Offset:                                      0 bits
      Low pad type:                                zero
      High pad type:                               zero
      Sign scheme:                                 2's comp
Message 2...
   Message ID (sequence number):                   0x0001 simple_dspace(0)
   Shared message:                                 No
   Constant:                                       No
   Raw size in obj header:                         8 bytes
   Chunk number:                                   0
   Message Information:
      Rank:                                        0
Message 3...
   Message ID (sequence number):                   0x0008 layout(0)
   Shared message:                                 No
   Constant:                                       No
   Raw size in obj header:                         24 bytes
   Chunk number:                                   0
   Message Information:
      Data address:                                UNDEF
      Number of dimensions:                        1
      Size:                                        {4}
Message 4...
   Message ID (sequence number):                   0x0012 mtime_new(0)
   Shared message:                                 No
   Constant:                                       No
   Raw size in obj header:                         8 bytes
   Chunk number:                                   0
   Message Information:
      Time:                                        2003-03-05 14:52:00 CST
Message 5...
   Message ID (sequence number):                   0x0000 null(0)
   Shared message:                                 No
   Constant:                                       No
   Raw size in obj header:                         144 bytes
   Chunk number:                                   0
   Message Information:
      <no info="" for="" this="" message="">
</no></dataset></code> </pre>

<p></p>

</li></ol>


</div>
</body></html><|MERGE_RESOLUTION|>--- conflicted
+++ resolved
@@ -12,12 +12,8 @@
     <style type="text/css">
     TD CAPTION EM { color: red }
     TD EM { color: blue }
-<<<<<<< HEAD
-    TABLE CAPTION STRONG { font-size: larger }
-=======
     TABLE CAPTION { width: 800px; }
     TABLE CAPTION STRONG { font-size: larger; }
->>>>>>> 714437f8
     </style>
 </head>
 <body text="#000000" bgcolor="#FFFFFF">
