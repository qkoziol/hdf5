cmake_minimum_required (VERSION 3.18)
project (H5EXAMPLES C)

#-----------------------------------------------------------------------------
# Define some CMake variables for use later in the project
#-----------------------------------------------------------------------------
set (H5EX_C_SRC_DIR          ${H5EXAMPLES_SOURCE_DIR}/C)
set (H5EX_CXX_SRC_DIR        ${H5EXAMPLES_SOURCE_DIR}/CXX)
set (H5EX_F90_SRC_DIR        ${H5EXAMPLES_SOURCE_DIR}/FORTRAN)
set (H5EX_JAVA_DIR           ${H5EXAMPLES_SOURCE_DIR}/JAVA)
#-----------------------------------------------------------------------------
# Basic HDF5Examples stuff here
#-----------------------------------------------------------------------------
if (NOT EXAMPLES_EXTERNALLY_CONFIGURED)
  set (H5EX_RESOURCES_DIR      ${H5EXAMPLES_SOURCE_DIR}/config/cmake)

  include (${H5EX_RESOURCES_DIR}/HDFMacros.cmake)
  include (${H5EX_RESOURCES_DIR}/HDFExampleMacros.cmake)
  set (CMAKE_JAVA_INCLUDE_PATH "")

  SET_HDF_BUILD_TYPE()

  BASIC_SETTINGS (EX)

  #-----------------------------------------------------------------------------
  # HDF5 support
  #-----------------------------------------------------------------------------
  HDF5_SUPPORT (TRUE)
  APIVersion(${HDF5_VERSION} H5_LIBVER_DIR)

  #-----------------------------------------------------------------------------
  # Python support check
  #-----------------------------------------------------------------------------
  PYTHON_SUPPORT ()
endif ()
message (STATUS "HDF5 link libs: ${H5EX_HDF5_LINK_LIBS}")
message (STATUS "HDF5 H5_LIBVER_DIR: ${H5_LIBVER_DIR} HDF5_VERSION_MAJOR: ${HDF5_VERSION_MAJOR}")

#-----------------------------------------------------------------------------
# Option to build JAVA examples
#-----------------------------------------------------------------------------
option (H5EX_BUILD_JAVA "Build JAVA support" OFF)
if (H5EX_BUILD_JAVA)
  find_package (Java)

  include (${H5EX_RESOURCES_DIR}/UseJava.cmake)
endif ()

#-----------------------------------------------------------------------------
# parse the full version number from H5public.h and include in H5_VERS_INFO
#-----------------------------------------------------------------------------
if(NOT DEFINED _h5public_h_contents)
  find_file (_h5public_h H5public.h ${H5EX_HDF5_INCLUDE_DIRS})
  file (READ ${_h5public_h} _h5public_h_contents)

  string (REGEX REPLACE ".*#define[ \t]+H5_VERS_MAJOR[ \t]+([0-9]*).*$"
      "\\1" H5_VERS_MAJOR ${_h5public_h_contents})
  string (REGEX REPLACE ".*#define[ \t]+H5_VERS_MINOR[ \t]+([0-9]*).*$"
      "\\1" H5_VERS_MINOR ${_h5public_h_contents})
  string (REGEX REPLACE ".*#define[ \t]+H5_VERS_RELEASE[ \t]+([0-9]*).*$"
      "\\1" H5_VERS_RELEASE ${_h5public_h_contents})
  string (REGEX REPLACE ".*#define[ \t]+H5_VERS_SUBRELEASE[ \t]+\"([0-9A-Za-z._-]*)\".*$"
      "\\1" H5_VERS_SUBRELEASE ${_h5public_h_contents})
endif ()

if (WIN32)
  set(CMAKE_TEST_LIB_DIRECTORY "${HDF5_TOOLS_DIR}")
else ()
  set(CMAKE_TEST_LIB_DIRECTORY "${HDF5_LIBRARY_PATH}")
endif ()

#-----------------------------------------------------------------------------
# Option to Enable MPI Parallel
#-----------------------------------------------------------------------------
set (CMAKE_MODULE_PATH ${H5EX_RESOURCES_DIR} ${CMAKE_MODULE_PATH})
option (H5EX_ENABLE_PARALLEL "Enable parallel build (requires MPI)" OFF)
if (H5EX_ENABLE_PARALLEL)
  find_package(MPI REQUIRED)
  if (MPI_C_FOUND)
    set (H5_HAVE_PARALLEL 1)
    # MPI checks, only do these if MPI_C_FOUND is true, otherwise they always fail
    # and once set, they are cached as false and not regenerated
    set (CMAKE_REQUIRED_LIBRARIES "${MPI_C_LIBRARIES}" )
    # Used by Fortran + MPI
    include (${CMAKE_ROOT}/Modules/CheckSymbolExists.cmake)
    CHECK_SYMBOL_EXISTS (MPI_Comm_c2f "${MPI_C_INCLUDE_DIRS}/mpi.h"  H5_HAVE_MPI_MULTI_LANG_Comm)
    CHECK_SYMBOL_EXISTS (MPI_Info_c2f "${MPI_C_INCLUDE_DIRS}/mpi.h"  H5_HAVE_MPI_MULTI_LANG_Info)
  else ()
    message (STATUS "Parallel libraries not found")
  endif ()
endif ()

# Parallel IO usage requires MPI to be Linked and Included
if (H5_HAVE_PARALLEL)
  set (H5EX_HDF5_LINK_LIBS ${H5EX_HDF5_LINK_LIBS} ${MPI_C_LIBRARIES})
  if (MPI_C_LINK_FLAGS)
    set (CMAKE_EXE_LINKER_FLAGS "${MPI_C_LINK_FLAGS} ${CMAKE_EXE_LINKER_FLAGS}")
  endif ()
  INCLUDE_DIRECTORIES (${MPI_C_INCLUDE_DIRS})
endif ()

<<<<<<< HEAD
# Determine if a threading package is available on this system
option (HDF5_ENABLE_THREADS "Enable thread support" ON)
set (THREADS_PREFER_PTHREAD_FLAG ON)
find_package (Threads)
if (Threads_FOUND)
  set (H5_HAVE_THREADS 1)
  set (CMAKE_REQUIRED_LIBRARIES ${CMAKE_THREAD_LIBS_INIT})

  # Determine which threading package to use
  # Comment out check for C11 threads for now, since it conflicts with the
  # current --std=c99 compile flags at configuration time.  When we switch to
  # --std=c11, this can be uncommented.
  #CHECK_INCLUDE_FILE("threads.h" HAVE_THREADS_H)
  if (WIN32)
    # When Win32 is available, we use those threads
    set (H5_HAVE_WIN_THREADS 1)
  elseif (HAVE_THREADS_H)
    # When C11 threads are available, those are the top choice
    set (H5_HAVE_C11_THREADS 1)
  elseif (CMAKE_USE_PTHREADS_INIT)
    set (H5_HAVE_PTHREAD_H 1)
  else ()
    message (FATAL_ERROR " **** thread support requires C11 threads, Win32 threads or Pthreads **** ")
  endif ()

  # Check for compiler support for atomic variables
  CHECK_INCLUDE_FILE("stdatomic.h" HAVE_STDATOMIC_H)
  if (HAVE_STDATOMIC_H)
    set (H5_HAVE_STDATOMIC_H 1)
  endif()
endif ()

#-----------------------------------------------------------------------------
# Option to use threadsafe
#-----------------------------------------------------------------------------
option (HDF_ENABLE_THREADSAFE "Enable Threadsafety" OFF)
# Note that HDF_ENABLE_THREADSAFE is the CMake option for determining
# whether to enable thread-safety in the examples. HDF5_ENABLE_THREADSAFE
# is the CMake option determining whether HDF5 was configured with
# thread-safety enabled.
if (HDF_ENABLE_THREADSAFE AND HDF5_ENABLE_THREADSAFE)
  # Check for threading package
  if (NOT Threads_FOUND)
    message (FATAL_ERROR " **** thread-safety option requires a threading package and none was found **** ")
  endif ()

  set (H5_HAVE_THREADSAFE 1)
endif ()

#-----------------------------------------------------------------------------
# Option to use multi-threaded concurrency
#-----------------------------------------------------------------------------
option (HDF_ENABLE_CONCURRENCY "Enable multi-threaded concurrency" OFF)
if (HDF_ENABLE_CONCURRENCY)
  # Check for unsupported options
  if (HDF_ENABLE_PARALLEL)
    message (FATAL " **** Parallel and multi-threaded concurrency options are mutually exclusive **** ")
  endif ()

  # Check for threading package
  if (NOT Threads_FOUND)
    message (FATAL_ERROR " **** multi-threaded concurrency option requires a threading package and none was found **** ")
  endif ()

  # Multi-threaded concurrency and threadsafe options are mutually exclusive
  if (HDF5_ENABLE_THREADSAFE)
    message (FATAL_ERROR " **** multi-threaded concurrency and threadsafe options are mutually exclusive **** ")
  endif ()

  set (H5_HAVE_CONCURRENCY 1)
endif ()

=======
>>>>>>> b382a8ef
set_directory_properties(PROPERTIES INCLUDE_DIRECTORIES 
    "${H5EX_HDF5_INCLUDE_DIRS}"
)

#-----------------------------------------------------------------------------
# Dashboard and Testing Settings
#-----------------------------------------------------------------------------
option (H5EX_BUILD_TESTING "Build HDF5 Example Testing" OFF)
if (H5EX_BUILD_TESTING)
  set (DART_TESTING_TIMEOUT 1200 CACHE STRING
      "Timeout in seconds for each test (default 1200=20minutes)"
  )
  enable_testing ()
  include (CTest)
  include (${PROJECT_SOURCE_DIR}/CTestConfig.cmake)
  configure_file (${H5EX_RESOURCES_DIR}/CTestCustom.cmake ${PROJECT_BINARY_DIR}/CTestCustom.ctest @ONLY)
endif ()

if (${H5_LIBVER_DIR} GREATER 16)
  #-----------------------------------------------------------------------------
  # Option to build Fortran examples
  # Make sure this appears before the CONFIGURE_FILE step
  # so that fortran name mangling is detected before writing H5pubconf.h
  #-----------------------------------------------------------------------------
  # Set default name mangling : overridden by Fortran detection in fortran dir
  set (H5_FC_FUNC  "H5_FC_FUNC(name,NAME) name ## _")
  set (H5_FC_FUNC_ "H5_FC_FUNC_(name,NAME) name ## _")
  if (EXISTS "${H5EXAMPLES_SOURCE_DIR}/FORTRAN" AND IS_DIRECTORY "${H5EXAMPLES_SOURCE_DIR}/FORTRAN")
    option (H5EX_BUILD_FORTRAN "Build examples FORTRAN support" OFF)
    if (H5EX_BUILD_FORTRAN AND HDF5_BUILD_FORTRAN)
      set (H5EX_LINK_Fortran_LIBS ${H5EX_HDF5_LINK_LIBS})

      # Parallel IO usage requires MPI to be Linked and Included
      if (H5_HAVE_PARALLEL)
        set (H5EX_LINK_Fortran_LIBS ${H5EX_LINK_Fortran_LIBS} ${MPI_Fortran_LIBRARIES})
        if (MPI_Fortran_LINK_FLAGS)
          set (CMAKE_Fortran_EXE_LINKER_FLAGS "${MPI_Fortran_LINK_FLAGS} ${CMAKE_EXE_LINKER_FLAGS}")
        endif ()
      endif ()

      configure_file (${H5EX_F90_SRC_DIR}/H5D/h5_version.h.in ${PROJECT_BINARY_DIR}/FORTRAN/H5D/h5_version.h @ONLY)
      configure_file (${H5EX_F90_SRC_DIR}/H5D/h5_version.h.in ${PROJECT_BINARY_DIR}/FORTRAN/H5G/h5_version.h @ONLY)
    else ()
      set (H5EX_BUILD_FORTRAN OFF CACHE BOOL "Build examples FORTRAN support" FORCE)
    endif ()
  else ()
    set (H5EX_BUILD_FORTRAN OFF CACHE BOOL "Build examples FORTRAN support" FORCE)
  endif ()

  if (${H5_LIBVER_DIR} GREATER 18)
    #-----------------------------------------------------------------------------
    # Option to build JAVA examples
    #-----------------------------------------------------------------------------
    if (EXISTS "${H5EXAMPLES_SOURCE_DIR}/JAVA" AND IS_DIRECTORY "${H5EXAMPLES_SOURCE_DIR}/JAVA")
      option (H5EX_BUILD_JAVA "Build examples JAVA support" OFF)
    else ()
      set (H5EX_BUILD_JAVA OFF CACHE BOOL "Build examples JAVA support" FORCE)
    endif ()
  else ()
    set (H5EX_BUILD_JAVA OFF CACHE BOOL "Build examples JAVA support" FORCE)
  endif ()

  #-----------------------------------------------------------------------------
  # Build the CPP Examples
  #-----------------------------------------------------------------------------
  if (EXISTS "${H5EXAMPLES_SOURCE_DIR}/CXX" AND IS_DIRECTORY "${H5EXAMPLES_SOURCE_DIR}/CXX")
    option (H5EX_BUILD_CPP_LIB "Build examples C++ support" OFF)
  else ()
    set (H5EX_BUILD_CPP_LIB OFF CACHE BOOL "Build examples C++ support" FORCE)
  endif ()

  #-----------------------------------------------------------------------------
  # Option to build filter examples
  #-----------------------------------------------------------------------------
  if (EXISTS "${H5EXAMPLES_SOURCE_DIR}/C/H5FLT" AND IS_DIRECTORY "${H5EXAMPLES_SOURCE_DIR}/C/H5FLT")
    option (H5EX_BUILD_FILTERS "Build examples PLUGIN filter support" OFF)
    if (H5EX_BUILD_FILTERS AND HDF5_ENABLE_PLUGIN_SUPPORT)
      if(DEFINED ENV{HDF5_PLUGIN_PATH})
        message (STATUS "ENV PATH=$ENV{HDF5_PLUGIN_PATH}")
        set (H5EX_HDF5_PLUGIN_PATH $ENV{HDF5_PLUGIN_PATH})
      else ()
        if(NOT DEFINED H5EX_HDF5_PLUGIN_PATH)
          message (STATUS "LIBRARY PATH=${HDF5_LIBRARY_PATH}/plugin")
          set (H5EX_HDF5_PLUGIN_PATH ${HDF5_LIBRARY_PATH}/plugin)
        endif ()
      endif ()
      message (STATUS "H5EX_HDF5_PLUGIN_PATH=${H5EX_HDF5_PLUGIN_PATH}")
    else ()
      set (H5EX_BUILD_FILTERS OFF CACHE BOOL "Build examples PLUGIN filter support" FORCE)
    endif ()
  else ()
    set (H5EX_BUILD_FILTERS OFF CACHE BOOL "Build examples PLUGIN filter support" FORCE)
  endif ()
else ()
  set (H5EX_BUILD_FORTRAN OFF} CACHE BOOL "Build examples FORTRAN support" FORCE)
  set (H5EX_BUILD_JAVA OFF CACHE BOOL "Build examples JAVA support" FORCE)
  set (H5EX_BUILD_CPP_LIB OFF CACHE BOOL "Build examples C++ support" FORCE)
  set (H5EX_BUILD_FILTERS OFF CACHE BOOL "Build examples PLUGIN filter support" FORCE)
endif ()

#-----------------------------------------------------------------------------
# Build examples
#-----------------------------------------------------------------------------
add_subdirectory (C)
if (H5EX_BUILD_FORTRAN AND HDF5_BUILD_FORTRAN)
  add_subdirectory (FORTRAN)
endif ()
if (H5EX_BUILD_JAVA AND HDF5_BUILD_JAVA)
  add_subdirectory (JAVA)
endif ()
if (H5EX_BUILD_CPP_LIB AND HDF5_BUILD_CPP_LIB)
  add_subdirectory (CXX)
endif ()
if (H5EX_BUILD_PYTHON)
  add_subdirectory (PYTHON)
endif ()
<|MERGE_RESOLUTION|>--- conflicted
+++ resolved
@@ -99,81 +99,6 @@
   INCLUDE_DIRECTORIES (${MPI_C_INCLUDE_DIRS})
 endif ()
 
-<<<<<<< HEAD
-# Determine if a threading package is available on this system
-option (HDF5_ENABLE_THREADS "Enable thread support" ON)
-set (THREADS_PREFER_PTHREAD_FLAG ON)
-find_package (Threads)
-if (Threads_FOUND)
-  set (H5_HAVE_THREADS 1)
-  set (CMAKE_REQUIRED_LIBRARIES ${CMAKE_THREAD_LIBS_INIT})
-
-  # Determine which threading package to use
-  # Comment out check for C11 threads for now, since it conflicts with the
-  # current --std=c99 compile flags at configuration time.  When we switch to
-  # --std=c11, this can be uncommented.
-  #CHECK_INCLUDE_FILE("threads.h" HAVE_THREADS_H)
-  if (WIN32)
-    # When Win32 is available, we use those threads
-    set (H5_HAVE_WIN_THREADS 1)
-  elseif (HAVE_THREADS_H)
-    # When C11 threads are available, those are the top choice
-    set (H5_HAVE_C11_THREADS 1)
-  elseif (CMAKE_USE_PTHREADS_INIT)
-    set (H5_HAVE_PTHREAD_H 1)
-  else ()
-    message (FATAL_ERROR " **** thread support requires C11 threads, Win32 threads or Pthreads **** ")
-  endif ()
-
-  # Check for compiler support for atomic variables
-  CHECK_INCLUDE_FILE("stdatomic.h" HAVE_STDATOMIC_H)
-  if (HAVE_STDATOMIC_H)
-    set (H5_HAVE_STDATOMIC_H 1)
-  endif()
-endif ()
-
-#-----------------------------------------------------------------------------
-# Option to use threadsafe
-#-----------------------------------------------------------------------------
-option (HDF_ENABLE_THREADSAFE "Enable Threadsafety" OFF)
-# Note that HDF_ENABLE_THREADSAFE is the CMake option for determining
-# whether to enable thread-safety in the examples. HDF5_ENABLE_THREADSAFE
-# is the CMake option determining whether HDF5 was configured with
-# thread-safety enabled.
-if (HDF_ENABLE_THREADSAFE AND HDF5_ENABLE_THREADSAFE)
-  # Check for threading package
-  if (NOT Threads_FOUND)
-    message (FATAL_ERROR " **** thread-safety option requires a threading package and none was found **** ")
-  endif ()
-
-  set (H5_HAVE_THREADSAFE 1)
-endif ()
-
-#-----------------------------------------------------------------------------
-# Option to use multi-threaded concurrency
-#-----------------------------------------------------------------------------
-option (HDF_ENABLE_CONCURRENCY "Enable multi-threaded concurrency" OFF)
-if (HDF_ENABLE_CONCURRENCY)
-  # Check for unsupported options
-  if (HDF_ENABLE_PARALLEL)
-    message (FATAL " **** Parallel and multi-threaded concurrency options are mutually exclusive **** ")
-  endif ()
-
-  # Check for threading package
-  if (NOT Threads_FOUND)
-    message (FATAL_ERROR " **** multi-threaded concurrency option requires a threading package and none was found **** ")
-  endif ()
-
-  # Multi-threaded concurrency and threadsafe options are mutually exclusive
-  if (HDF5_ENABLE_THREADSAFE)
-    message (FATAL_ERROR " **** multi-threaded concurrency and threadsafe options are mutually exclusive **** ")
-  endif ()
-
-  set (H5_HAVE_CONCURRENCY 1)
-endif ()
-
-=======
->>>>>>> b382a8ef
 set_directory_properties(PROPERTIES INCLUDE_DIRECTORIES 
     "${H5EX_HDF5_INCLUDE_DIRS}"
 )
