name: hdf5 dev CMake CI

# Triggers the workflow on a call from another workflow
on:
  workflow_call:
    inputs:
      thread_safety:
        description: "TS or empty"
        required: true
        type: string
      concurrent:
        description: "CC or empty"
        required: true
        type: string
      build_mode:
        description: "release vs. debug build"
        required: true
        type: string

permissions:
  contents: read

jobs:

  # A workflow that builds the library and runs all the tests
  CMake_build_and_test:
    strategy:
      # The current matrix has one dimensions:
      #
      # * config name
      #
      # Most configuration information is added via the 'include' mechanism,
      # which will append the key-value pairs in the configuration where the
      # names match.
      matrix:
        name:
          - "Windows MSVC"
          - "Ubuntu gcc"
          - "MacOS Clang"

        # This is where we list the bulk of the options for each configuration.
        # The key-value pair values are usually appropriate for being CMake or
        # Autotools configure values, so be aware of that.

        include:

          # Windows w/ MSVC + CMake
          #
          # No Fortran, parallel, or VFDs that rely on POSIX things
          - name: "Windows MSVC"
            os: windows-latest
            cpp: ON
            fortran: OFF
            java: ON
            docs: ON
            libaecfc: ON
            localaec: OFF
            zlibfc: ON
            localzlib: OFF
            parallel: OFF
            mirror_vfd: OFF
            direct_vfd: OFF
            ros3_vfd: OFF
            generator: "-G \"Visual Studio 17 2022\" -A x64"
            run_tests: true

          # Linux (Ubuntu) w/ gcc + CMake
          #
          # We might think about adding Clang, but MacOS already tests that
          # so it's not critical
          - name: "Ubuntu gcc"
            os: ubuntu-latest
            cpp: ON
            fortran: ON
            java: ON
            docs: ON
            libaecfc: ON
            localaec: OFF
            zlibfc: ON
            localzlib: OFF
            parallel: OFF
            mirror_vfd: ON
            direct_vfd: ON
            ros3_vfd: ON
            generator: "-G Ninja"
            run_tests: true

          # MacOS w/ Clang + CMake
          #
          # We could also build with the Autotools via brew installing them,
          # but that seems unnecessary
          - name: "MacOS Clang"
            os: macos-latest
            cpp: ON
            fortran: ON
            java: ON
            docs: ON
            libaecfc: ON
            localaec: OFF
            zlibfc: ON
            localzlib: OFF
            parallel: OFF
            mirror_vfd: ON
            direct_vfd: OFF
            ros3_vfd: OFF
            generator: "-G Ninja"
            run_tests: true

    # Sets the job's name from the properties
    name: "${{ matrix.name }}-${{ inputs.build_mode }}-${{ inputs.thread_safety }}-${{ inputs.concurrent }}"

    # Don't run the action if the commit message says to skip CI
    if: "!contains(github.event.head_commit.message, 'skip-ci')"

    # The type of runner that the job will run on
    runs-on: ${{ matrix.os }}

    # Steps represent a sequence of tasks that will be executed as part of the job
    steps:
      #Useful for debugging
      - name: Dump matrix context
        run: echo '${{ toJSON(matrix) }}'

      - name: Install CMake Dependencies (Linux)
        run: |
           sudo apt-get update
           sudo apt-get install ninja-build graphviz
           sudo apt install libssl3 libssl-dev libcurl4 libcurl4-openssl-dev
           sudo apt install gcc-12 g++-12 gfortran-12
           echo "CC=gcc-12" >> $GITHUB_ENV
           echo "CXX=g++-12" >> $GITHUB_ENV
           echo "FC=gfortran-12" >> $GITHUB_ENV
        if: matrix.os == 'ubuntu-latest'

      # CMake gets libaec from fetchcontent

      - name: Install Dependencies (macOS)
        run: brew install ninja
        if: ${{ matrix.os == 'macos-latest' }}

        # symlinks the compiler executables to a common location 
      - name: Install GNU Fortran (macOS)
        uses: fortran-lang/setup-fortran@v1
        id: setup-fortran
        with:
            compiler: gcc
            version: 14
        if: ${{ matrix.os == 'macos-latest' }}

      - name: Install Dependencies
        uses: ssciwr/doxygen-install@v1
        with:
          version: "1.9.7"

      - name: Set environment for MSVC (Windows)
        run: |
          # Set these environment variables so CMake picks the correct compiler
          echo "CXX=cl.exe" >> $GITHUB_ENV
          echo "CC=cl.exe" >> $GITHUB_ENV
        if:  matrix.os == 'windows-latest'

      # Checks-out your repository under $GITHUB_WORKSPACE, so your job can access it
      - name: Get Sources
        uses: actions/checkout@v4.1.7

      #
      # CMAKE CONFIGURE
      #
      - name: CMake Configure
        run: |
          mkdir "${{ runner.workspace }}/build"
          cd "${{ runner.workspace }}/build"
          cmake -C $GITHUB_WORKSPACE/config/cmake/cacheinit.cmake \
            ${{ matrix.generator }} \
            --log-level=VERBOSE \
            -DCMAKE_BUILD_TYPE=${{ inputs.build_mode }} \
            -DBUILD_SHARED_LIBS=ON \
            -DHDF5_ENABLE_ALL_WARNINGS=ON \
            -DHDF5_ENABLE_DOXY_WARNINGS=ON \
            -DHDF5_ENABLE_PARALLEL:BOOL=${{ matrix.parallel }} \
            -DHDF5_BUILD_CPP_LIB:BOOL=${{ matrix.cpp }} \
            -DHDF5_BUILD_FORTRAN=${{ matrix.fortran }} \
            -DHDF5_BUILD_JAVA=${{ matrix.java }} \
            -DHDF5_BUILD_DOC=${{ matrix.docs }} \
            -DLIBAEC_USE_LOCALCONTENT=${{ matrix.localaec }} \
            -DZLIB_USE_LOCALCONTENT=${{ matrix.localzlib }} \
            -DHDF5_ENABLE_MIRROR_VFD:BOOL=${{ matrix.mirror_vfd }} \
            -DHDF5_ENABLE_DIRECT_VFD:BOOL=${{ matrix.direct_vfd }} \
            -DHDF5_ENABLE_ROS3_VFD:BOOL=${{ matrix.ros3_vfd }} \
            -DHDF5_PACK_EXAMPLES:BOOL=ON \
            -DHDF5_PACKAGE_EXTLIBS:BOOL=ON \
            $GITHUB_WORKSPACE
        shell: bash
        if: ${{ inputs.thread_safety != 'TS' && inputs.concurrent != 'CC'}}

      - name: CMake Configure (Thread-Safe)
        run: |
          mkdir "${{ runner.workspace }}/build"
          cd "${{ runner.workspace }}/build"
          cmake -C $GITHUB_WORKSPACE/config/cmake/cacheinit.cmake \
            ${{ matrix.generator }} \
            -DCMAKE_BUILD_TYPE=${{ inputs.build_mode }} \
            -DBUILD_SHARED_LIBS=ON \
            -DBUILD_STATIC_LIBS=${{ (matrix.os != 'windows-latest') }} \
            -DHDF5_ENABLE_ALL_WARNINGS=ON \
            -DHDF5_ENABLE_THREADSAFE:BOOL=ON \
            -DHDF5_ENABLE_CONCURRENCY:BOOL=OFF \
            -DHDF5_ENABLE_PARALLEL:BOOL=${{ matrix.parallel }} \
            -DHDF5_BUILD_CPP_LIB:BOOL=OFF \
            -DHDF5_BUILD_FORTRAN:BOOL=OFF \
            -DHDF5_BUILD_JAVA:BOOL=OFF \
            -DHDF5_BUILD_HL_LIB:BOOL=OFF \
            -DHDF5_BUILD_DOC=OFF \
            -DLIBAEC_USE_LOCALCONTENT=${{ matrix.localaec }} \
            -DZLIB_USE_LOCALCONTENT=${{ matrix.localzlib }} \
            -DHDF5_ENABLE_MIRROR_VFD:BOOL=${{ matrix.mirror_vfd }} \
            -DHDF5_ENABLE_DIRECT_VFD:BOOL=${{ matrix.direct_vfd }} \
            -DHDF5_ENABLE_ROS3_VFD:BOOL=${{ matrix.ros3_vfd }} \
            -DHDF5_PACK_EXAMPLES:BOOL=ON \
            $GITHUB_WORKSPACE
        shell: bash
        if: ${{ inputs.thread_safety == 'TS' && inputs.concurrent != 'CC'}}

      - name: CMake Configure (Concurrency)
        run: |
          mkdir "${{ runner.workspace }}/build"
          cd "${{ runner.workspace }}/build"
          cmake -C $GITHUB_WORKSPACE/config/cmake/cacheinit.cmake \
            ${{ matrix.generator }} \
            -DCMAKE_BUILD_TYPE=${{ inputs.build_mode }} \
            -DBUILD_SHARED_LIBS=ON \
            -DBUILD_STATIC_LIBS=${{ (matrix.os != 'windows-latest') }} \
            -DHDF5_ENABLE_ALL_WARNINGS=ON \
            -DHDF5_ENABLE_THREADSAFE:BOOL=OFF \
            -DHDF5_ENABLE_CONCURRENCY:BOOL=ON \
            -DHDF5_ENABLE_PARALLEL:BOOL=${{ matrix.parallel }} \
            -DHDF5_BUILD_CPP_LIB:BOOL=OFF \
            -DHDF5_BUILD_FORTRAN:BOOL=OFF \
            -DHDF5_BUILD_JAVA:BOOL=OFF \
            -DHDF5_BUILD_HL_LIB:BOOL=OFF \
            -DHDF5_BUILD_DOC=OFF \
            -DLIBAEC_USE_LOCALCONTENT=${{ matrix.localaec }} \
            -DZLIB_USE_LOCALCONTENT=${{ matrix.localzlib }} \
            -DHDF5_ENABLE_MIRROR_VFD:BOOL=${{ matrix.mirror_vfd }} \
            -DHDF5_ENABLE_DIRECT_VFD:BOOL=${{ matrix.direct_vfd }} \
            -DHDF5_ENABLE_ROS3_VFD:BOOL=${{ matrix.ros3_vfd }} \
            -DHDF5_PACK_EXAMPLES:BOOL=ON \
            $GITHUB_WORKSPACE
        shell: bash
        if: ${{ inputs.thread_safety != 'TS' && inputs.concurrent == 'CC'}}

      #
      # BUILD
      #
      - name: CMake Build
        run: cmake --build . --parallel 3 --config ${{ inputs.build_mode }}
        working-directory: ${{ runner.workspace }}/build

      #
      # RUN TESTS
      #
      - name: CMake Run Tests
        run: ctest . --parallel 2 -C ${{ inputs.build_mode }} -V
        working-directory: ${{ runner.workspace }}/build
        if: ${{ matrix.run_tests }}

      - name: CMake Run Package
        run: cpack -C ${{ inputs.build_mode }} -V
        working-directory: ${{ runner.workspace }}/build

      - name: List files in the space
        run: |
              ls -l ${{ runner.workspace }}/build

      # Save files created by ctest script
      - name: Save published binary (Windows)
        uses: actions/upload-artifact@v4
        with:
              name: zip-vs2022_cl-${{ inputs.build_mode }}-binary
              path: ${{ runner.workspace }}/build/HDF5-*-win64.zip
              if-no-files-found: error # 'warn' or 'ignore' are also available, defaults to `warn`
        if:  ${{ (matrix.os == 'windows-latest') && (inputs.thread_safety != 'TS') && (inputs.concurrent != 'CC') }}

      - name: Save published binary (linux)
        uses: actions/upload-artifact@v4
        with:
              name: tgz-ubuntu-2204_gcc-${{ inputs.build_mode }}-binary
              path: ${{ runner.workspace }}/build/HDF5-*-Linux.tar.gz
              if-no-files-found: error # 'warn' or 'ignore' are also available, defaults to `warn`
        if:  ${{ (matrix.os == 'ubuntu-latest') && (inputs.thread_safety != 'TS') && (inputs.concurrent != 'CC') }}

      - name: Save published binary (Mac_latest)
        uses: actions/upload-artifact@v4
        with:
              name: tgz-macos14_clang-${{ inputs.build_mode }}-binary
              path: ${{ runner.workspace }}/build/HDF5-*-Darwin.tar.gz
              if-no-files-found: error # 'warn' or 'ignore' are also available, defaults to `warn`
<<<<<<< HEAD
        if: ${{ (matrix.os == 'macos-latest') && (inputs.thread_safety != 'TS') && (inputs.concurrent != 'CC') }}

      - name: Save published dmg binary (Mac_latest)
        uses: actions/upload-artifact@v4
        with:
              name: tgz-macos14_clang-${{ inputs.build_mode }}-dmg-binary
              path: ${{ runner.workspace }}/build/HDF5-*-Darwin.dmg
              if-no-files-found: error # 'warn' or 'ignore' are also available, defaults to `warn`
        if: ${{ (matrix.os == 'macos-latest') && (inputs.thread_safety != 'TS') && (inputs.concurrent != 'CC') }}
=======
        if: ${{ (matrix.os == 'macos-latest') && (inputs.thread_safety != 'TS') }}
>>>>>>> 97420ea6
<|MERGE_RESOLUTION|>--- conflicted
+++ resolved
@@ -295,16 +295,4 @@
               name: tgz-macos14_clang-${{ inputs.build_mode }}-binary
               path: ${{ runner.workspace }}/build/HDF5-*-Darwin.tar.gz
               if-no-files-found: error # 'warn' or 'ignore' are also available, defaults to `warn`
-<<<<<<< HEAD
-        if: ${{ (matrix.os == 'macos-latest') && (inputs.thread_safety != 'TS') && (inputs.concurrent != 'CC') }}
-
-      - name: Save published dmg binary (Mac_latest)
-        uses: actions/upload-artifact@v4
-        with:
-              name: tgz-macos14_clang-${{ inputs.build_mode }}-dmg-binary
-              path: ${{ runner.workspace }}/build/HDF5-*-Darwin.dmg
-              if-no-files-found: error # 'warn' or 'ignore' are also available, defaults to `warn`
-        if: ${{ (matrix.os == 'macos-latest') && (inputs.thread_safety != 'TS') && (inputs.concurrent != 'CC') }}
-=======
-        if: ${{ (matrix.os == 'macos-latest') && (inputs.thread_safety != 'TS') }}
->>>>>>> 97420ea6
+        if: ${{ (matrix.os == 'macos-latest') && (inputs.thread_safety != 'TS') && (inputs.concurrent != 'CC') }}