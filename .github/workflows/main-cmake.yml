name: hdf5 dev CMake CI

# Triggers the workflow on a call from another workflow
on:
  workflow_call:
    inputs:
      thread_safety:
        description: "TS or empty"
        required: true
        type: string
      concurrent:
        description: "CC or empty"
        required: true
        type: string
      build_mode:
        description: "release vs. debug build"
        required: true
        type: string

permissions:
  contents: read

jobs:

  # A workflow that builds the library and runs all the tests
  CMake_build_and_test:
    strategy:
      # The current matrix has one dimensions:
      #
      # * config name
      #
      # Most configuration information is added via the 'include' mechanism,
      # which will append the key-value pairs in the configuration where the
      # names match.
      matrix:
        name:
          - "Windows MSVC"
          - "Ubuntu gcc"
          - "MacOS Clang"

        # This is where we list the bulk of the options for each configuration.
        # The key-value pair values are usually appropriate for being CMake or
        # Autotools configure values, so be aware of that.

        include:

          # Windows w/ MSVC + CMake
          #
          # No Fortran, parallel, or VFDs that rely on POSIX things
          - name: "Windows MSVC"
            os: windows-latest
            cpp: ON
            fortran: OFF
            java: ON
            docs: ON
            libaecfc: ON
            localaec: OFF
            zlibfc: ON
            localzlib: OFF
            parallel: OFF
            mirror_vfd: OFF
            direct_vfd: OFF
            ros3_vfd: OFF
            generator: "-G \"Visual Studio 17 2022\" -A x64"
            run_tests: true

          # Linux (Ubuntu) w/ gcc + CMake
          #
          # We might think about adding Clang, but MacOS already tests that
          # so it's not critical
          - name: "Ubuntu gcc"
            os: ubuntu-latest
            cpp: ON
            fortran: ON
            java: ON
            docs: ON
            libaecfc: ON
            localaec: OFF
            zlibfc: ON
            localzlib: OFF
            parallel: OFF
            mirror_vfd: ON
            direct_vfd: ON
            ros3_vfd: ON
            generator: "-G Ninja"
            run_tests: true

          # MacOS w/ Clang + CMake
          #
          # We could also build with the Autotools via brew installing them,
          # but that seems unnecessary
          - name: "MacOS Clang"
            os: macos-latest
            cpp: ON
            fortran: ON
            java: ON
            docs: ON
            libaecfc: ON
            localaec: OFF
            zlibfc: ON
            localzlib: OFF
            parallel: OFF
            mirror_vfd: ON
            direct_vfd: OFF
            ros3_vfd: OFF
            generator: "-G Ninja"
            run_tests: true

    # Sets the job's name from the properties
    name: "${{ matrix.name }}-${{ inputs.build_mode }}-${{ inputs.thread_safety }}-${{ inputs.concurrent }}"

    # Don't run the action if the commit message says to skip CI
    if: "!contains(github.event.head_commit.message, 'skip-ci')"

    # The type of runner that the job will run on
    runs-on: ${{ matrix.os }}

    # Steps represent a sequence of tasks that will be executed as part of the job
    steps:
      #Useful for debugging
      - name: Dump matrix context
        run: echo '${{ toJSON(matrix) }}'

      - name: Install CMake Dependencies (Linux)
        run: |
           sudo apt-get update
           sudo apt-get install ninja-build graphviz
           sudo apt install libssl3 libssl-dev libcurl4 libcurl4-openssl-dev
           sudo apt install gcc-12 g++-12 gfortran-12
           echo "CC=gcc-12" >> $GITHUB_ENV
           echo "CXX=g++-12" >> $GITHUB_ENV
           echo "FC=gfortran-12" >> $GITHUB_ENV
        if: matrix.os == 'ubuntu-latest'

      # CMake gets libaec from fetchcontent

      - name: Install Dependencies (macOS)
        run: brew install ninja
        if: ${{ matrix.os == 'macos-latest' }}

        # symlinks the compiler executables to a common location 
      - name: Install GNU Fortran (macOS)
        uses: fortran-lang/setup-fortran@v1
        id: setup-fortran
        with:
            compiler: gcc
            version: 14
        if: ${{ matrix.os == 'macos-latest' }}

      - name: Install Dependencies
        uses: ssciwr/doxygen-install@v1
        with:
          version: "1.9.7"

      - name: Set environment for MSVC (Windows)
        run: |
          # Set these environment variables so CMake picks the correct compiler
          echo "CXX=cl.exe" >> $GITHUB_ENV
          echo "CC=cl.exe" >> $GITHUB_ENV
        if:  matrix.os == 'windows-latest'

      # Checks-out your repository under $GITHUB_WORKSPACE, so your job can access it
      - name: Get Sources
        uses: actions/checkout@v4.1.7

      #
      # CMAKE CONFIGURE
      #
      - name: CMake Configure
        run: |
          mkdir "${{ runner.workspace }}/build"
          cd "${{ runner.workspace }}/build"
          cmake -C $GITHUB_WORKSPACE/config/cmake/cacheinit.cmake \
            ${{ matrix.generator }} \
            --log-level=VERBOSE \
            -DCMAKE_BUILD_TYPE=${{ inputs.build_mode }} \
            -DBUILD_SHARED_LIBS=ON \
            -DHDF5_ENABLE_ALL_WARNINGS=ON \
            -DHDF5_ENABLE_DOXY_WARNINGS=ON \
            -DHDF5_ENABLE_PARALLEL:BOOL=${{ matrix.parallel }} \
            -DHDF5_BUILD_CPP_LIB:BOOL=${{ matrix.cpp }} \
            -DHDF5_BUILD_FORTRAN=${{ matrix.fortran }} \
            -DHDF5_BUILD_JAVA=${{ matrix.java }} \
            -DHDF5_BUILD_DOC=${{ matrix.docs }} \
            -DLIBAEC_USE_LOCALCONTENT=${{ matrix.localaec }} \
            -DZLIB_USE_LOCALCONTENT=${{ matrix.localzlib }} \
            -DHDF5_ENABLE_MIRROR_VFD:BOOL=${{ matrix.mirror_vfd }} \
            -DHDF5_ENABLE_DIRECT_VFD:BOOL=${{ matrix.direct_vfd }} \
            -DHDF5_ENABLE_ROS3_VFD:BOOL=${{ matrix.ros3_vfd }} \
            -DHDF5_PACK_EXAMPLES:BOOL=ON \
            -DHDF5_PACKAGE_EXTLIBS:BOOL=ON \
            $GITHUB_WORKSPACE
        shell: bash
        if: ${{ inputs.thread_safety != 'TS' && inputs.concurrent != 'CC'}}

      - name: CMake Configure (Thread-Safe)
        run: |
          mkdir "${{ runner.workspace }}/build"
          cd "${{ runner.workspace }}/build"
          cmake -C $GITHUB_WORKSPACE/config/cmake/cacheinit.cmake \
            ${{ matrix.generator }} \
            -DCMAKE_BUILD_TYPE=${{ inputs.build_mode }} \
            -DBUILD_SHARED_LIBS=ON \
            -DBUILD_STATIC_LIBS=${{ (matrix.os != 'windows-latest') }} \
            -DHDF5_ENABLE_ALL_WARNINGS=ON \
            -DHDF5_ENABLE_THREADSAFE:BOOL=ON \
            -DHDF5_ENABLE_CONCURRENCY:BOOL=OFF \
            -DHDF5_ENABLE_PARALLEL:BOOL=${{ matrix.parallel }} \
            -DHDF5_BUILD_CPP_LIB:BOOL=OFF \
            -DHDF5_BUILD_FORTRAN:BOOL=OFF \
            -DHDF5_BUILD_JAVA:BOOL=OFF \
            -DHDF5_BUILD_HL_LIB:BOOL=OFF \
            -DHDF5_BUILD_DOC=OFF \
            -DLIBAEC_USE_LOCALCONTENT=${{ matrix.localaec }} \
            -DZLIB_USE_LOCALCONTENT=${{ matrix.localzlib }} \
            -DHDF5_ENABLE_MIRROR_VFD:BOOL=${{ matrix.mirror_vfd }} \
            -DHDF5_ENABLE_DIRECT_VFD:BOOL=${{ matrix.direct_vfd }} \
            -DHDF5_ENABLE_ROS3_VFD:BOOL=${{ matrix.ros3_vfd }} \
            -DHDF5_PACK_EXAMPLES:BOOL=ON \
            $GITHUB_WORKSPACE
        shell: bash
        if: ${{ inputs.thread_safety == 'TS' && inputs.concurrent != 'CC'}}

      - name: CMake Configure (Concurrency)
        run: |
          mkdir "${{ runner.workspace }}/build"
          cd "${{ runner.workspace }}/build"
          cmake -C $GITHUB_WORKSPACE/config/cmake/cacheinit.cmake \
            ${{ matrix.generator }} \
            -DCMAKE_BUILD_TYPE=${{ inputs.build_mode }} \
            -DBUILD_SHARED_LIBS=ON \
            -DBUILD_STATIC_LIBS=${{ (matrix.os != 'windows-latest') }} \
            -DHDF5_ENABLE_ALL_WARNINGS=ON \
            -DHDF5_ENABLE_THREADSAFE:BOOL=OFF \
            -DHDF5_ENABLE_CONCURRENCY:BOOL=ON \
            -DHDF5_ENABLE_PARALLEL:BOOL=${{ matrix.parallel }} \
            -DHDF5_BUILD_CPP_LIB:BOOL=OFF \
            -DHDF5_BUILD_FORTRAN:BOOL=OFF \
            -DHDF5_BUILD_JAVA:BOOL=OFF \
            -DHDF5_BUILD_HL_LIB:BOOL=OFF \
            -DHDF5_BUILD_DOC=OFF \
            -DLIBAEC_USE_LOCALCONTENT=${{ matrix.localaec }} \
            -DZLIB_USE_LOCALCONTENT=${{ matrix.localzlib }} \
            -DHDF5_ENABLE_MIRROR_VFD:BOOL=${{ matrix.mirror_vfd }} \
            -DHDF5_ENABLE_DIRECT_VFD:BOOL=${{ matrix.direct_vfd }} \
            -DHDF5_ENABLE_ROS3_VFD:BOOL=${{ matrix.ros3_vfd }} \
            -DHDF5_PACK_EXAMPLES:BOOL=ON \
            $GITHUB_WORKSPACE
        shell: bash
        if: ${{ inputs.thread_safety != 'TS' && inputs.concurrent == 'CC'}}

      #
      # BUILD
      #
      - name: CMake Build
        run: cmake --build . --parallel 3 --config ${{ inputs.build_mode }}
        working-directory: ${{ runner.workspace }}/build

      #
      # RUN TESTS
      #
      - name: CMake Run Tests
        run: ctest . --parallel 2 -C ${{ inputs.build_mode }} -V
        working-directory: ${{ runner.workspace }}/build
        if: ${{ matrix.run_tests }}

      - name: CMake Run Package
        run: cpack -C ${{ inputs.build_mode }} -V
        working-directory: ${{ runner.workspace }}/build
        if: ${{ inputs.build_mode != 'Debug' }}

      - name: List files in the space
        run: |
              ls -l ${{ runner.workspace }}/build

      # Save files created by ctest script
      - name: Save published binary (Windows)
        uses: actions/upload-artifact@v4
        with:
              name: zip-vs2022_cl-${{ inputs.build_mode }}-binary
              path: ${{ runner.workspace }}/build/HDF5-*-win64.zip
              if-no-files-found: error # 'warn' or 'ignore' are also available, defaults to `warn`
<<<<<<< HEAD
        if:  ${{ (matrix.os == 'windows-latest') && (inputs.thread_safety != 'TS') && (inputs.concurrent != 'CC') }}
=======
        if:  ${{ (matrix.os == 'windows-latest') && (inputs.thread_safety != 'TS') && ( inputs.build_mode != 'Debug') }}
>>>>>>> 4a10a060

      - name: Save published binary (linux)
        uses: actions/upload-artifact@v4
        with:
              name: tgz-ubuntu-2204_gcc-${{ inputs.build_mode }}-binary
              path: ${{ runner.workspace }}/build/HDF5-*-Linux.tar.gz
              if-no-files-found: error # 'warn' or 'ignore' are also available, defaults to `warn`
<<<<<<< HEAD
        if:  ${{ (matrix.os == 'ubuntu-latest') && (inputs.thread_safety != 'TS') && (inputs.concurrent != 'CC') }}
=======
        if:  ${{ (matrix.os == 'ubuntu-latest') && (inputs.thread_safety != 'TS') && ( inputs.build_mode != 'Debug') }}
>>>>>>> 4a10a060

      - name: Save published binary (Mac_latest)
        uses: actions/upload-artifact@v4
        with:
              name: tgz-macos14_clang-${{ inputs.build_mode }}-binary
              path: ${{ runner.workspace }}/build/HDF5-*-Darwin.tar.gz
              if-no-files-found: error # 'warn' or 'ignore' are also available, defaults to `warn`
<<<<<<< HEAD
        if: ${{ (matrix.os == 'macos-latest') && (inputs.thread_safety != 'TS') && (inputs.concurrent != 'CC') }}
=======
        if: ${{ (matrix.os == 'macos-latest') && (inputs.thread_safety != 'TS') && ( inputs.build_mode != 'Debug') }}
>>>>>>> 4a10a060
<|MERGE_RESOLUTION|>--- conflicted
+++ resolved
@@ -280,11 +280,7 @@
               name: zip-vs2022_cl-${{ inputs.build_mode }}-binary
               path: ${{ runner.workspace }}/build/HDF5-*-win64.zip
               if-no-files-found: error # 'warn' or 'ignore' are also available, defaults to `warn`
-<<<<<<< HEAD
-        if:  ${{ (matrix.os == 'windows-latest') && (inputs.thread_safety != 'TS') && (inputs.concurrent != 'CC') }}
-=======
-        if:  ${{ (matrix.os == 'windows-latest') && (inputs.thread_safety != 'TS') && ( inputs.build_mode != 'Debug') }}
->>>>>>> 4a10a060
+        if:  ${{ (matrix.os == 'windows-latest') && (inputs.thread_safety != 'TS') && (inputs.concurrent != 'CC') && ( inputs.build_mode != 'Debug') }}
 
       - name: Save published binary (linux)
         uses: actions/upload-artifact@v4
@@ -292,11 +288,7 @@
               name: tgz-ubuntu-2204_gcc-${{ inputs.build_mode }}-binary
               path: ${{ runner.workspace }}/build/HDF5-*-Linux.tar.gz
               if-no-files-found: error # 'warn' or 'ignore' are also available, defaults to `warn`
-<<<<<<< HEAD
-        if:  ${{ (matrix.os == 'ubuntu-latest') && (inputs.thread_safety != 'TS') && (inputs.concurrent != 'CC') }}
-=======
-        if:  ${{ (matrix.os == 'ubuntu-latest') && (inputs.thread_safety != 'TS') && ( inputs.build_mode != 'Debug') }}
->>>>>>> 4a10a060
+        if:  ${{ (matrix.os == 'ubuntu-latest') && (inputs.thread_safety != 'TS') && (inputs.concurrent != 'CC') && ( inputs.build_mode != 'Debug') }}
 
       - name: Save published binary (Mac_latest)
         uses: actions/upload-artifact@v4
@@ -304,8 +296,4 @@
               name: tgz-macos14_clang-${{ inputs.build_mode }}-binary
               path: ${{ runner.workspace }}/build/HDF5-*-Darwin.tar.gz
               if-no-files-found: error # 'warn' or 'ignore' are also available, defaults to `warn`
-<<<<<<< HEAD
-        if: ${{ (matrix.os == 'macos-latest') && (inputs.thread_safety != 'TS') && (inputs.concurrent != 'CC') }}
-=======
-        if: ${{ (matrix.os == 'macos-latest') && (inputs.thread_safety != 'TS') && ( inputs.build_mode != 'Debug') }}
->>>>>>> 4a10a060
+        if: ${{ (matrix.os == 'macos-latest') && (inputs.thread_safety != 'TS') && (inputs.concurrent != 'CC') && ( inputs.build_mode != 'Debug') }}