--- conflicted
+++ resolved
@@ -121,14 +121,9 @@
 	$(top_srcdir)/bin/missing
 subdir = .
 ACLOCAL_M4 = $(top_srcdir)/aclocal.m4
-<<<<<<< HEAD
 am__aclocal_m4_deps = $(top_srcdir)/acinclude.m4 \
 	$(top_srcdir)/m4/ax_python.m4 \
 	$(top_srcdir)/m4/ax_python_devel.m4 $(top_srcdir)/configure.ac
-=======
-am__aclocal_m4_deps = $(top_srcdir)/m4/aclocal_cxx.m4 \
-	$(top_srcdir)/m4/aclocal_fc.m4 $(top_srcdir)/configure.ac
->>>>>>> 15f0ea3f
 am__configure_deps = $(am__aclocal_m4_deps) $(CONFIGURE_DEPENDENCIES) \
 	$(ACLOCAL_M4)
 am__CONFIG_DISTCLEAN_FILES = config.status config.cache config.log \
@@ -332,11 +327,8 @@
 INSTALL_STRIP_PROGRAM = @INSTALL_STRIP_PROGRAM@
 INSTRUMENT = @INSTRUMENT@
 INSTRUMENT_LIBRARY = @INSTRUMENT_LIBRARY@
-<<<<<<< HEAD
 IOD_CORRUPT_TOOL = @IOD_CORRUPT_TOOL@
 LARGEFILE = @LARGEFILE@
-=======
->>>>>>> 15f0ea3f
 LD = @LD@
 LDFLAGS = @LDFLAGS@
 LIBOBJS = @LIBOBJS@
@@ -356,8 +348,6 @@
 MERCURY_LIBS = @MERCURY_LIBS@
 MKDIR_P = @MKDIR_P@
 MPE = @MPE@
-<<<<<<< HEAD
-MPI_GET_SIZE = @MPI_GET_SIZE@
 MYALACRITY_LIBS = @MYALACRITY_LIBS@
 MYAXE_LIBS = @MYAXE_LIBS@
 MYDAOS_LIBS = @MYDAOS_LIBS@
@@ -365,8 +355,6 @@
 MYIODP_LIBS = @MYIODP_LIBS@
 MYIOD_LIBS = @MYIOD_LIBS@
 MYPLFS_LIBS = @MYPLFS_LIBS@
-=======
->>>>>>> 15f0ea3f
 NM = @NM@
 NMEDIT = @NMEDIT@
 OBJDUMP = @OBJDUMP@
